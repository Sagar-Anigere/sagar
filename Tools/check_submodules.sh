#!/usr/bin/env bash

function check_git_submodule {

# The .git exists in a submodule if init and update have been done.
if [ -f $1"/.git" ] || [ -d $1"/.git" ];
then
	SUBMODULE_STATUS=$(git submodule summary "$1")
	STATUSRETVAL=$(echo $SUBMODULE_STATUS | grep -A20 -i "$1")
	if ! [[ -z "$STATUSRETVAL" ]];
	then
		echo -e "\033[31mChecked $1 submodule, ACTION REQUIRED:\033[0m"
		echo ""
		echo -e "Different commits:"
		echo -e "$SUBMODULE_STATUS"
		echo ""
		echo ""
		echo -e " *******************************************************************************"
		echo -e " *   \033[31mIF YOU DID NOT CHANGE THIS FILE (OR YOU DON'T KNOW WHAT A SUBMODULE IS):\033[0m  *"
		echo -e " *   \033[31mHit 'u' and <ENTER> to update ALL submodules and resolve this.\033[0m            *"
		echo -e " *   (performs \033[94mgit submodule sync --recursive\033[0m                                  *"
		echo -e " *    and \033[94mgit submodule update --init --recursive\033[0m )                            *"
		echo -e " *******************************************************************************"
		echo ""
		echo ""
		echo -e "   Only for EXPERTS:"
		echo -e "   $1 submodule is not in the recommended version."
		echo -e "   Hit 'y' and <ENTER> to continue the build with this version. Hit <ENTER> to resolve manually."
		echo -e "   Use \033[94mgit add $1 && git commit -m 'Updated $1'\033[0m to choose this version (careful!)"
		echo ""
		read user_cmd
		if [ "$user_cmd" == "y" ]
		then
			echo "Continuing build with manually overridden submodule.."
		else
			if [ "$user_cmd" == "u" ]
			then
				git submodule sync --recursive
				git submodule update --init --recursive
				echo "Submodule fixed, continuing build.."
			else
				echo "Build aborted."
				exit 1
			fi
		fi
	fi
else
	echo "REINITIALIZING GIT SUBMODULES"
	echo "no git repo found in $1/.git"
	git submodule sync --recursive;
	git submodule update --init --recursive $1;
fi

}

<<<<<<< HEAD
# If called with a path then respect $GIT_SUBMODULES_ARE_EVIL but do normal processing
if [ "$#" != "0" ];
then
# called with a path then process only that path but respect $GIT_SUBMODULES_ARE_EVIL

	[ -n "$GIT_SUBMODULES_ARE_EVIL" ] && {
		# GIT_SUBMODULES_ARE_EVIL is set, meaning user doesn't want submodules updated
		echo "GIT_SUBMODULES_ARE_EVIL is defined - Skipping submodules $1 update."
	  exit 0
  }

	git submodule update --recursive $1

else

	[ -n "$GIT_SUBMODULES_ARE_EVIL" ] && {
	  # GIT_SUBMODULES_ARE_EVIL is set, meaning user doesn't want submodules updated
	  echo "GIT_SUBMODULES_ARE_EVIL is defined - Skipping All submodule checking!"
	  exit 0
  }
=======
check_git_submodule NuttX
check_git_submodule Tools/gencpp
check_git_submodule Tools/genmsg
check_git_submodule Tools/jMAVSim
check_git_submodule Tools/sitl_gazebo
check_git_submodule cmake/cmake_hexagon
check_git_submodule mavlink/include/mavlink/v1.0
check_git_submodule mavlink/include/mavlink/v2.0
check_git_submodule src/lib/DriverFramework
check_git_submodule src/lib/DriverFramework/cmake/cmake_hexagon
check_git_submodule src/lib/DriverFramework/dspal
check_git_submodule src/lib/ecl
check_git_submodule src/lib/matrix
check_git_submodule src/modules/uavcan/libuavcan
check_git_submodule unittests/googletest
check_git_submodule src/drivers/gps/devices
>>>>>>> ea138cfd

	check_git_submodule NuttX
	check_git_submodule Tools/gencpp
	check_git_submodule Tools/genmsg
	check_git_submodule Tools/jMAVSim
	check_git_submodule Tools/sitl_gazebo
	check_git_submodule cmake/cmake_hexagon
	check_git_submodule mavlink/include/mavlink/v1.0
	check_git_submodule src/lib/DriverFramework
	check_git_submodule src/lib/DriverFramework/cmake/cmake_hexagon
	check_git_submodule src/lib/DriverFramework/dspal
	check_git_submodule src/lib/ecl
	check_git_submodule src/lib/matrix
	check_git_submodule src/modules/uavcan/libuavcan
	check_git_submodule unittests/googletest
	check_git_submodule src/drivers/gps/devices
fi	
	exit 0<|MERGE_RESOLUTION|>--- conflicted
+++ resolved
@@ -53,7 +53,6 @@
 
 }
 
-<<<<<<< HEAD
 # If called with a path then respect $GIT_SUBMODULES_ARE_EVIL but do normal processing
 if [ "$#" != "0" ];
 then
@@ -63,7 +62,7 @@
 		# GIT_SUBMODULES_ARE_EVIL is set, meaning user doesn't want submodules updated
 		echo "GIT_SUBMODULES_ARE_EVIL is defined - Skipping submodules $1 update."
 	  exit 0
-  }
+	}
 
 	git submodule update --recursive $1
 
@@ -73,25 +72,7 @@
 	  # GIT_SUBMODULES_ARE_EVIL is set, meaning user doesn't want submodules updated
 	  echo "GIT_SUBMODULES_ARE_EVIL is defined - Skipping All submodule checking!"
 	  exit 0
-  }
-=======
-check_git_submodule NuttX
-check_git_submodule Tools/gencpp
-check_git_submodule Tools/genmsg
-check_git_submodule Tools/jMAVSim
-check_git_submodule Tools/sitl_gazebo
-check_git_submodule cmake/cmake_hexagon
-check_git_submodule mavlink/include/mavlink/v1.0
-check_git_submodule mavlink/include/mavlink/v2.0
-check_git_submodule src/lib/DriverFramework
-check_git_submodule src/lib/DriverFramework/cmake/cmake_hexagon
-check_git_submodule src/lib/DriverFramework/dspal
-check_git_submodule src/lib/ecl
-check_git_submodule src/lib/matrix
-check_git_submodule src/modules/uavcan/libuavcan
-check_git_submodule unittests/googletest
-check_git_submodule src/drivers/gps/devices
->>>>>>> ea138cfd
+	}
 
 	check_git_submodule NuttX
 	check_git_submodule Tools/gencpp
@@ -100,6 +81,7 @@
 	check_git_submodule Tools/sitl_gazebo
 	check_git_submodule cmake/cmake_hexagon
 	check_git_submodule mavlink/include/mavlink/v1.0
+	check_git_submodule mavlink/include/mavlink/v2.0
 	check_git_submodule src/lib/DriverFramework
 	check_git_submodule src/lib/DriverFramework/cmake/cmake_hexagon
 	check_git_submodule src/lib/DriverFramework/dspal
