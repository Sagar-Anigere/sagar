--- conflicted
+++ resolved
@@ -38,12 +38,7 @@
         return theta_corr, P_corr, error, data_cov, 0, 0
     return theta_temp, P_temp, error, data_cov, gamma[0], gamma[1]
 
-<<<<<<< HEAD
-
-def main(log_name, n_cells, full_cell, empty_cell, lam, filtered):
-=======
 def main(log_name, n_cells, full_cell, empty_cell, lam):
->>>>>>> a1f43636
     log = ULog(log_name)
 
     log_n_cells = getParam(log, 'BAT1_N_CELLS')
@@ -209,9 +204,5 @@
     parser.add_argument('-u', type = float, required = False, default = None, help = 'Full cell voltage')
     parser.add_argument('-e', type = float, required = False, default = None,  help = 'Empty cell voltage')
     parser.add_argument('-l', type = float, required = False, default = 0.99, help = 'Forgetting factor')
-<<<<<<< HEAD
-    parser.add_argument('-d', type = bool,  required = False, default = False, help = 'Filter measurements')
-=======
->>>>>>> a1f43636
     args = parser.parse_args()
     main(args.f, args.c, args.u, args.e, args.l)