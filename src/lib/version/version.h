--- conflicted
+++ resolved
@@ -54,8 +54,6 @@
 
 #define FW_BUILD_URI STRINGIFY(BUILD_URI)
 
-#define FW_BUILD_URI STRINGIFY(BUILD_URI)
-
 #ifdef CONFIG_ARCH_BOARD_PX4FMU_V1
 #define	HW_ARCH "PX4FMU_V1"
 #endif
@@ -68,13 +66,10 @@
 #define	HW_ARCH "AEROCORE"
 #endif
 
-<<<<<<< HEAD
-=======
 #ifdef CONFIG_ARCH_BOARD_PX4_STM32F4DISCOVERY
 #define HW_ARCH "PX4_STM32F4DISCOVERY"
 #endif
 
->>>>>>> 52345b4f
 #ifdef CONFIG_ARCH_BOARD_PX4CANNODE_V1
 #define HW_ARCH "PX4CANNODE_V1"
 #endif
@@ -83,11 +78,8 @@
 #define HW_ARCH "S2740VC_V1"
 #endif
 
-<<<<<<< HEAD
-=======
 #ifdef CONFIG_ARCH_BOARD_POSIXTEST
 #define HW_ARCH "LINUXTEST"
 #endif
 
->>>>>>> 52345b4f
 #endif /* VERSION_H_ */