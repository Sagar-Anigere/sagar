--- conflicted
+++ resolved
@@ -34,10 +34,6 @@
 	MODULE platforms__posix__drivers__accelsim
 	MAIN accelsim
 	COMPILE_FLAGS
-<<<<<<< HEAD
-		-Wno-packed
-=======
->>>>>>> ea138cfd
 	SRCS
 		accelsim.cpp
 	DEPENDS
