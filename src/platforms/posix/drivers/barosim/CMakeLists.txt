--- conflicted
+++ resolved
@@ -34,11 +34,6 @@
 	MODULE platforms__posix__drivers__barosim
 	MAIN barosim
 	COMPILE_FLAGS
-<<<<<<< HEAD
-		-Wno-packed
-		-Os
-=======
->>>>>>> e73cd08a
 	SRCS
 		baro.cpp
 	DEPENDS
