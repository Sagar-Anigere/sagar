
function(px4_add_sitl_app)
px4_parse_function_args(
			NAME px4_add_sitl_app
			ONE_VALUE APP_NAME MAIN_SRC UPLOAD_NAME
			REQUIRED APP_NAME MAIN_SRC
			ARGN ${ARGN}
			)

	px4_add_executable(${APP_NAME}
			${MAIN_SRC}
			apps.cpp
			)

	if (NOT APPLE)
		target_link_libraries(${APP_NAME}
			-Wl,--start-group
			${module_libraries}
			${df_driver_libs}
			pthread m rt
			-Wl,--end-group
			)
	else()
		target_link_libraries(${APP_NAME}
			${module_libraries}
			${df_driver_libs}
			pthread m
			)
	endif()

endfunction()

#=============================================================================
# sitl run targets
#

set(SITL_RUNNER_MAIN_CPP ${PX4_SOURCE_DIR}/src/platforms/posix/main.cpp)
px4_add_sitl_app(APP_NAME px4
		UPLOAD_NAME upload
		MAIN_SRC ${SITL_RUNNER_MAIN_CPP}
		)

set(SITL_WORKING_DIR ${PX4_BINARY_DIR}/tmp)
file(MAKE_DIRECTORY ${SITL_WORKING_DIR})

add_custom_target(run_config
		COMMAND Tools/sitl_run.sh
			$<TARGET_FILE:px4>
			${config_sitl_rcS_dir}
			${config_sitl_debugger}
			${config_sitl_viewer}
			${config_sitl_model}
			${PX4_SOURCE_DIR}
			${PX4_BINARY_DIR}
			WORKING_DIRECTORY ${SITL_WORKING_DIR}
			USES_TERMINAL
		)
add_dependencies(run_config px4)

# project to build sitl_gazebo if necessary
ExternalProject_Add(sitl_gazebo
	SOURCE_DIR ${PX4_SOURCE_DIR}/Tools/sitl_gazebo
	CMAKE_ARGS -DCMAKE_INSTALL_PREFIX=${CMAKE_INSTALL_PREFIX}
	BINARY_DIR ${PX4_BINARY_DIR}/build_gazebo
	INSTALL_COMMAND ""
	)
set_target_properties(sitl_gazebo PROPERTIES EXCLUDE_FROM_ALL TRUE)

# create targets for each viewer/model/debugger combination
set(viewers none jmavsim gazebo replay)
<<<<<<< HEAD
set(debuggers none ide gdb lldb ddd valgrind)
set(models none iris iris_opt_flow standard_vtol plane rover solo tailsitter typhoon_h480)
=======
set(debuggers none ide gdb lldb ddd valgrind callgrind)
set(models none iris iris_opt_flow standard_vtol plane solo tailsitter typhoon_h480 rover)
>>>>>>> 3569d162
set(all_posix_vmd_make_targets)
foreach(viewer ${viewers})
	foreach(debugger ${debuggers})
		foreach(model ${models})
			if (debugger STREQUAL "none")
				if (model STREQUAL "none")
					set(_targ_name "${viewer}")
				else()
					set(_targ_name "${viewer}_${model}")
				endif()
			else()
				if (model STREQUAL "none")
					set(_targ_name "${viewer}___${debugger}")
				else()
					set(_targ_name "${viewer}_${model}_${debugger}")
				endif()
			endif()

			if (debugger STREQUAL "ide" AND viewer STREQUAL "gazebo")
				set(SITL_RUNNER_SOURCE_DIR ${PX4_SOURCE_DIR})
				set(SITL_RUNNER_MODEL_FILE ${PX4_SOURCE_DIR}/${config_sitl_rcS_dir}/${model})
				set(SITL_RUNNER_WORKING_DIRECTORY ${SITL_WORKING_DIR})

				configure_file(${PX4_SOURCE_DIR}/src/platforms/posix/sitl_runner_main.cpp.in sitl_runner_main_${model}.cpp @ONLY)

				px4_add_sitl_app(APP_NAME px4_${model}
						UPLOAD_NAME upload_${model}
						MAIN_SRC ${CMAKE_CURRENT_BINARY_DIR}/sitl_runner_main_${model}.cpp
						)
				set_target_properties(px4_${model} PROPERTIES EXCLUDE_FROM_ALL TRUE)
			endif()

			add_custom_target(${_targ_name}
					COMMAND ${PX4_SOURCE_DIR}/Tools/sitl_run.sh
						$<TARGET_FILE:px4>
						${config_sitl_rcS_dir}
						${debugger}
						${viewer}
						${model}
						${PX4_SOURCE_DIR}
						${PX4_BINARY_DIR}
						WORKING_DIRECTORY ${SITL_WORKING_DIR}
						USES_TERMINAL
					)
			list(APPEND all_posix_vmd_make_targets ${_targ_name})
			if (viewer STREQUAL "gazebo")
				add_dependencies(${_targ_name} sitl_gazebo)
				if (viewer STREQUAL "gazebo")
					add_dependencies(${_targ_name} px4_${model})
				endif()
			endif()
		endforeach()
	endforeach()
endforeach()

px4_join(OUT posix_vmd_make_target_list LIST ${all_posix_vmd_make_targets} GLUE "\\n")
add_custom_target(list_vmd_make_targets
	COMMAND sh -c "printf \"${posix_vmd_make_target_list}\\n\""
	COMMENT "List of acceptable '${CONFIG}' <viewer_model_debugger> targets:"
	VERBATIM
	)<|MERGE_RESOLUTION|>--- conflicted
+++ resolved
@@ -68,13 +68,8 @@
 
 # create targets for each viewer/model/debugger combination
 set(viewers none jmavsim gazebo replay)
-<<<<<<< HEAD
-set(debuggers none ide gdb lldb ddd valgrind)
-set(models none iris iris_opt_flow standard_vtol plane rover solo tailsitter typhoon_h480)
-=======
 set(debuggers none ide gdb lldb ddd valgrind callgrind)
 set(models none iris iris_opt_flow standard_vtol plane solo tailsitter typhoon_h480 rover)
->>>>>>> 3569d162
 set(all_posix_vmd_make_targets)
 foreach(viewer ${viewers})
 	foreach(debugger ${debuggers})
