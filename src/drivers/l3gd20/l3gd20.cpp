/****************************************************************************
 *
 *   Copyright (c) 2012-2014 PX4 Development Team. All rights reserved.
 *
 * Redistribution and use in source and binary forms, with or without
 * modification, are permitted provided that the following conditions
 * are met:
 *
 * 1. Redistributions of source code must retain the above copyright
 *    notice, this list of conditions and the following disclaimer.
 * 2. Redistributions in binary form must reproduce the above copyright
 *    notice, this list of conditions and the following disclaimer in
 *    the documentation and/or other materials provided with the
 *    distribution.
 * 3. Neither the name PX4 nor the names of its contributors may be
 *    used to endorse or promote products derived from this software
 *    without specific prior written permission.
 *
 * THIS SOFTWARE IS PROVIDED BY THE COPYRIGHT HOLDERS AND CONTRIBUTORS
 * "AS IS" AND ANY EXPRESS OR IMPLIED WARRANTIES, INCLUDING, BUT NOT
 * LIMITED TO, THE IMPLIED WARRANTIES OF MERCHANTABILITY AND FITNESS
 * FOR A PARTICULAR PURPOSE ARE DISCLAIMED. IN NO EVENT SHALL THE
 * COPYRIGHT OWNER OR CONTRIBUTORS BE LIABLE FOR ANY DIRECT, INDIRECT,
 * INCIDENTAL, SPECIAL, EXEMPLARY, OR CONSEQUENTIAL DAMAGES (INCLUDING,
 * BUT NOT LIMITED TO, PROCUREMENT OF SUBSTITUTE GOODS OR SERVICES; LOSS
 * OF USE, DATA, OR PROFITS; OR BUSINESS INTERRUPTION) HOWEVER CAUSED
 * AND ON ANY THEORY OF LIABILITY, WHETHER IN CONTRACT, STRICT
 * LIABILITY, OR TORT (INCLUDING NEGLIGENCE OR OTHERWISE) ARISING IN
 * ANY WAY OUT OF THE USE OF THIS SOFTWARE, EVEN IF ADVISED OF THE
 * POSSIBILITY OF SUCH DAMAGE.
 *
 ****************************************************************************/

/**
 * @file l3gd20.cpp
 * Driver for the ST L3GD20 MEMS gyro connected via SPI.
 *
 * Note: With the exception of the self-test feature, the ST L3G4200D is
 *       also supported by this driver.
 */

#include <nuttx/config.h>

#include <sys/types.h>
#include <stdint.h>
#include <stdbool.h>
#include <stddef.h>
#include <stdlib.h>
#include <semaphore.h>
#include <string.h>
#include <fcntl.h>
#include <poll.h>
#include <errno.h>
#include <stdio.h>
#include <math.h>
#include <unistd.h>
#include <getopt.h>

#include <systemlib/perf_counter.h>
#include <systemlib/err.h>

#include <nuttx/arch.h>
#include <nuttx/clock.h>

#include <drivers/drv_hrt.h>
#include <drivers/device/spi.h>
#include <drivers/drv_gyro.h>
#include <drivers/device/ringbuffer.h>

#include <board_config.h>
#include <mathlib/math/filter/LowPassFilter2p.hpp>
#include <lib/conversion/rotation.h>

#define L3GD20_DEVICE_PATH "/dev/l3gd20"

/* oddly, ERROR is not defined for c++ */
#ifdef ERROR
# undef ERROR
#endif
static const int ERROR = -1;

/* Orientation on board */
#define SENSOR_BOARD_ROTATION_000_DEG	0
#define SENSOR_BOARD_ROTATION_090_DEG	1
#define SENSOR_BOARD_ROTATION_180_DEG	2
#define SENSOR_BOARD_ROTATION_270_DEG	3

/* SPI protocol address bits */
#define DIR_READ				(1<<7)
#define DIR_WRITE				(0<<7)
#define ADDR_INCREMENT				(1<<6)

/* register addresses */
#define ADDR_WHO_AM_I			0x0F
#define WHO_I_AM_H 				0xD7
#define WHO_I_AM				0xD4
#define WHO_I_AM_L3G4200D		0xD3	/* for L3G4200D */

#define ADDR_CTRL_REG1			0x20
#define REG1_RATE_LP_MASK			0xF0 /* Mask to guard partial register update */

/* keep lowpass low to avoid noise issues */
#define RATE_95HZ_LP_25HZ		((0<<7) | (0<<6) | (0<<5) | (1<<4))
#define RATE_190HZ_LP_25HZ		((0<<7) | (1<<6) | (0<<5) | (1<<4))
#define RATE_190HZ_LP_50HZ		((0<<7) | (1<<6) | (1<<5) | (0<<4))
#define RATE_190HZ_LP_70HZ		((0<<7) | (1<<6) | (1<<5) | (1<<4))
#define RATE_380HZ_LP_20HZ		((1<<7) | (0<<6) | (1<<5) | (0<<4))
#define RATE_380HZ_LP_25HZ		((1<<7) | (0<<6) | (0<<5) | (1<<4))
#define RATE_380HZ_LP_50HZ		((1<<7) | (0<<6) | (1<<5) | (0<<4))
#define RATE_380HZ_LP_100HZ		((1<<7) | (0<<6) | (1<<5) | (1<<4))
#define RATE_760HZ_LP_30HZ		((1<<7) | (1<<6) | (0<<5) | (0<<4))
#define RATE_760HZ_LP_35HZ		((1<<7) | (1<<6) | (0<<5) | (1<<4))
#define RATE_760HZ_LP_50HZ		((1<<7) | (1<<6) | (1<<5) | (0<<4))
#define RATE_760HZ_LP_100HZ		((1<<7) | (1<<6) | (1<<5) | (1<<4))

#define ADDR_CTRL_REG2			0x21
#define ADDR_CTRL_REG3			0x22
#define ADDR_CTRL_REG4			0x23
#define REG4_RANGE_MASK				0x30 /* Mask to guard partial register update */
#define RANGE_250DPS				(0<<4)
#define RANGE_500DPS				(1<<4)
#define RANGE_2000DPS				(3<<4)

#define ADDR_CTRL_REG5			0x24
#define ADDR_REFERENCE			0x25
#define ADDR_OUT_TEMP			0x26
#define ADDR_STATUS_REG			0x27
#define ADDR_OUT_X_L			0x28
#define ADDR_OUT_X_H			0x29
#define ADDR_OUT_Y_L			0x2A
#define ADDR_OUT_Y_H			0x2B
#define ADDR_OUT_Z_L			0x2C
#define ADDR_OUT_Z_H			0x2D
#define ADDR_FIFO_CTRL_REG		0x2E
#define ADDR_FIFO_SRC_REG		0x2F
#define ADDR_INT1_CFG			0x30
#define ADDR_INT1_SRC			0x31
#define ADDR_INT1_TSH_XH		0x32
#define ADDR_INT1_TSH_XL		0x33
#define ADDR_INT1_TSH_YH		0x34
#define ADDR_INT1_TSH_YL		0x35
#define ADDR_INT1_TSH_ZH		0x36
#define ADDR_INT1_TSH_ZL		0x37
#define ADDR_INT1_DURATION		0x38


/* Internal configuration values */
#define REG1_POWER_NORMAL			(1<<3)
#define REG1_Z_ENABLE				(1<<2)
#define REG1_Y_ENABLE				(1<<1)
#define REG1_X_ENABLE				(1<<0)

#define REG4_BDU				(1<<7)
#define REG4_BLE				(1<<6)
//#define REG4_SPI_3WIRE			(1<<0)

#define REG5_FIFO_ENABLE			(1<<6)
#define REG5_REBOOT_MEMORY			(1<<7)

#define STATUS_ZYXOR				(1<<7)
#define STATUS_ZOR				(1<<6)
#define STATUS_YOR				(1<<5)
#define STATUS_XOR				(1<<4)
#define STATUS_ZYXDA				(1<<3)
#define STATUS_ZDA				(1<<2)
#define STATUS_YDA				(1<<1)
#define STATUS_XDA				(1<<0)

#define FIFO_CTRL_BYPASS_MODE			(0<<5)
#define FIFO_CTRL_FIFO_MODE			(1<<5)
#define FIFO_CTRL_STREAM_MODE			(1<<6)
#define FIFO_CTRL_STREAM_TO_FIFO_MODE		(3<<5)
#define FIFO_CTRL_BYPASS_TO_STREAM_MODE		(1<<7)

#define L3GD20_DEFAULT_RATE			760
#define L3G4200D_DEFAULT_RATE			800
#define L3GD20_DEFAULT_RANGE_DPS		2000
#define L3GD20_DEFAULT_FILTER_FREQ		30
#define L3GD20_TEMP_OFFSET_CELSIUS		40

#ifndef SENSOR_BOARD_ROTATION_DEFAULT
#define SENSOR_BOARD_ROTATION_DEFAULT		SENSOR_BOARD_ROTATION_270_DEG
#endif

extern "C" { __EXPORT int l3gd20_main(int argc, char *argv[]); }

class L3GD20 : public device::SPI
{
public:
	L3GD20(int bus, const char* path, spi_dev_e device, enum Rotation rotation);
	virtual ~L3GD20();

	virtual int		init();

	virtual ssize_t		read(struct file *filp, char *buffer, size_t buflen);
	virtual int		ioctl(struct file *filp, int cmd, unsigned long arg);

	/**
	 * Diagnostics - print some basic information about the driver.
	 */
	void			print_info();

protected:
	virtual int		probe();

private:

	struct hrt_call		_call;
	unsigned		_call_interval;
	
	RingBuffer		*_reports;

	struct gyro_scale	_gyro_scale;
	float			_gyro_range_scale;
	float			_gyro_range_rad_s;
	orb_advert_t		_gyro_topic;
	orb_id_t		_orb_id;
	int			_class_instance;

	unsigned		_current_rate;
	unsigned		_orientation;

	unsigned		_read;

	perf_counter_t		_sample_perf;
	perf_counter_t		_reschedules;
	perf_counter_t		_errors;

	math::LowPassFilter2p	_gyro_filter_x;
	math::LowPassFilter2p	_gyro_filter_y;
	math::LowPassFilter2p	_gyro_filter_z;

	/* true if an L3G4200D is detected */
	bool	_is_l3g4200d;

	enum Rotation		_rotation;

	/**
	 * Start automatic measurement.
	 */
	void			start();

	/**
	 * Stop automatic measurement.
	 */
	void			stop();

	/**
	 * Reset the driver
	 */
	void			reset();

	/**
	 * disable I2C on the chip
	 */
	void			disable_i2c();

	/**
	 * Static trampoline from the hrt_call context; because we don't have a
	 * generic hrt wrapper yet.
	 *
	 * Called by the HRT in interrupt context at the specified rate if
	 * automatic polling is enabled.
	 *
	 * @param arg		Instance pointer for the driver that is polling.
	 */
	static void		measure_trampoline(void *arg);

	/**
	 * Fetch measurements from the sensor and update the report ring.
	 */
	void			measure();

	/**
	 * Read a register from the L3GD20
	 *
	 * @param		The register to read.
	 * @return		The value that was read.
	 */
	uint8_t			read_reg(unsigned reg);

	/**
	 * Write a register in the L3GD20
	 *
	 * @param reg		The register to write.
	 * @param value		The new value to write.
	 */
	void			write_reg(unsigned reg, uint8_t value);

	/**
	 * Modify a register in the L3GD20
	 *
	 * Bits are cleared before bits are set.
	 *
	 * @param reg		The register to modify.
	 * @param clearbits	Bits in the register to clear.
	 * @param setbits	Bits in the register to set.
	 */
	void			modify_reg(unsigned reg, uint8_t clearbits, uint8_t setbits);

	/**
	 * Set the L3GD20 measurement range.
	 *
	 * @param max_dps	The measurement range is set to permit reading at least
	 *			this rate in degrees per second.
	 *			Zero selects the maximum supported range.
	 * @return		OK if the value can be supported, -ERANGE otherwise.
	 */
	int			set_range(unsigned max_dps);

	/**
	 * Set the L3GD20 internal sampling frequency.
	 *
	 * @param frequency	The internal sampling frequency is set to not less than
	 *			this value.
	 *			Zero selects the maximum rate supported.
	 * @return		OK if the value can be supported.
	 */
	int			set_samplerate(unsigned frequency);

	/**
	 * Set the lowpass filter of the driver
	 *
	 * @param samplerate	The current samplerate
	 * @param frequency	The cutoff frequency for the lowpass filter
	 */
	void			set_driver_lowpass_filter(float samplerate, float bandwidth);

	/**
	 * Self test
	 *
	 * @return 0 on success, 1 on failure
	 */
	 int 			self_test();

	/* this class does not allow copying */
	L3GD20(const L3GD20&);
	L3GD20 operator=(const L3GD20&);
};

L3GD20::L3GD20(int bus, const char* path, spi_dev_e device, enum Rotation rotation) :
	SPI("L3GD20", path, bus, device, SPIDEV_MODE3, 11*1000*1000 /* will be rounded to 10.4 MHz, within margins for L3GD20 */),
	_call{},
	_call_interval(0),
	_reports(nullptr),
	_gyro_scale{},
	_gyro_range_scale(0.0f),
	_gyro_range_rad_s(0.0f),
	_gyro_topic(-1),
	_orb_id(nullptr),
	_class_instance(-1),
	_current_rate(0),
	_orientation(SENSOR_BOARD_ROTATION_DEFAULT),
	_read(0),
	_sample_perf(perf_alloc(PC_ELAPSED, "l3gd20_read")),
	_reschedules(perf_alloc(PC_COUNT, "l3gd20_reschedules")),
	_errors(perf_alloc(PC_COUNT, "l3gd20_errors")),
	_gyro_filter_x(L3GD20_DEFAULT_RATE, L3GD20_DEFAULT_FILTER_FREQ),
	_gyro_filter_y(L3GD20_DEFAULT_RATE, L3GD20_DEFAULT_FILTER_FREQ),
	_gyro_filter_z(L3GD20_DEFAULT_RATE, L3GD20_DEFAULT_FILTER_FREQ),
	_is_l3g4200d(false),
        _rotation(rotation)                                            
{
	// enable debug() calls
	_debug_enabled = true;

	// default scale factors
	_gyro_scale.x_offset = 0;
	_gyro_scale.x_scale  = 1.0f;
	_gyro_scale.y_offset = 0;
	_gyro_scale.y_scale  = 1.0f;
	_gyro_scale.z_offset = 0;
	_gyro_scale.z_scale  = 1.0f;
}

L3GD20::~L3GD20()
{
	/* make sure we are truly inactive */
	stop();

	/* free any existing reports */
	if (_reports != nullptr)
		delete _reports;

	if (_class_instance != -1)
		unregister_class_devname(GYRO_DEVICE_PATH, _class_instance);

	/* delete the perf counter */
	perf_free(_sample_perf);
	perf_free(_reschedules);
	perf_free(_errors);
}

int
L3GD20::init()
{
	int ret = ERROR;

	/* do SPI init (and probe) first */
	if (SPI::init() != OK)
		goto out;

	/* allocate basic report buffers */
	_reports = new RingBuffer(2, sizeof(gyro_report));

	if (_reports == nullptr)
		goto out;

	_class_instance = register_class_devname(GYRO_DEVICE_PATH);

	switch (_class_instance) {
		case CLASS_DEVICE_PRIMARY:
			_orb_id = ORB_ID(sensor_gyro0);
			break;

		case CLASS_DEVICE_SECONDARY:
			_orb_id = ORB_ID(sensor_gyro1);
			break;

		case CLASS_DEVICE_TERTIARY:
			_orb_id = ORB_ID(sensor_gyro2);
			break;
	}

	reset();

	measure();

	/* advertise sensor topic, measure manually to initialize valid report */
	struct gyro_report grp;
	_reports->get(&grp);

	_gyro_topic = orb_advertise(_orb_id, &grp);

	if (_gyro_topic < 0) {
		debug("failed to create sensor_gyro publication");
	}

	ret = OK;
out:
	return ret;
}

int
L3GD20::probe()
{
	/* read dummy value to void to clear SPI statemachine on sensor */
	(void)read_reg(ADDR_WHO_AM_I);

	bool success = false;

	/* verify that the device is attached and functioning, accept L3GD20 and L3GD20H */
	if (read_reg(ADDR_WHO_AM_I) == WHO_I_AM) {

		_orientation = SENSOR_BOARD_ROTATION_DEFAULT;
		success = true;
	}


	if (read_reg(ADDR_WHO_AM_I) == WHO_I_AM_H) {
		_orientation = SENSOR_BOARD_ROTATION_180_DEG;
		success = true;
	}

	/* Detect the L3G4200D used on AeroCore */
	if (read_reg(ADDR_WHO_AM_I) == WHO_I_AM_L3G4200D) {
		_is_l3g4200d = true;
		_orientation = SENSOR_BOARD_ROTATION_DEFAULT;
		success = true;
	}

	if (success)
		return OK;

	return -EIO;
}

ssize_t
L3GD20::read(struct file *filp, char *buffer, size_t buflen)
{
	unsigned count = buflen / sizeof(struct gyro_report);
	struct gyro_report *gbuf = reinterpret_cast<struct gyro_report *>(buffer);
	int ret = 0;

	/* buffer must be large enough */
	if (count < 1)
		return -ENOSPC;

	/* if automatic measurement is enabled */
	if (_call_interval > 0) {

		/*
		 * While there is space in the caller's buffer, and reports, copy them.
		 * Note that we may be pre-empted by the measurement code while we are doing this;
		 * we are careful to avoid racing with it.
		 */
		while (count--) {
			if (_reports->get(gbuf)) {
				ret += sizeof(*gbuf);
				gbuf++;
			}
		}

		/* if there was no data, warn the caller */
		return ret ? ret : -EAGAIN;
	}

	/* manual measurement */
	_reports->flush();
	measure();

	/* measurement will have generated a report, copy it out */
	if (_reports->get(gbuf)) {
		ret = sizeof(*gbuf);
	}

	return ret;
}

int
L3GD20::ioctl(struct file *filp, int cmd, unsigned long arg)
{
	switch (cmd) {

	case SENSORIOCSPOLLRATE: {
			switch (arg) {

				/* switching to manual polling */
			case SENSOR_POLLRATE_MANUAL:
				stop();
				_call_interval = 0;
				return OK;

				/* external signalling not supported */
			case SENSOR_POLLRATE_EXTERNAL:

				/* zero would be bad */
			case 0:
				return -EINVAL;

				/* set default/max polling rate */
			case SENSOR_POLLRATE_MAX:
			case SENSOR_POLLRATE_DEFAULT:
				if (_is_l3g4200d) {
					return ioctl(filp, SENSORIOCSPOLLRATE, L3G4200D_DEFAULT_RATE);
				}
				return ioctl(filp, SENSORIOCSPOLLRATE, L3GD20_DEFAULT_RATE);

				/* adjust to a legal polling interval in Hz */
			default: {
					/* do we need to start internal polling? */
					bool want_start = (_call_interval == 0);

					/* convert hz to hrt interval via microseconds */
					unsigned ticks = 1000000 / arg;

					/* check against maximum sane rate */
					if (ticks < 1000)
						return -EINVAL;

					/* update interval for next measurement */
					/* XXX this is a bit shady, but no other way to adjust... */
					_call.period = _call_interval = ticks;

					/* adjust filters */
					float cutoff_freq_hz = _gyro_filter_x.get_cutoff_freq();
					float sample_rate = 1.0e6f/ticks;
					set_driver_lowpass_filter(sample_rate, cutoff_freq_hz);

					/* if we need to start the poll state machine, do it */
					if (want_start)
						start();

					return OK;
				}
			}
		}

	case SENSORIOCGPOLLRATE:
		if (_call_interval == 0)
			return SENSOR_POLLRATE_MANUAL;

		return 1000000 / _call_interval;

	case SENSORIOCSQUEUEDEPTH: {
		/* lower bound is mandatory, upper bound is a sanity check */
		if ((arg < 1) || (arg > 100))
			return -EINVAL;

		irqstate_t flags = irqsave();
		if (!_reports->resize(arg)) {
			irqrestore(flags);
			return -ENOMEM;
		}
		irqrestore(flags);
		
		return OK;
	}

	case SENSORIOCGQUEUEDEPTH:
		return _reports->size();

	case SENSORIOCRESET:
		reset();
		return OK;

	case GYROIOCSSAMPLERATE:
		return set_samplerate(arg);

	case GYROIOCGSAMPLERATE:
		return _current_rate;

	case GYROIOCSLOWPASS: {
		float cutoff_freq_hz = arg;
		float sample_rate = 1.0e6f / _call_interval;
		set_driver_lowpass_filter(sample_rate, cutoff_freq_hz);

		return OK;
	}

	case GYROIOCGLOWPASS:
		return _gyro_filter_x.get_cutoff_freq();

	case GYROIOCSSCALE:
		/* copy scale in */
		memcpy(&_gyro_scale, (struct gyro_scale *) arg, sizeof(_gyro_scale));
		return OK;

	case GYROIOCGSCALE:
		/* copy scale out */
		memcpy((struct gyro_scale *) arg, &_gyro_scale, sizeof(_gyro_scale));
		return OK;

	case GYROIOCSRANGE:
		/* arg should be in dps */
		return set_range(arg);

	case GYROIOCGRANGE:
		/* convert to dps and round */
		return (unsigned long)(_gyro_range_rad_s * 180.0f / M_PI_F + 0.5f);

	case GYROIOCSELFTEST:
		return self_test();

	default:
		/* give it to the superclass */
		return SPI::ioctl(filp, cmd, arg);
	}
}

uint8_t
L3GD20::read_reg(unsigned reg)
{
	uint8_t cmd[2];

	cmd[0] = reg | DIR_READ;
	cmd[1] = 0;

	transfer(cmd, cmd, sizeof(cmd));

	return cmd[1];
}

void
L3GD20::write_reg(unsigned reg, uint8_t value)
{
	uint8_t	cmd[2];

	cmd[0] = reg | DIR_WRITE;
	cmd[1] = value;

	transfer(cmd, nullptr, sizeof(cmd));
}

void
L3GD20::modify_reg(unsigned reg, uint8_t clearbits, uint8_t setbits)
{
	uint8_t	val;

	val = read_reg(reg);
	val &= ~clearbits;
	val |= setbits;
	write_reg(reg, val);
}

int
L3GD20::set_range(unsigned max_dps)
{
	uint8_t bits = REG4_BDU;
	float new_range_scale_dps_digit;
	float new_range;

	if (max_dps == 0) {
		max_dps = 2000;
	}
	if (max_dps <= 250) {
		new_range = 250;
		bits |= RANGE_250DPS;
		new_range_scale_dps_digit = 8.75e-3f;

	} else if (max_dps <= 500) {
		new_range = 500;
		bits |= RANGE_500DPS;
		new_range_scale_dps_digit = 17.5e-3f;

	} else if (max_dps <= 2000) {
		new_range = 2000;
		bits |= RANGE_2000DPS;
		new_range_scale_dps_digit = 70e-3f;

	} else {
		return -EINVAL;
	}

	_gyro_range_rad_s = new_range / 180.0f * M_PI_F;
	_gyro_range_scale = new_range_scale_dps_digit / 180.0f * M_PI_F;
	write_reg(ADDR_CTRL_REG4, bits);

	return OK;
}

int
L3GD20::set_samplerate(unsigned frequency)
{
	uint8_t bits = REG1_POWER_NORMAL | REG1_Z_ENABLE | REG1_Y_ENABLE | REG1_X_ENABLE;

	if (frequency == 0)
		frequency = _is_l3g4200d ? 800 : 760;

	/*
	 * Use limits good for H or non-H models. Rates are slightly different
	 * for L3G4200D part but register settings are the same.
	 */
	if (frequency <= 100) {
		_current_rate = _is_l3g4200d ? 100 : 95;
		bits |= RATE_95HZ_LP_25HZ;

	} else if (frequency <= 200) {
		_current_rate = _is_l3g4200d ? 200 : 190;
		bits |= RATE_190HZ_LP_50HZ;

	} else if (frequency <= 400) {
		_current_rate = _is_l3g4200d ? 400 : 380;
		bits |= RATE_380HZ_LP_50HZ;

	} else if (frequency <= 800) {
		_current_rate = _is_l3g4200d ? 800 : 760;
		bits |= RATE_760HZ_LP_50HZ;
	} else {
		return -EINVAL;
	}

	write_reg(ADDR_CTRL_REG1, bits);

	return OK;
}

void
L3GD20::set_driver_lowpass_filter(float samplerate, float bandwidth)
{
	_gyro_filter_x.set_cutoff_frequency(samplerate, bandwidth);
	_gyro_filter_y.set_cutoff_frequency(samplerate, bandwidth);
	_gyro_filter_z.set_cutoff_frequency(samplerate, bandwidth);
}

void
L3GD20::start()
{
	/* make sure we are stopped first */
	stop();

	/* reset the report ring */
	_reports->flush();

	/* start polling at the specified rate */
	hrt_call_every(&_call, 1000, _call_interval, (hrt_callout)&L3GD20::measure_trampoline, this);
}

void
L3GD20::stop()
{
	hrt_cancel(&_call);
}

void
L3GD20::disable_i2c(void)
{
	uint8_t retries = 10;
	while (retries--) {
		// add retries
		uint8_t a = read_reg(0x05);
		write_reg(0x05, (0x20 | a));
		if (read_reg(0x05) == (a | 0x20)) {
			return;
		}
	}
	debug("FAILED TO DISABLE I2C");
}

void
L3GD20::reset()
{
	// ensure the chip doesn't interpret any other bus traffic as I2C
	disable_i2c();

	/* set default configuration */
	write_reg(ADDR_CTRL_REG1, REG1_POWER_NORMAL | REG1_Z_ENABLE | REG1_Y_ENABLE | REG1_X_ENABLE);
	write_reg(ADDR_CTRL_REG2, 0);		/* disable high-pass filters */
	write_reg(ADDR_CTRL_REG3, 0x08);        /* DRDY enable */
	write_reg(ADDR_CTRL_REG4, REG4_BDU);
	write_reg(ADDR_CTRL_REG5, 0);

	write_reg(ADDR_CTRL_REG5, REG5_FIFO_ENABLE);		/* disable wake-on-interrupt */

	/* disable FIFO. This makes things simpler and ensures we
	 * aren't getting stale data. It means we must run the hrt
	 * callback fast enough to not miss data. */
	write_reg(ADDR_FIFO_CTRL_REG, FIFO_CTRL_BYPASS_MODE);

	set_samplerate(0); // 760Hz or 800Hz
	set_range(L3GD20_DEFAULT_RANGE_DPS);
	set_driver_lowpass_filter(L3GD20_DEFAULT_RATE, L3GD20_DEFAULT_FILTER_FREQ);

	_read = 0;
}

void
L3GD20::measure_trampoline(void *arg)
{
	L3GD20 *dev = (L3GD20 *)arg;

	/* make another measurement */
	dev->measure();
}

#ifdef GPIO_EXTI_GYRO_DRDY
# define L3GD20_USE_DRDY 1
#else
# define L3GD20_USE_DRDY 0
#endif

void
L3GD20::measure()
{
#if L3GD20_USE_DRDY
	// if the gyro doesn't have any data ready then re-schedule
	// for 100 microseconds later. This ensures we don't double
	// read a value and then miss the next value
	if (_bus == PX4_SPI_BUS_SENSORS && stm32_gpioread(GPIO_EXTI_GYRO_DRDY) == 0) {
		perf_count(_reschedules);
		hrt_call_delay(&_call, 100);
		return;
	}
#endif

	/* status register and data as read back from the device */
#pragma pack(push, 1)
	struct {
		uint8_t		cmd;
		int8_t		temp;
		uint8_t		status;
		int16_t		x;
		int16_t		y;
		int16_t		z;
	} raw_report;
#pragma pack(pop)

	gyro_report report;

	/* start the performance counter */
	perf_begin(_sample_perf);

	/* fetch data from the sensor */
	memset(&raw_report, 0, sizeof(raw_report));
	raw_report.cmd = ADDR_OUT_TEMP | DIR_READ | ADDR_INCREMENT;
	transfer((uint8_t *)&raw_report, (uint8_t *)&raw_report, sizeof(raw_report));

#if L3GD20_USE_DRDY
        if ((raw_report.status & 0xF) != 0xF) {
            /*
              we waited for DRDY, but did not see DRDY on all axes
              when we captured. That means a transfer error of some sort
             */
            perf_count(_errors);            
            return;
        }
#endif
	/*
	 * 1) Scale raw value to SI units using scaling from datasheet.
	 * 2) Subtract static offset (in SI units)
	 * 3) Scale the statically calibrated values with a linear
	 *    dynamically obtained factor
	 *
	 * Note: the static sensor offset is the number the sensor outputs
	 * 	 at a nominally 'zero' input. Therefore the offset has to
	 * 	 be subtracted.
	 *
	 *	 Example: A gyro outputs a value of 74 at zero angular rate
	 *	 	  the offset is 74 from the origin and subtracting
	 *		  74 from all measurements centers them around zero.
	 */
	report.timestamp = hrt_absolute_time();
        report.error_count = 0; // not recorded
	
	switch (_orientation) {

		case SENSOR_BOARD_ROTATION_000_DEG:
			/* keep axes in place */
			report.x_raw = raw_report.x;
			report.y_raw = raw_report.y;
			break;

		case SENSOR_BOARD_ROTATION_090_DEG:
			/* swap x and y */
			report.x_raw = raw_report.y;
			report.y_raw = raw_report.x;
			break;

		case SENSOR_BOARD_ROTATION_180_DEG:
			/* swap x and y and negate both */
			report.x_raw = ((raw_report.x == -32768) ? 32767 : -raw_report.x);
			report.y_raw = ((raw_report.y == -32768) ? 32767 : -raw_report.y);
			break;

		case SENSOR_BOARD_ROTATION_270_DEG:
			/* swap x and y and negate y */
			report.x_raw = raw_report.y;
			report.y_raw = ((raw_report.x == -32768) ? 32767 : -raw_report.x);
			break;
	}

	report.z_raw = raw_report.z;

<<<<<<< HEAD
	report.temperature_raw = raw_report.temp;
=======
// the aerocore has the gyro mounted on the top, rotate 180 about x axis
#ifdef CONFIG_ARCH_BOARD_AEROCORE
	report.x_raw = raw_report.x;
	report.y_raw = ((raw_report.y==-32768) ? 32767 : -raw_report.y);
	report.z_raw = ((raw_report.z==-32768) ? 32767 : -raw_report.z);
#endif
>>>>>>> e13ac14f

	report.x = ((report.x_raw * _gyro_range_scale) - _gyro_scale.x_offset) * _gyro_scale.x_scale;
	report.y = ((report.y_raw * _gyro_range_scale) - _gyro_scale.y_offset) * _gyro_scale.y_scale;
	report.z = ((report.z_raw * _gyro_range_scale) - _gyro_scale.z_offset) * _gyro_scale.z_scale;

	report.x = _gyro_filter_x.apply(report.x);
	report.y = _gyro_filter_y.apply(report.y);
	report.z = _gyro_filter_z.apply(report.z);

	report.temperature = L3GD20_TEMP_OFFSET_CELSIUS - raw_report.temp;

	// apply user specified rotation
	rotate_3f(_rotation, report.x, report.y, report.z);

	report.scaling = _gyro_range_scale;
	report.range_rad_s = _gyro_range_rad_s;

	_reports->force(&report);

	/* notify anyone waiting for data */
	poll_notify(POLLIN);

	/* publish for subscribers */
	if (!(_pub_blocked)) {
		/* publish it */
		orb_publish(_orb_id, _gyro_topic, &report);
	}

	_read++;

	/* stop the perf counter */
	perf_end(_sample_perf);
}

void
L3GD20::print_info()
{
	printf("gyro reads:          %u\n", _read);
	perf_print_counter(_sample_perf);
	perf_print_counter(_reschedules);
	perf_print_counter(_errors);
	_reports->print_info("report queue");
}

int
L3GD20::self_test()
{
	/* evaluate gyro offsets, complain if offset -> zero or larger than 6 dps */
	if (fabsf(_gyro_scale.x_offset) > 0.1f || fabsf(_gyro_scale.x_offset) < 0.000001f)
		return 1;
	if (fabsf(_gyro_scale.x_scale - 1.0f) > 0.3f)
		return 1;

	if (fabsf(_gyro_scale.y_offset) > 0.1f || fabsf(_gyro_scale.y_offset) < 0.000001f)
		return 1;
	if (fabsf(_gyro_scale.y_scale - 1.0f) > 0.3f)
		return 1;

	if (fabsf(_gyro_scale.z_offset) > 0.1f || fabsf(_gyro_scale.z_offset) < 0.000001f)
		return 1;
	if (fabsf(_gyro_scale.z_scale - 1.0f) > 0.3f)
		return 1;

	return 0;
}

/**
 * Local functions in support of the shell command.
 */
namespace l3gd20
{

L3GD20	*g_dev;

void	usage();
void	start(bool external_bus, enum Rotation rotation);
void	test();
void	reset();
void	info();

/**
 * Start the driver.
 *
 * This function call only returns once the driver
 * started or failed to detect the sensor.
 */
void
start(bool external_bus, enum Rotation rotation)
{
	int fd;

	if (g_dev != nullptr)
		errx(0, "already started");

	/* create the driver */
        if (external_bus) {
#ifdef PX4_SPI_BUS_EXT
		g_dev = new L3GD20(PX4_SPI_BUS_EXT, L3GD20_DEVICE_PATH, (spi_dev_e)PX4_SPIDEV_EXT_GYRO, rotation);
#else
		errx(0, "External SPI not available");
#endif
	} else {
		g_dev = new L3GD20(PX4_SPI_BUS_SENSORS, L3GD20_DEVICE_PATH, (spi_dev_e)PX4_SPIDEV_GYRO, rotation);
	}

	if (g_dev == nullptr)
		goto fail;

	if (OK != g_dev->init())
		goto fail;

	/* set the poll rate to default, starts automatic data collection */
	fd = open(L3GD20_DEVICE_PATH, O_RDONLY);

	if (fd < 0)
		goto fail;

	if (ioctl(fd, SENSORIOCSPOLLRATE, SENSOR_POLLRATE_DEFAULT) < 0)
		goto fail;

        close(fd);

	exit(0);
fail:

	if (g_dev != nullptr) {
		delete g_dev;
		g_dev = nullptr;
	}

	errx(1, "driver start failed");
}

/**
 * Perform some basic functional tests on the driver;
 * make sure we can collect data from the sensor in polled
 * and automatic modes.
 */
void
test()
{
	int fd_gyro = -1;
	struct gyro_report g_report;
	ssize_t sz;

	/* get the driver */
	fd_gyro = open(L3GD20_DEVICE_PATH, O_RDONLY);

	if (fd_gyro < 0)
		err(1, "%s open failed", L3GD20_DEVICE_PATH);

	/* reset to manual polling */
	if (ioctl(fd_gyro, SENSORIOCSPOLLRATE, SENSOR_POLLRATE_MANUAL) < 0)
		err(1, "reset to manual polling");

	/* do a simple demand read */
	sz = read(fd_gyro, &g_report, sizeof(g_report));

	if (sz != sizeof(g_report))
		err(1, "immediate gyro read failed");

	warnx("gyro x: \t% 9.5f\trad/s", (double)g_report.x);
	warnx("gyro y: \t% 9.5f\trad/s", (double)g_report.y);
	warnx("gyro z: \t% 9.5f\trad/s", (double)g_report.z);
	warnx("temp: \t%d\tC", (int)g_report.temperature);
	warnx("gyro x: \t%d\traw", (int)g_report.x_raw);
	warnx("gyro y: \t%d\traw", (int)g_report.y_raw);
	warnx("gyro z: \t%d\traw", (int)g_report.z_raw);
	warnx("temp: \t%d\traw", (int)g_report.temperature_raw);
	warnx("gyro range: %8.4f rad/s (%d deg/s)", (double)g_report.range_rad_s,
	      (int)((g_report.range_rad_s / M_PI_F) * 180.0f + 0.5f));

        close(fd_gyro);

	/* XXX add poll-rate tests here too */

	reset();
	errx(0, "PASS");
}

/**
 * Reset the driver.
 */
void
reset()
{
	int fd = open(L3GD20_DEVICE_PATH, O_RDONLY);

	if (fd < 0)
		err(1, "failed ");

	if (ioctl(fd, SENSORIOCRESET, 0) < 0)
		err(1, "driver reset failed");

	if (ioctl(fd, SENSORIOCSPOLLRATE, SENSOR_POLLRATE_DEFAULT) < 0)
		err(1, "accel pollrate reset failed");

        close(fd);

	exit(0);
}

/**
 * Print a little info about the driver.
 */
void
info()
{
	if (g_dev == nullptr)
		errx(1, "driver not running\n");

	printf("state @ %p\n", g_dev);
	g_dev->print_info();

	exit(0);
}

void
usage()
{
	warnx("missing command: try 'start', 'info', 'test', 'reset'");
	warnx("options:");
	warnx("    -X    (external bus)");
	warnx("    -R rotation");
}

} // namespace

int
l3gd20_main(int argc, char *argv[])
{
	bool external_bus = false;
	int ch;
	enum Rotation rotation = ROTATION_NONE;

	/* jump over start/off/etc and look at options first */
	while ((ch = getopt(argc, argv, "XR:")) != EOF) {
		switch (ch) {
		case 'X':
			external_bus = true;
			break;
		case 'R':
			rotation = (enum Rotation)atoi(optarg);
			break;
		default:
			l3gd20::usage();
			exit(0);
		}
	}

	const char *verb = argv[optind];

	/*
	 * Start/load the driver.

	 */
	if (!strcmp(verb, "start"))
		l3gd20::start(external_bus, rotation);

	/*
	 * Test the driver/device.
	 */
	if (!strcmp(verb, "test"))
		l3gd20::test();

	/*
	 * Reset the driver.
	 */
	if (!strcmp(verb, "reset"))
		l3gd20::reset();

	/*
	 * Print driver information.
	 */
	if (!strcmp(verb, "info"))
		l3gd20::info();

	errx(1, "unrecognized command, try 'start', 'test', 'reset' or 'info'");
}<|MERGE_RESOLUTION|>--- conflicted
+++ resolved
@@ -931,16 +931,13 @@
 
 	report.z_raw = raw_report.z;
 
-<<<<<<< HEAD
-	report.temperature_raw = raw_report.temp;
-=======
 // the aerocore has the gyro mounted on the top, rotate 180 about x axis
 #ifdef CONFIG_ARCH_BOARD_AEROCORE
 	report.x_raw = raw_report.x;
 	report.y_raw = ((raw_report.y==-32768) ? 32767 : -raw_report.y);
 	report.z_raw = ((raw_report.z==-32768) ? 32767 : -raw_report.z);
 #endif
->>>>>>> e13ac14f
+	report.temperature_raw = raw_report.temp;
 
 	report.x = ((report.x_raw * _gyro_range_scale) - _gyro_scale.x_offset) * _gyro_scale.x_scale;
 	report.y = ((report.y_raw * _gyro_range_scale) - _gyro_scale.y_offset) * _gyro_scale.y_scale;
