--- conflicted
+++ resolved
@@ -81,11 +81,6 @@
 #define BATT_SMBUS_FULL_CHARGE_CAPACITY                 0x10            ///< capacity when fully charged
 #define BATT_SMBUS_RUN_TIME_TO_EMPTY                    0x11            ///< predicted remaining battery capacity based on the present rate of discharge in min
 #define BATT_SMBUS_AVERAGE_TIME_TO_EMPTY                0x12            ///< predicted remaining battery capacity based on the present rate of discharge in min
-<<<<<<< HEAD
-#define BATT_SMBUS_REMAINING_CAPACITY                   0x0F            ///< predicted remaining battery capacity as mAh
-#define BATT_SMBUS_RELATIVE_SOC				0x0D		///< predicted remaining battery capacity as a percentage
-=======
->>>>>>> 350ebf5a
 #define BATT_SMBUS_CYCLE_COUNT                          0x17            ///< number of cycles the battery has experienced
 #define BATT_SMBUS_DESIGN_CAPACITY                      0x18            ///< design capacity register
 #define BATT_SMBUS_DESIGN_VOLTAGE                       0x19            ///< design voltage register
@@ -111,28 +106,6 @@
 #define BATT_SMBUS_MANUFACTURER_BLOCK_ACCESS            0x44
 
 #define BATT_SMBUS_SECURITY_KEYS                        0x0035
-<<<<<<< HEAD
-#define BATT_SMBUS_CELL_1_VOLTAGE                       0x3F
-#define BATT_SMBUS_CELL_2_VOLTAGE                       0x3E
-#define BATT_SMBUS_CELL_3_VOLTAGE                       0x3D
-#define BATT_SMBUS_CELL_4_VOLTAGE                       0x3C
-#define BATT_SMBUS_CELL_5_VOLTAGE                       0x3B
-#define BATT_SMBUS_CELL_6_VOLTAGE                       0x3A
-#define BATT_SMBUS_CELL_7_VOLTAGE                       0x39
-#define BATT_SMBUS_CELL_8_VOLTAGE                       0x38
-#define BATT_SMBUS_CELL_9_VOLTAGE                       0x37
-#define BATT_SMBUS_CELL_10_VOLTAGE                      0x36
-
-#define BATT_SMBUS_CELL_COUNT                           0x40            // < This is not a default register in the BQ40Z50 chip, but one that is really needed
-#define BATT_SMBUS_SAFETY_ALERT                         0x50            ///32 alert bits, threshold exceeded (used for burst current check)
-#define BATT_SMBUS_SAFETY_STATUS                        0x51            ///32 status bits, threshold exceeded for certain duration
-#define BATT_SMBUS_PF_ALERT                             0x52            ///32 permanent fail bits, issue warranting permanent shutoff occurred (used for cell voltage imbalance check)
-
-#define SMART_BATTERY_ROTOYE_BATMON 1
-#define SMART_BATTERY_BQ40Zx50 2
-=======
-
->>>>>>> 350ebf5a
 #define BATT_SMBUS_LIFETIME_FLUSH                       0x002E
 #define BATT_SMBUS_LIFETIME_BLOCK_ONE                   0x0060
 #define BATT_SMBUS_ENABLED_PROTECTIONS_A_ADDRESS        0x4938
@@ -144,16 +117,14 @@
 #define BATT_SMBUS_ENABLED_PROTECTIONS_A_DEFAULT        0xcf
 #define BATT_SMBUS_ENABLED_PROTECTIONS_A_CUV_DISABLED   0xce
 
-<<<<<<< HEAD
 #define MAX_CELL_COUNT 10
-=======
 
 enum class SMBUS_DEVICE_TYPE {
-	UNDEFINED  = 0,
-	BQ40Z50    = 1,
-	BQ40Z80    = 2,
+	UNDEFINED     = 0,
+	BQ40Z50       = 1,
+	BQ40Z80       = 2,
+	ROTOYE_BATMON = 3
 };
->>>>>>> 350ebf5a
 
 class BATT_SMBUS : public I2CSPIDriver<BATT_SMBUS>
 {
@@ -242,7 +213,6 @@
 
 	friend SMBus;
 
-<<<<<<< HEAD
 	virtual void RunImpl() = 0;
 
 	/**
@@ -250,28 +220,6 @@
 	 * @return Returns the SBS serial number of the battery device.
 	 */
 	uint16_t get_serial_number();
-=======
-	void RunImpl();
-
-	void custom_method(const BusCLIArguments &cli) override;
-
-	/**
-	 * @brief Reads data from flash.
-	 * @param address The address to start the read from.
-	 * @param data The returned data.
-	 * @return Returns PX4_OK on success, PX4_ERROR on failure.
-	 */
-	int dataflash_read(const uint16_t address, void *data, const unsigned length);
-
-	/**
-	 * @brief Writes data to flash.
-	 * @param address The start address of the write.
-	 * @param data The data to be written.
-	 * @param length The number of bytes being written.
-	 * @return Returns PX4_OK on success, PX4_ERROR on failure.
-	 */
-	int dataflash_write(const uint16_t address, void *data, const unsigned length);
->>>>>>> 350ebf5a
 
 	/**
 	* @brief Read info from battery on startup.
@@ -280,7 +228,6 @@
 	virtual int get_startup_info() = 0;
 
 	/**
-<<<<<<< HEAD
 	 * @brief Gets the SBS manufacture date of the battery.
 	 * @return Returns PX4_OK on success, PX4_ERROR on failure.
 	 */
@@ -294,54 +241,12 @@
 	 * @return Returns PX4_OK on success, PX4_ERROR on failure.
 	 */
 	int manufacturer_name(uint8_t *manufacturer_name, const uint8_t length);
-=======
-	 * @brief Performs a ManufacturerBlockAccess() read command.
-	 * @param cmd_code The command code.
-	 * @param data The returned data.
-	 * @param length The number of bytes being written.
-	 * @return Returns PX4_OK on success, PX4_ERROR on failure.
-	 */
-	int manufacturer_read(const uint16_t cmd_code, void *data, const unsigned length);
-
-	/**
-	 * @brief Performs a ManufacturerBlockAccess() write command.
-	 * @param cmd_code The command code.
-	 * @param data The sent data.
-	 * @param length The number of bytes being written.
-	 * @return Returns PX4_OK on success, PX4_ERROR on failure.
-	 */
-	int manufacturer_write(const uint16_t cmd_code, void *data, const unsigned length);
-
-	/**
-	 * @brief Unseals the battery to allow writing to restricted flash.
-	 * @return Returns PX4_OK on success, PX4_ERROR on failure.
-	 */
-	int unseal();
-
-	/**
-	 * @brief Seals the battery to disallow writing to restricted flash.
-	 * @return Returns PX4_OK on success, PX4_ERROR on failure.
-	 */
-	int seal();
-
-	/**
-	 * @brief This command flushes the RAM Lifetime Data to data flash to help streamline evaluation testing.
-	 * @return Returns PX4_OK on success, PX4_ERROR on failure.
-	 */
-	int lifetime_data_flush();
-
-	/**
-	 * @brief Reads the lifetime data from block 1.
-	 * @return Returns PX4_OK on success, PX4_ERROR on failure.
-	 */
-	int lifetime_read_block_one();
->>>>>>> 350ebf5a
 
 	/**
 	 * @brief Reads the cell voltages.
 	 * @return Returns PX4_OK on success or associated read error code on failure.
 	 */
-	int get_cell_voltages();
+	virtual int get_cell_voltages() = 0;
 
 	/**
 	 * @brief Enables or disables the cell under voltage protection emergency shut off.
@@ -359,12 +264,7 @@
 
 	perf_counter_t _cycle{perf_alloc(PC_ELAPSED, "batt_smbus_cycle")};
 
-<<<<<<< HEAD
 	float _cell_voltages[MAX_CELL_COUNT] = {};
-=======
-	static const uint8_t MAX_NUM_OF_CELLS = 7;
-	float _cell_voltages[MAX_NUM_OF_CELLS] {};
->>>>>>> 350ebf5a
 
 	float _max_cell_voltage_delta{0};
 
@@ -380,11 +280,7 @@
 	orb_advert_t _batt_topic{nullptr};
 
 	/** @param _cell_count Number of series cell. */
-<<<<<<< HEAD
-	uint16_t _cell_count;
-=======
 	uint8_t _cell_count{0};
->>>>>>> 350ebf5a
 
 	/** @param _batt_capacity Battery design capacity in mAh (0 means unknown). */
 	uint16_t _batt_capacity{0};
