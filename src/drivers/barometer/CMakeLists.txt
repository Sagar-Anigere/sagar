############################################################################
#
#   Copyright (c) 2017 PX4 Development Team. All rights reserved.
#
# Redistribution and use in source and binary forms, with or without
# modification, are permitted provided that the following conditions
# are met:
#
# 1. Redistributions of source code must retain the above copyright
#    notice, this list of conditions and the following disclaimer.
# 2. Redistributions in binary form must reproduce the above copyright
#    notice, this list of conditions and the following disclaimer in
#    the documentation and/or other materials provided with the
#    distribution.
# 3. Neither the name PX4 nor the names of its contributors may be
#    used to endorse or promote products derived from this software
#    without specific prior written permission.
#
# THIS SOFTWARE IS PROVIDED BY THE COPYRIGHT HOLDERS AND CONTRIBUTORS
# "AS IS" AND ANY EXPRESS OR IMPLIED WARRANTIES, INCLUDING, BUT NOT
# LIMITED TO, THE IMPLIED WARRANTIES OF MERCHANTABILITY AND FITNESS
# FOR A PARTICULAR PURPOSE ARE DISCLAIMED. IN NO EVENT SHALL THE
# COPYRIGHT OWNER OR CONTRIBUTORS BE LIABLE FOR ANY DIRECT, INDIRECT,
# INCIDENTAL, SPECIAL, EXEMPLARY, OR CONSEQUENTIAL DAMAGES (INCLUDING,
# BUT NOT LIMITED TO, PROCUREMENT OF SUBSTITUTE GOODS OR SERVICES; LOSS
# OF USE, DATA, OR PROFITS; OR BUSINESS INTERRUPTION) HOWEVER CAUSED
# AND ON ANY THEORY OF LIABILITY, WHETHER IN CONTRACT, STRICT
# LIABILITY, OR TORT (INCLUDING NEGLIGENCE OR OTHERWISE) ARISING IN
# ANY WAY OUT OF THE USE OF THIS SOFTWARE, EVEN IF ADVISED OF THE
# POSSIBILITY OF SUCH DAMAGE.
#
############################################################################

add_subdirectory(bmp280)
add_subdirectory(bmp388)
add_subdirectory(dps310)
add_subdirectory(lps22hb)
#add_subdirectory(lps25h) # not ready for general inclusion
add_subdirectory(lps33hw)
#add_subdirectory(mpl3115a2) # not ready for general inclusion
add_subdirectory(maiertek)
add_subdirectory(ms5611)
<<<<<<< HEAD
add_subdirectory(ms5837)
#add_subdirectory(tcbp001ta) # only for users who really need this
=======
#add_subdirectory(tcbp001ta) # only for users who really need this
>>>>>>> 3d568368
<|MERGE_RESOLUTION|>--- conflicted
+++ resolved
@@ -40,9 +40,5 @@
 #add_subdirectory(mpl3115a2) # not ready for general inclusion
 add_subdirectory(maiertek)
 add_subdirectory(ms5611)
-<<<<<<< HEAD
 add_subdirectory(ms5837)
 #add_subdirectory(tcbp001ta) # only for users who really need this
-=======
-#add_subdirectory(tcbp001ta) # only for users who really need this
->>>>>>> 3d568368
