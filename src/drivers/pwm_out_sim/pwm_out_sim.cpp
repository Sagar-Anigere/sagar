--- conflicted
+++ resolved
@@ -79,10 +79,11 @@
 #include <uORB/topics/actuator_controls.h>
 #include <uORB/topics/actuator_armed.h>
 #include <uORB/topics/actuator_outputs.h>
-#include <uORB/topics/parameter_update.h>
+#if defined(MIXER_CONFIGURATION)
 #include <uORB/topics/mixer_data_request.h>
 #include <uORB/topics/mixer_parameter_set.h>
 #include <uORB/topics/mixer_data.h>
+#endif // MIXER_CONFIGURATION
 
 #include <systemlib/err.h>
 
@@ -125,7 +126,6 @@
 	px4_pollfd_struct_t	_poll_fds[actuator_controls_s::NUM_ACTUATOR_CONTROL_GROUPS];
 	unsigned	_poll_fds_num;
 	int		_armed_sub;
-	int		_param_sub;
 #if defined(MIXER_CONFIGURATION)
 	int     _mixer_data_request_sub;
 	int     _mixer_parameter_set_sub;
@@ -201,17 +201,12 @@
 	_poll_fds{},
 	_poll_fds_num(0),
 	_armed_sub(-1),
-<<<<<<< HEAD
-	_param_sub(-1),
 #if defined(MIXER_CONFIGURATION)
 	_mixer_data_request_sub(-1),
 	_mixer_parameter_set_sub(-1),
 	_mixer_data_pub(nullptr),
 #endif // MIXER_CONFIGURATION
-	_outputs_pub(0),
-=======
 	_outputs_pub(nullptr),
->>>>>>> 6f84e79d
 	_num_outputs(0),
 	_primary_pwm_device(false),
 	_groups_required(0),
@@ -406,7 +401,6 @@
 	_current_update_rate = 0;
 
 	_armed_sub = orb_subscribe(ORB_ID(actuator_armed));
-	_param_sub = orb_subscribe(ORB_ID(parameter_update));
 
 #if defined(MIXER_CONFIGURATION)
 	_mixer_data_request_sub = orb_subscribe(ORB_ID(mixer_data_request));
@@ -574,108 +568,6 @@
 			_failsafe = aa.force_failsafe;
 			_lockdown = aa.lockdown || aa.manual_lockdown;
 		}
-
-#if defined(MIXER_CONFIGURATION)
-		/* mixer data request */
-		orb_check(_mixer_data_request_sub, &updated);
-
-		if (updated) {
-			mixer_data_request_s req;
-			orb_copy(ORB_ID(mixer_data_request), _mixer_data_request_sub, &req);
-
-			if (req.mixer_group == 0) {
-				mixer_data_s data;
-				data.mixer_group = req.mixer_group;
-				data.mixer_index = req.mixer_index;
-				data.mixer_sub_index = req.mixer_sub_index;
-				data.parameter_index = req.parameter_index;
-				data.mixer_data_type = req.mixer_data_type;
-
-				switch (req.mixer_data_type) {
-				case 0: {
-						//Mixer count
-						data.param_type = (int16_t) _mixers->count();
-						data.real_value = 0.0;
-						data.int_value = (int32_t) data.param_type;
-						break;
-					}
-
-				case 1: {
-						//Submixer count
-						data.param_type = (int32_t) _mixers->count_submixers((unsigned)data.mixer_index);
-						data.real_value = 0.0;
-						data.int_value = data.param_type;
-						break;
-					}
-
-				case 2: {
-						//Mixer type
-						data.param_type = (int32_t) _mixers->get_mixer_type_from_index((unsigned)data.mixer_index,
-								  (unsigned)data.mixer_sub_index);
-						data.real_value = 0.0;
-						data.int_value = data.param_type;
-						break;
-					}
-
-				case 3: {
-						//Parameter
-						data.real_value = _mixers->get_mixer_param((unsigned)data.mixer_index, (unsigned)data.parameter_index,
-								  (unsigned)data.mixer_sub_index);
-						data.int_value = 0;
-						data.param_type = 9;    //FLOAT32
-						break;
-					}
-
-				default:
-					data.real_value = 0.0;
-					data.int_value = -1;
-					break;
-				} //case
-
-				if (_mixer_data_pub == 0) {
-					_mixer_data_pub = orb_advertise(ORB_ID(mixer_data), &data);
-
-				} else {
-					orb_publish(ORB_ID(mixer_data), _mixer_data_pub, &data);
-				}
-			} //mixer_group
-		} //updated
-
-		orb_check(_mixer_parameter_set_sub, &updated);
-
-		if (updated) {
-			mixer_parameter_set_s param;
-			orb_copy(ORB_ID(mixer_parameter_set), _mixer_parameter_set_sub, &param);
-			ret = _mixers->set_mixer_param((unsigned)param.mixer_index, (unsigned)param.parameter_index, param.real_value,
-						       (unsigned)param.mixer_sub_index);
-
-			mixer_data_s data;
-			data.mixer_group = param.mixer_group;
-			data.mixer_index = param.mixer_index;
-			data.mixer_sub_index = param.mixer_sub_index;
-			data.parameter_index = param.parameter_index;
-			data.mixer_data_type = 3;   //Parameter
-			data.int_value = 0;
-
-			if (ret == 0) {
-				data.real_value = param.real_value;
-
-			} else {
-				data.real_value = 0;
-			}
-
-			data.param_type = 9;    //FLOAT
-
-			if (_mixer_data_pub == 0) {
-				_mixer_data_pub = orb_advertise(ORB_ID(mixer_data), &data);
-
-			} else {
-				orb_publish(ORB_ID(mixer_data), _mixer_data_pub, &data);
-			}
-		}
-
-#endif //MIXER_CONFIGURATION
-
 	}
 
 	for (unsigned i = 0; i < actuator_controls_s::NUM_ACTUATOR_CONTROL_GROUPS; i++) {
@@ -685,11 +577,6 @@
 	}
 
 	orb_unsubscribe(_armed_sub);
-#if defined(MIXER_CONFIGURATION)
-	orb_unsubscribe(_mixer_data_request_sub);
-	orb_unsubscribe(_mixer_parameter_set_sub);
-	orb_unadvertise(_mixer_data_pub);
-#endif //MIXER_CONFIGURATION
 
 	/* make sure servos are off */
 	// up_pwm_servo_deinit();
@@ -969,82 +856,6 @@
 			break;
 		}
 
-#if (defined(MIXER_CONFIGURATION) && !defined(MIXER_CONFIG_NO_NSH))
-
-	case MIXERIOCGETMIXERCOUNT: {
-			if (_mixers == nullptr) {
-				ret = -EINVAL;
-			}
-
-			unsigned *count = (unsigned *)arg;
-			*count = _mixers->count();
-
-			break;
-		}
-
-	case MIXERIOCGETSUBMIXERCOUNT:  {
-			if (_mixers == nullptr) {
-				ret = -EINVAL;
-			}
-
-			signed *count = (signed *)arg;
-			*count = _mixers->count_submixers(*count);
-
-			break;
-		}
-
-
-	case MIXERIOCGETTYPE: {
-			if (_mixers == nullptr) {
-				ret = -EINVAL;
-			}
-
-			mixer_type_s *mixer_type = (mixer_type_s *)arg;
-			mixer_type->mix_type =  _mixers->get_mixer_type_from_index(mixer_type->mix_index, mixer_type->mix_sub_index);
-
-			if (mixer_type->mix_type == MIXER_TYPE_NONE) {
-				ret = -EINVAL;
-
-			} else {
-				ret = 0;
-			}
-
-			break;
-		}
-
-	case MIXERIOCGETPARAM: {
-			if (_mixers == nullptr) {
-				ret = -EINVAL;
-			}
-
-			mixer_param_s *param = (mixer_param_s *)arg;
-			param->value = _mixers->get_mixer_param(param->mix_index, param->param_index, param->mix_sub_index);
-			break;
-		}
-
-	case MIXERIOCSETPARAM: {
-			if (_mixers == nullptr) {
-				ret = -EINVAL;
-			}
-
-			mixer_param_s *param = (mixer_param_s *)arg;
-			ret = _mixers->set_mixer_param(param->mix_index, param->param_index, param->value, param->mix_sub_index);
-			break;
-		}
-
-	case MIXERIOCGETCONFIG: {
-			if (_mixers == nullptr) {
-				ret = -EINVAL;
-			}
-
-			char *buf = (char *)arg;
-
-			unsigned buflen = 1022;
-			ret = _mixers->save_to_buf(buf, buflen);
-			break;
-		}
-
-#endif //defined(MIXER_CONFIGURATION)
 
 	default:
 		ret = -ENOTTY;
