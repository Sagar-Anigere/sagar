/****************************************************************************
 *
 *   Copyright (c) 2012-2022 PX4 Development Team. All rights reserved.
 *
 * Redistribution and use in source and binary forms, with or without
 * modification, are permitted provided that the following conditions
 * are met:
 *
 * 1. Redistributions of source code must retain the above copyright
 *    notice, this list of conditions and the following disclaimer.
 * 2. Redistributions in binary form must reproduce the above copyright
 *    notice, this list of conditions and the following disclaimer in
 *    the documentation and/or other materials provided with the
 *    distribution.
 * 3. Neither the name PX4 nor the names of its contributors may be
 *    used to endorse or promote products derived from this software
 *    without specific prior written permission.
 *
 * THIS SOFTWARE IS PROVIDED BY THE COPYRIGHT HOLDERS AND CONTRIBUTORS
 * "AS IS" AND ANY EXPRESS OR IMPLIED WARRANTIES, INCLUDING, BUT NOT
 * LIMITED TO, THE IMPLIED WARRANTIES OF MERCHANTABILITY AND FITNESS
 * FOR A PARTICULAR PURPOSE ARE DISCLAIMED. IN NO EVENT SHALL THE
 * COPYRIGHT OWNER OR CONTRIBUTORS BE LIABLE FOR ANY DIRECT, INDIRECT,
 * INCIDENTAL, SPECIAL, EXEMPLARY, OR CONSEQUENTIAL DAMAGES (INCLUDING,
 * BUT NOT LIMITED TO, PROCUREMENT OF SUBSTITUTE GOODS OR SERVICES; LOSS
 * OF USE, DATA, OR PROFITS; OR BUSINESS INTERRUPTION) HOWEVER CAUSED
 * AND ON ANY THEORY OF LIABILITY, WHETHER IN CONTRACT, STRICT
 * LIABILITY, OR TORT (INCLUDING NEGLIGENCE OR OTHERWISE) ARISING IN
 * ANY WAY OUT OF THE USE OF THIS SOFTWARE, EVEN IF ADVISED OF THE
 * POSSIBILITY OF SUCH DAMAGE.
 *
 ****************************************************************************/

/**
 * @file px4io.cpp
 * Driver for the PX4IO board.
 *
 * PX4IO is connected via DMA enabled high-speed UART.
 */
#include <px4_platform_common/defines.h>
#include <px4_platform_common/events.h>
#include <px4_platform_common/module.h>
#include <px4_platform_common/module_params.h>
#include <px4_platform_common/posix.h>
#include <px4_platform_common/px4_work_queue/ScheduledWorkItem.hpp>
#include <px4_platform_common/sem.hpp>

#include <crc32.h>

#include <drivers/device/device.h>
#include <drivers/drv_hrt.h>
#include <drivers/drv_io_heater.h>
#include <drivers/drv_pwm_output.h>
#include <drivers/drv_sbus.h>

#include <lib/circuit_breaker/circuit_breaker.h>
#include <lib/mathlib/mathlib.h>
#include <lib/mixer_module/mixer_module.hpp>
#include <lib/parameters/param.h>
#include <lib/perf/perf_counter.h>
#include <lib/rc/dsm.h>
#include <lib/systemlib/mavlink_log.h>
#include <lib/button/ButtonPublisher.hpp>

#include <uORB/Publication.hpp>
#include <uORB/PublicationMulti.hpp>
#include <uORB/Subscription.hpp>
#include <uORB/SubscriptionCallback.hpp>
#include <uORB/SubscriptionInterval.hpp>
#include <uORB/topics/actuator_armed.h>
#include <uORB/topics/actuator_controls.h>
#include <uORB/topics/actuator_outputs.h>
#include <uORB/topics/input_rc.h>
#include <uORB/topics/vehicle_command.h>
#include <uORB/topics/vehicle_command_ack.h>
#include <uORB/topics/vehicle_status.h>
#include <uORB/topics/px4io_status.h>
#include <uORB/topics/parameter_update.h>

#include <debug.h>

#include <modules/px4iofirmware/protocol.h>

#include "uploader.h"

#include "modules/dataman/dataman.h"

#include "px4io_driver.h"

#define PX4IO_SET_DEBUG			_IOC(0xff00, 0)
#define PX4IO_REBOOT_BOOTLOADER		_IOC(0xff00, 1)
#define PX4IO_CHECK_CRC			_IOC(0xff00, 2)

static constexpr unsigned MIN_TOPIC_UPDATE_INTERVAL = 2500; // 2.5 ms -> 400 Hz

using namespace time_literals;

/**
 * The PX4IO class.
 *
 * Encapsulates PX4FMU to PX4IO communications modeled as file operations.
 */
class PX4IO : public cdev::CDev, public ModuleBase<PX4IO>, public OutputModuleInterface
{
public:
	/**
	 * Constructor.
	 *
	 * Initialize all class variables.
	 */
	PX4IO() = delete;
	explicit PX4IO(device::Device *interface);

	~PX4IO() override;

	/**
	 * Initialize the PX4IO class.
	 *
	 * Retrieve relevant initial system parameters. Initialize PX4IO registers.
	 */
	int		init() override;

	/**
	 * IO Control handler.
	 *
	 * Handle all IOCTL calls to the PX4IO file descriptor.
	 *
	 * @param[in] filp file handle (not used). This function is always called directly through object reference
	 * @param[in] cmd the IOCTL command
	 * @param[in] the IOCTL command parameter (optional)
	 */
	int		ioctl(file *filp, int cmd, unsigned long arg) override;

	/**
	 * Print IO status.
	 *
	 * Print all relevant IO status information
	 *
	 */
	int			print_status();

	static int custom_command(int argc, char *argv[]);

	static int print_usage(const char *reason = nullptr);

	static int task_spawn(int argc, char *argv[]);

	/*
	 * To test what happens if IO stops receiving updates from FMU.
	 *
	 * @param is_fail	true for failure condition, false for normal operation.
	 */
	void			test_fmu_fail(bool is_fail) { _test_fmu_fail = is_fail; };

	uint16_t		system_status() const { return _status; }

	bool updateOutputs(bool stop_motors, uint16_t outputs[MAX_ACTUATORS], unsigned num_outputs,
			   unsigned num_control_groups_updated) override;

private:
	void Run() override;

	void updateDisarmed();
	void updateFailsafe();
	void updateTimerRateGroups();

	static int checkcrc(int argc, char *argv[]);
	static int bind(int argc, char *argv[]);

	static constexpr int PX4IO_MAX_ACTUATORS = 8;

	device::Device *const _interface;

	unsigned		_hardware{0};		///< Hardware revision
	unsigned		_max_actuators{0};		///< Maximum # of actuators supported by PX4IO
	unsigned		_max_controls{0};		///< Maximum # of controls supported by PX4IO
	unsigned		_max_rc_input{0};		///< Maximum receiver channels supported by PX4IO
	unsigned		_max_transfer{16};		///< Maximum number of I2C transfers supported by PX4IO

	int			_class_instance{-1};

	hrt_abstime		_poll_last{0};

	orb_advert_t		_mavlink_log_pub{nullptr};	///< mavlink log pub

	perf_counter_t	_cycle_perf{perf_alloc(PC_ELAPSED, MODULE_NAME": cycle")};
	perf_counter_t	_interval_perf{perf_alloc(PC_INTERVAL, MODULE_NAME": interval")};
	perf_counter_t	_interface_read_perf{perf_alloc(PC_ELAPSED, MODULE_NAME": interface read")};
	perf_counter_t	_interface_write_perf{perf_alloc(PC_ELAPSED, MODULE_NAME": interface write")};

	/* cached IO state */
	uint16_t		_status{0};		///< Various IO status flags
	uint16_t		_alarms{0};		///< Various IO alarms
	uint16_t		_setup_arming{0};	///< last arming setup state
	uint16_t		_last_written_arming_s{0};	///< the last written arming state reg
	uint16_t		_last_written_arming_c{0};	///< the last written arming state reg

	uORB::Subscription	_t_actuator_armed{ORB_ID(actuator_armed)};		///< system armed control topic
	uORB::Subscription	_t_vehicle_command{ORB_ID(vehicle_command)};	///< vehicle command topic
	uORB::Subscription	_t_vehicle_status{ORB_ID(vehicle_status)};		///< vehicle status topic

	uORB::SubscriptionInterval _parameter_update_sub{ORB_ID(parameter_update), 1_s};

	hrt_abstime             _last_status_publish{0};

	uint16_t 		_rc_valid_update_count{0};

	bool			_param_update_force{true};	///< force a parameter update
	bool			_timer_rates_configured{false};

	/* advertised topics */
	uORB::PublicationMulti<input_rc_s>	_to_input_rc{ORB_ID(input_rc)};
	uORB::Publication<px4io_status_s>	_px4io_status_pub{ORB_ID(px4io_status)};

	ButtonPublisher	_button_publisher;
	bool _previous_safety_off{false};

	bool			_lockdown_override{false};	///< override the safety lockdown

	int32_t		_thermal_control{-1}; ///< thermal control state
	bool			_analog_rc_rssi_stable{false}; ///< true when analog RSSI input is stable
	float			_analog_rc_rssi_volt{-1.f}; ///< analog RSSI voltage

	bool			_test_fmu_fail{false}; ///< To test what happens if IO loses FMU
	bool			_in_test_mode{false}; ///< true if PWM_SERVO_ENTER_TEST_MODE is active

	MixingOutput _mixing_output{"PWM_MAIN", PX4IO_MAX_ACTUATORS, *this, MixingOutput::SchedulingPolicy::Auto, true};

	bool _pwm_min_configured{false};
	bool _pwm_max_configured{false};
	bool _pwm_fail_configured{false};
	bool _pwm_dis_configured{false};
	bool _pwm_rev_configured{false};

	/**
	 * Update IO's arming-related state
	 */
	int			io_set_arming_state();

	/**
	 * Fetch status and alarms from IO
	 *
	 * Also publishes battery voltage/current.
	 */
	int			io_get_status();

	/**
	 * Fetch RC inputs from IO.
	 *
	 * @param input_rc	Input structure to populate.
	 * @return		OK if data was returned.
	 */
	int			io_publish_raw_rc();

	/**
	 * write register(s)
	 *
	 * @param page		Register page to write to.
	 * @param offset	Register offset to start writing at.
	 * @param values	Pointer to array of values to write.
	 * @param num_values	The number of values to write.
	 * @return		OK if all values were successfully written.
	 */
	int			io_reg_set(uint8_t page, uint8_t offset, const uint16_t *values, unsigned num_values);

	/**
	 * write a register
	 *
	 * @param page		Register page to write to.
	 * @param offset	Register offset to write to.
	 * @param value		Value to write.
	 * @return		OK if the value was written successfully.
	 */
	int			io_reg_set(uint8_t page, uint8_t offset, const uint16_t value);

	/**
	 * read register(s)
	 *
	 * @param page		Register page to read from.
	 * @param offset	Register offset to start reading from.
	 * @param values	Pointer to array where values should be stored.
	 * @param num_values	The number of values to read.
	 * @return		OK if all values were successfully read.
	 */
	int			io_reg_get(uint8_t page, uint8_t offset, uint16_t *values, unsigned num_values);

	/**
	 * read a register
	 *
	 * @param page		Register page to read from.
	 * @param offset	Register offset to start reading from.
	 * @return		Register value that was read, or _io_reg_get_error on error.
	 */
	uint32_t		io_reg_get(uint8_t page, uint8_t offset);
	static const uint32_t	_io_reg_get_error = 0x80000000;

	/**
	 * modify a register
	 *
	 * @param page		Register page to modify.
	 * @param offset	Register offset to modify.
	 * @param clearbits	Bits to clear in the register.
	 * @param setbits	Bits to set in the register.
	 */
	int			io_reg_modify(uint8_t page, uint8_t offset, uint16_t clearbits, uint16_t setbits);

	/**
	 * Send mixer definition text to IO
	 */
	int			mixer_send(const char *buf, unsigned buflen, unsigned retries = 3);

	/**
	 * Handle a status update from IO.
	 *
	 * Publish IO status information if necessary.
	 *
	 * @param status	The status register
	 */
	int			io_handle_status(uint16_t status);

	/**
	 * Handle issuing dsm bind ioctl to px4io.
	 *
	 * @param dsmMode	DSM2_BIND_PULSES, DSMX_BIND_PULSES, DSMX8_BIND_PULSES
	 */
	int			dsm_bind_ioctl(int dsmMode);

	/**
	 * Respond to a vehicle command with an ACK message
	 *
	 * @param cmd		The command that was executed or denied (inbound)
	 * @param result	The command result
	 */
	void			answer_command(const vehicle_command_s &cmd, uint8_t result);

	void update_params();

	DEFINE_PARAMETERS(
		(ParamInt<px4::params::PWM_SBUS_MODE>) _param_pwm_sbus_mode,
		(ParamInt<px4::params::RC_RSSI_PWM_CHAN>) _param_rc_rssi_pwm_chan,
		(ParamInt<px4::params::RC_RSSI_PWM_MAX>) _param_rc_rssi_pwm_max,
		(ParamInt<px4::params::RC_RSSI_PWM_MIN>) _param_rc_rssi_pwm_min,
		(ParamInt<px4::params::SENS_EN_THERMAL>) _param_sens_en_themal,
		(ParamInt<px4::params::SYS_HITL>) _param_sys_hitl,
		(ParamInt<px4::params::SYS_USE_IO>) _param_sys_use_io
	)
};

#define PX4IO_DEVICE_PATH	"/dev/px4io"

PX4IO::PX4IO(device::Device *interface) :
	CDev(PX4IO_DEVICE_PATH),
	OutputModuleInterface(MODULE_NAME, px4::serial_port_to_wq(PX4IO_SERIAL_DEVICE)),
	_interface(interface)
{
	_mixing_output.setLowrateSchedulingInterval(20_ms);
}

PX4IO::~PX4IO()
{
	delete _interface;

	/* clean up the alternate device node */
	if (_class_instance >= 0) {
		unregister_class_devname(PX4IO_DEVICE_PATH, _class_instance);
	}

	/* deallocate perfs */
	perf_free(_cycle_perf);
	perf_free(_interval_perf);
	perf_free(_interface_read_perf);
	perf_free(_interface_write_perf);
}

bool PX4IO::updateOutputs(bool stop_motors, uint16_t outputs[MAX_ACTUATORS],
			  unsigned num_outputs, unsigned num_control_groups_updated)
{
	if (!_test_fmu_fail) {
		/* output to the servos */
		io_reg_set(PX4IO_PAGE_DIRECT_PWM, 0, outputs, num_outputs);
	}

	return true;
}

int PX4IO::init()
{
	SmartLock lock_guard(_lock);

	/* do regular cdev init */
	int ret = CDev::init();

	if (ret != OK) {
		PX4_ERR("init failed %d", ret);
		return ret;
	}

	/* get some parameters */
	unsigned protocol;
	hrt_abstime start_try_time = hrt_absolute_time();

	do {
		px4_usleep(2000);
		protocol = io_reg_get(PX4IO_PAGE_CONFIG, PX4IO_P_CONFIG_PROTOCOL_VERSION);
	} while (protocol == _io_reg_get_error && (hrt_elapsed_time(&start_try_time) < 700U * 1000U));

	/* if the error still persists after timing out, we give up */
	if (protocol == _io_reg_get_error) {
		mavlink_log_emergency(&_mavlink_log_pub, "Failed to communicate with IO, abort.\t");
		events::send(events::ID("px4io_comm_failed"), events::Log::Emergency,
			     "Failed to communicate with IO, aborting initialization");
		return -1;
	}

	if (protocol != PX4IO_PROTOCOL_VERSION) {
		mavlink_log_emergency(&_mavlink_log_pub, "IO protocol/firmware mismatch, abort.\t");
		events::send(events::ID("px4io_proto_fw_mismatch"), events::Log::Emergency,
			     "IO protocol/firmware mismatch, aborting initialization");
		return -1;
	}

	_hardware      = io_reg_get(PX4IO_PAGE_CONFIG, PX4IO_P_CONFIG_HARDWARE_VERSION);
	_max_actuators = io_reg_get(PX4IO_PAGE_CONFIG, PX4IO_P_CONFIG_ACTUATOR_COUNT);
	_max_controls  = io_reg_get(PX4IO_PAGE_CONFIG, PX4IO_P_CONFIG_CONTROL_COUNT);
	_max_transfer  = io_reg_get(PX4IO_PAGE_CONFIG, PX4IO_P_CONFIG_MAX_TRANSFER) - 2;
	_max_rc_input  = io_reg_get(PX4IO_PAGE_CONFIG, PX4IO_P_CONFIG_RC_INPUT_COUNT);

	if ((_max_actuators < 1) || (_max_actuators > PX4IO_MAX_ACTUATORS) ||
	    (_max_transfer < 16) || (_max_transfer > 255)  ||
	    (_max_rc_input < 1)  || (_max_rc_input > 255)) {

		PX4_ERR("config read error");
		mavlink_log_emergency(&_mavlink_log_pub, "[IO] config read fail, abort.\t");
		events::send(events::ID("px4io_config_read_failed"), events::Log::Emergency,
			     "IO config read failed, aborting initialization");

		// ask IO to reboot into bootloader as the failure may
		// be due to mismatched firmware versions and we want
		// the startup script to be able to load a new IO
		// firmware

		// Now the reboot into bootloader mode should succeed.
		io_reg_set(PX4IO_PAGE_SETUP, PX4IO_P_SETUP_REBOOT_BL, PX4IO_REBOOT_BL_MAGIC);
		return -1;
	}

	/* Set safety_off to false when FMU boot*/
	io_reg_set(PX4IO_PAGE_SETUP, PX4IO_P_SETUP_SAFETY_OFF, 0);

	if (_max_rc_input > input_rc_s::RC_INPUT_MAX_CHANNELS) {
		_max_rc_input = input_rc_s::RC_INPUT_MAX_CHANNELS;
	}

	uint16_t reg = 0;

	/* get IO's last seen FMU state */
	ret = io_reg_get(PX4IO_PAGE_SETUP, PX4IO_P_SETUP_ARMING, &reg, sizeof(reg));

	if (ret != OK) {
		return ret;
	}

	/* dis-arm IO before touching anything */
	io_reg_modify(PX4IO_PAGE_SETUP, PX4IO_P_SETUP_ARMING, PX4IO_P_SETUP_ARMING_FMU_ARMED | PX4IO_P_SETUP_ARMING_LOCKDOWN,
		      0);

	if (ret != OK) {
		mavlink_log_critical(&_mavlink_log_pub, "IO RC config upload fail\t");
		events::send(events::ID("px4io_io_rc_config_upload_failed"), events::Log::Critical,
			     "IO RC config upload failed, aborting initialization");
		return ret;
	}

	/* try to claim the generic PWM output device node as well - it's OK if we fail at this */
	if (_param_sys_hitl.get() <= 0 && _param_sys_use_io.get() == 1) {
		_class_instance = register_class_devname(PX4IO_DEVICE_PATH);

		_mixing_output.setMaxTopicUpdateRate(MIN_TOPIC_UPDATE_INTERVAL);
	}

	_px4io_status_pub.advertise();

	update_params();

	ScheduleNow();

	return OK;
}

void PX4IO::updateDisarmed()
{
	uint16_t values[PX4IO_MAX_ACTUATORS] {};

	for (unsigned i = 0; i < _max_actuators; i++) {
		values[i] = _mixing_output.disarmedValue(i);
	}

	io_reg_set(PX4IO_PAGE_DISARMED_PWM, 0, values, _max_actuators);
}

void PX4IO::updateFailsafe()
{
	uint16_t values[PX4IO_MAX_ACTUATORS] {};

	for (unsigned i = 0; i < _max_actuators; i++) {
		values[i] = _mixing_output.actualFailsafeValue(i);
	}

	io_reg_set(PX4IO_PAGE_FAILSAFE_PWM, 0, values, _max_actuators);
}

void PX4IO::Run()
{
	if (should_exit()) {
		ScheduleClear();
		_mixing_output.unregister();

		exit_and_cleanup();
		return;
	}

	SmartLock lock_guard(_lock);

	perf_begin(_cycle_perf);
	perf_count(_interval_perf);

	// schedule minimal update rate if there are no actuator controls
	ScheduleDelayed(20_ms);

	/* if we have new control data from the ORB, handle it */
	if (_param_sys_hitl.get() <= 0) {
		_mixing_output.update();
	}

	if (hrt_elapsed_time(&_poll_last) >= 20_ms) {
		/* run at 50 */
		_poll_last = hrt_absolute_time();

		/* pull status and alarms from IO */
		io_get_status();

		/* get raw R/C input from IO */
		io_publish_raw_rc();
	}

	if (_param_sys_hitl.get() <= 0) {
		/* check updates on uORB topics and handle it */
		if (_t_actuator_armed.updated()) {
			io_set_arming_state();

			// TODO: throttle
		}
	}

	if (!_mixing_output.armed().armed) {
		/* vehicle command */
		if (_t_vehicle_command.updated()) {
			vehicle_command_s cmd{};
			_t_vehicle_command.copy(&cmd);

			// Check for a DSM pairing command
			if (((unsigned int)cmd.command == vehicle_command_s::VEHICLE_CMD_START_RX_PAIR) && ((int)cmd.param1 == 0)) {
				int bind_arg;

				switch ((int)cmd.param2) {
				case 0:
					bind_arg = DSM2_BIND_PULSES;
					break;

				case 1:
					bind_arg = DSMX_BIND_PULSES;
					break;

				case 2:
				default:
					bind_arg = DSMX8_BIND_PULSES;
					break;
				}

				int dsm_ret = dsm_bind_ioctl(bind_arg);

				/* publish ACK */
				if (dsm_ret == OK) {
					answer_command(cmd, vehicle_command_s::VEHICLE_CMD_RESULT_ACCEPTED);

				} else {
					answer_command(cmd, vehicle_command_s::VEHICLE_CMD_RESULT_FAILED);
				}
			}
		}

		/*
		 * If parameters have changed, re-send RC mappings to IO
		 */

		// check for parameter updates
		if (_parameter_update_sub.updated() || _param_update_force) {
			// clear update
			parameter_update_s pupdate;
			_parameter_update_sub.copy(&pupdate);

			_param_update_force = false;

			ModuleParams::updateParams();

			update_params();

			/* Check if the flight termination circuit breaker has been updated */
			bool disable_flighttermination = circuit_breaker_enabled("CBRK_FLIGHTTERM", CBRK_FLIGHTTERM_KEY);
			/* Tell IO that it can terminate the flight if FMU is not responding or if a failure has been reported by the FailureDetector logic */
			io_reg_set(PX4IO_PAGE_SETUP, PX4IO_P_SETUP_ENABLE_FLIGHTTERMINATION, !disable_flighttermination);

			if (_param_sens_en_themal.get() != _thermal_control || _param_update_force) {

				_thermal_control = _param_sens_en_themal.get();
				/* set power management state for thermal */
				uint16_t tctrl;

				if (_thermal_control < 0) {
					tctrl = PX4IO_THERMAL_IGNORE;

				} else {
					tctrl = PX4IO_THERMAL_OFF;
				}

				io_reg_set(PX4IO_PAGE_SETUP, PX4IO_P_SETUP_THERMAL, tctrl);
			}

			/* S.BUS output */
			if (_param_pwm_sbus_mode.get() == 1) {
				/* enable S.BUS 1 */
				io_reg_modify(PX4IO_PAGE_SETUP, PX4IO_P_SETUP_FEATURES, 0, PX4IO_P_SETUP_FEATURES_SBUS1_OUT);

			} else if (_param_pwm_sbus_mode.get() == 2) {
				/* enable S.BUS 2 */
				io_reg_modify(PX4IO_PAGE_SETUP, PX4IO_P_SETUP_FEATURES, 0, PX4IO_P_SETUP_FEATURES_SBUS2_OUT);

			} else {
				/* disable S.BUS */
				io_reg_modify(PX4IO_PAGE_SETUP, PX4IO_P_SETUP_FEATURES,
					      (PX4IO_P_SETUP_FEATURES_SBUS1_OUT | PX4IO_P_SETUP_FEATURES_SBUS2_OUT), 0);
			}
		}
	}

	_mixing_output.updateSubscriptions(true, true);

	perf_end(_cycle_perf);
}

void PX4IO::updateTimerRateGroups()
{
	if (_timer_rates_configured) { // avoid setting timer rates on each param update
		return;
	}

	_timer_rates_configured = true;

	int timer = 0;

	uint16_t timer_rates[PX4IO_P_SETUP_PWM_RATE_GROUP3 - PX4IO_P_SETUP_PWM_RATE_GROUP0 + 1] {};

	for (uint8_t offset = PX4IO_P_SETUP_PWM_RATE_GROUP0; offset <= PX4IO_P_SETUP_PWM_RATE_GROUP3; ++offset) {
		char param_name[17];
		snprintf(param_name, sizeof(param_name), "%s_TIM%u", _mixing_output.paramPrefix(), timer);

		int32_t tim_config = 0;
		param_t handle = param_find(param_name);

		if (handle == PARAM_INVALID) {
			break;
		}

		param_get(handle, &tim_config);

		if (tim_config > 0) {
			timer_rates[timer] = tim_config;

		} else if (tim_config == -1) { // OneShot
			timer_rates[timer] = 0;
		}

		++timer;
	}

	int ret = io_reg_set(PX4IO_PAGE_SETUP, PX4IO_P_SETUP_PWM_RATE_GROUP0, timer_rates, timer);

	if (ret != 0) {
		PX4_ERR("io_reg_set failed (%i)", ret);
	}
}

void PX4IO::update_params()
{
	if (!_mixing_output.armed().armed) {
		// sync params to IO
		updateTimerRateGroups();
		updateFailsafe();
		updateDisarmed();
		return;
	}
<<<<<<< HEAD
=======

	// skip update when armed or PWM disabled
	if (_mixing_output.armed().armed || _class_instance == -1 || _mixing_output.useDynamicMixing()) {
		return;
	}

	int32_t pwm_min_default = PWM_DEFAULT_MIN;
	int32_t pwm_max_default = PWM_DEFAULT_MAX;
	int32_t pwm_disarmed_default = 0;
	int32_t pwm_rate_default = 50;
	int32_t pwm_default_channels = 0;

	const char *prefix = "PWM_MAIN";

	param_get(param_find("PWM_MAIN_MIN"), &pwm_min_default);
	param_get(param_find("PWM_MAIN_MAX"), &pwm_max_default);
	param_get(param_find("PWM_MAIN_DISARM"), &pwm_disarmed_default);
	param_get(param_find("PWM_MAIN_RATE"), &pwm_rate_default);
	param_get(param_find("PWM_MAIN_OUT"), &pwm_default_channels);

	uint32_t single_ch = 0;
	uint32_t pwm_default_channel_mask = 0;

	while ((single_ch = pwm_default_channels % 10)) {
		pwm_default_channel_mask |= 1 << (single_ch - 1);
		pwm_default_channels /= 10;
	}

	char str[17];

	// PWM_MAIN_MINx
	if (!_pwm_min_configured) {
		for (unsigned i = 0; i < _max_actuators; i++) {
			sprintf(str, "%s_MIN%u", prefix, i + 1);
			int32_t pwm_min = -1;

			if (param_get(param_find(str), &pwm_min) == PX4_OK) {
				if (pwm_min >= 0 && pwm_min != 1000) {
					_mixing_output.minValue(i) = math::constrain(pwm_min, static_cast<int32_t>(PWM_LOWEST_MIN),
								     static_cast<int32_t>(PWM_HIGHEST_MIN));

					if (pwm_min != _mixing_output.minValue(i)) {
						int32_t pwm_min_new = _mixing_output.minValue(i);
						param_set(param_find(str), &pwm_min_new);
					}

				} else if (pwm_default_channel_mask & 1 << i) {
					_mixing_output.minValue(i) = pwm_min_default;
				}
			}
		}

		_pwm_min_configured = true;
	}

	// PWM_MAIN_MAXx
	if (!_pwm_max_configured) {
		for (unsigned i = 0; i < _max_actuators; i++) {
			sprintf(str, "%s_MAX%u", prefix, i + 1);
			int32_t pwm_max = -1;

			if (param_get(param_find(str), &pwm_max) == PX4_OK) {
				if (pwm_max >= 0 && pwm_max != 2000) {
					_mixing_output.maxValue(i) = math::constrain(pwm_max, static_cast<int32_t>(PWM_LOWEST_MAX),
								     static_cast<int32_t>(PWM_HIGHEST_MAX));

					if (pwm_max != _mixing_output.maxValue(i)) {
						int32_t pwm_max_new = _mixing_output.maxValue(i);
						param_set(param_find(str), &pwm_max_new);
					}

				} else if (pwm_default_channel_mask & 1 << i) {
					_mixing_output.maxValue(i) = pwm_max_default;
				}
			}
		}

		_pwm_max_configured = true;
	}

	// PWM_MAIN_FAILx
	if (!_pwm_fail_configured) {
		for (unsigned i = 0; i < _max_actuators; i++) {
			sprintf(str, "%s_FAIL%u", prefix, i + 1);
			int32_t pwm_fail = -1;

			if (param_get(param_find(str), &pwm_fail) == PX4_OK) {
				if (pwm_fail >= 0) {
					_mixing_output.failsafeValue(i) = math::constrain(pwm_fail, static_cast<int32_t>(0),
									  static_cast<int32_t>(PWM_HIGHEST_MAX));

					if (pwm_fail != _mixing_output.failsafeValue(i)) {
						int32_t pwm_fail_new = _mixing_output.failsafeValue(i);
						param_set(param_find(str), &pwm_fail_new);
					}

				} else {
					if (pwm_default_channel_mask & 1 << i) {
						_mixing_output.failsafeValue(i) = PWM_MOTOR_OFF;

					} else {
						_mixing_output.failsafeValue(i) = PWM_SERVO_STOP;
					}
				}
			}
		}

		_pwm_fail_configured = true;
		updateFailsafe();
	}

	// PWM_MAIN_DISx
	if (!_pwm_dis_configured) {
		for (unsigned i = 0; i < _max_actuators; i++) {
			sprintf(str, "%s_DIS%u", prefix, i + 1);
			int32_t pwm_dis = -1;

			if (param_get(param_find(str), &pwm_dis) == PX4_OK) {
				if (pwm_dis >= 0 && pwm_dis != 900) {
					_mixing_output.disarmedValue(i) = math::constrain(pwm_dis, static_cast<int32_t>(0),
									  static_cast<int32_t>(PWM_HIGHEST_MAX));

					if (pwm_dis != _mixing_output.disarmedValue(i)) {
						int32_t pwm_dis_new = _mixing_output.disarmedValue(i);
						param_set(param_find(str), &pwm_dis_new);
					}

				} else if (pwm_default_channel_mask & 1 << i) {
					_mixing_output.disarmedValue(i) = pwm_disarmed_default;
				}
			}
		}

		_pwm_dis_configured = true;
		updateDisarmed();
	}

	// PWM_MAIN_REVx
	if (!_pwm_rev_configured) {
		uint16_t &reverse_pwm_mask = _mixing_output.reverseOutputMask();
		reverse_pwm_mask = 0;

		for (unsigned i = 0; i < _max_actuators; i++) {
			sprintf(str, "%s_REV%u", prefix, i + 1);
			int32_t pwm_rev = -1;

			if (param_get(param_find(str), &pwm_rev) == PX4_OK) {
				if (pwm_rev >= 1) {
					reverse_pwm_mask |= (1 << i);
				}

			}
		}

		_pwm_rev_configured = true;
	}

	// PWM_MAIN_TRIMx
	{
		int16_t values[8] {};

		for (unsigned i = 0; i < _max_actuators; i++) {
			sprintf(str, "%s_TRIM%u", prefix, i + 1);
			float pwm_trim = 0.f;

			if (param_get(param_find(str), &pwm_trim) == PX4_OK) {
				values[i] = roundf(10000 * pwm_trim);
			}
		}

		if (_mixing_output.mixers()) {
			// copy the trim values to the mixer offsets
			_mixing_output.mixers()->set_trims(values, _max_actuators);
		}
	}
>>>>>>> dc8ed978
}

void PX4IO::answer_command(const vehicle_command_s &cmd, uint8_t result)
{
	/* publish ACK */
	uORB::Publication<vehicle_command_ack_s> vehicle_command_ack_pub{ORB_ID(vehicle_command_ack)};
	vehicle_command_ack_s command_ack{};
	command_ack.command = cmd.command;
	command_ack.result = result;
	command_ack.target_system = cmd.source_system;
	command_ack.target_component = cmd.source_component;
	command_ack.timestamp = hrt_absolute_time();
	vehicle_command_ack_pub.publish(command_ack);
}

int
PX4IO::io_set_arming_state()
{
	uint16_t set = 0;
	uint16_t clear = 0;

	actuator_armed_s armed;

	if (_t_actuator_armed.copy(&armed)) {
		if (armed.armed || armed.in_esc_calibration_mode) {
			set |= PX4IO_P_SETUP_ARMING_FMU_ARMED;

		} else {
			clear |= PX4IO_P_SETUP_ARMING_FMU_ARMED;
		}

		if (armed.prearmed) {
			set |= PX4IO_P_SETUP_ARMING_FMU_PREARMED;

		} else {
			clear |= PX4IO_P_SETUP_ARMING_FMU_PREARMED;
		}

		if ((armed.lockdown || armed.manual_lockdown) && !_lockdown_override) {
			set |= PX4IO_P_SETUP_ARMING_LOCKDOWN;
			_lockdown_override = true;

		} else if (!(armed.lockdown || armed.manual_lockdown) && _lockdown_override) {
			clear |= PX4IO_P_SETUP_ARMING_LOCKDOWN;
			_lockdown_override = false;
		}

		if (armed.force_failsafe) {
			set |= PX4IO_P_SETUP_ARMING_FORCE_FAILSAFE;

		} else {
			clear |= PX4IO_P_SETUP_ARMING_FORCE_FAILSAFE;
		}

		// XXX this is for future support in the commander
		// but can be removed if unneeded
		// if (armed.termination_failsafe) {
		// 	set |= PX4IO_P_SETUP_ARMING_TERMINATION_FAILSAFE;
		// } else {
		// 	clear |= PX4IO_P_SETUP_ARMING_TERMINATION_FAILSAFE;
		// }

		if (armed.ready_to_arm) {
			set |= PX4IO_P_SETUP_ARMING_IO_ARM_OK;

		} else {
			clear |= PX4IO_P_SETUP_ARMING_IO_ARM_OK;
		}
	}

	if (_last_written_arming_s != set || _last_written_arming_c != clear) {
		_last_written_arming_s = set;
		_last_written_arming_c = clear;
		return io_reg_modify(PX4IO_PAGE_SETUP, PX4IO_P_SETUP_ARMING, clear, set);
	}

	return 0;
}

int PX4IO::io_handle_status(uint16_t status)
{
	int ret = 1;
	/**
	 * WARNING: This section handles in-air resets.
	 */

	/* check for IO reset - force it back to armed if necessary */
	if (!(status & PX4IO_P_STATUS_FLAGS_ARM_SYNC)) {
		/* set the arming flag */
		ret = io_reg_modify(PX4IO_PAGE_STATUS, PX4IO_P_STATUS_FLAGS, 0, PX4IO_P_STATUS_FLAGS_ARM_SYNC);

		/* set new status */
		_status = status;

	} else if (!(_status & PX4IO_P_STATUS_FLAGS_ARM_SYNC)) {

		/* set the sync flag */
		ret = io_reg_modify(PX4IO_PAGE_STATUS, PX4IO_P_STATUS_FLAGS, 0, PX4IO_P_STATUS_FLAGS_ARM_SYNC);
		/* set new status */
		_status = status;

	} else {
		ret = 0;

		/* set new status */
		_status = status;
	}

	/**
	 * Get and handle the safety button status
	 */
	const bool safety_button_pressed = status & PX4IO_P_STATUS_FLAGS_SAFETY_BUTTON_EVENT;

	if (safety_button_pressed) {
		io_reg_set(PX4IO_PAGE_SETUP, PX4IO_P_SETUP_SAFETY_BUTTON_ACK, 0);
		_button_publisher.safetyButtonTriggerEvent();
	}

	/**
	 * Inform PX4IO board about safety_off state for LED control
	 */
	vehicle_status_s vehicle_status;

	if (_t_vehicle_status.update(&vehicle_status)) {
		if (_previous_safety_off != vehicle_status.safety_off) {
			io_reg_set(PX4IO_PAGE_SETUP, PX4IO_P_SETUP_SAFETY_OFF, vehicle_status.safety_off);
			_previous_safety_off = vehicle_status.safety_off;
		}
	}

	return ret;
}

int PX4IO::dsm_bind_ioctl(int dsmMode)
{
	// Do not bind if invalid pulses are provided
	if (dsmMode != DSM2_BIND_PULSES &&
	    dsmMode != DSMX_BIND_PULSES &&
	    dsmMode != DSMX8_BIND_PULSES) {
		PX4_ERR("Unknown DSM mode: %d", dsmMode);
		return -EINVAL;
	}

	// Do not bind if armed
	bool armed = (_status & PX4IO_P_SETUP_ARMING_FMU_ARMED);

	if (armed) {
		PX4_ERR("Not binding DSM, system is armed.");
		return -EINVAL;
	}

	PX4_INFO("Binding DSM%s RX", (dsmMode == DSM2_BIND_PULSES) ? "2" : ((dsmMode == DSMX_BIND_PULSES) ? "-X" : "-X8"));

	int ret = OK;
	ret |= io_reg_set(PX4IO_PAGE_SETUP, PX4IO_P_SETUP_DSM, dsm_bind_power_down);
	px4_usleep(500000);
	ret |= io_reg_set(PX4IO_PAGE_SETUP, PX4IO_P_SETUP_DSM, dsm_bind_set_rx_out);
	ret |= io_reg_set(PX4IO_PAGE_SETUP, PX4IO_P_SETUP_DSM, dsm_bind_power_up);
	px4_usleep(72000);
	ret |= io_reg_set(PX4IO_PAGE_SETUP, PX4IO_P_SETUP_DSM, dsm_bind_send_pulses | (dsmMode << 4));
	px4_usleep(50000);
	ret |= io_reg_set(PX4IO_PAGE_SETUP, PX4IO_P_SETUP_DSM, dsm_bind_reinit_uart);

	if (ret != OK) {
		PX4_INFO("Binding DSM failed");
	}

	return ret;
}

int PX4IO::io_get_status()
{
	/* get
	 * STATUS_FLAGS, STATUS_ALARMS, STATUS_VBATT, STATUS_IBATT,
	 * STATUS_VSERVO, STATUS_VRSSI
	 * in that order */
	uint16_t regs[6] {};
	int ret = io_reg_get(PX4IO_PAGE_STATUS, PX4IO_P_STATUS_FLAGS, &regs[0], sizeof(regs) / sizeof(regs[0]));

	if (ret != OK) {
		return ret;
	}

	const uint16_t STATUS_FLAGS  = regs[0];
	const uint16_t STATUS_ALARMS = regs[1];
	const uint16_t STATUS_VSERVO = regs[4];
	const uint16_t STATUS_VRSSI  = regs[5];

	io_handle_status(STATUS_FLAGS);

	const float rssi_v = STATUS_VRSSI * 0.001f; // voltage is scaled to mV

	if (_analog_rc_rssi_volt < 0.f) {
		_analog_rc_rssi_volt = rssi_v;
	}

	_analog_rc_rssi_volt = _analog_rc_rssi_volt * 0.99f + rssi_v * 0.01f;

	if (_analog_rc_rssi_volt > 2.5f) {
		_analog_rc_rssi_stable = true;
	}

	const uint16_t SETUP_ARMING = io_reg_get(PX4IO_PAGE_SETUP, PX4IO_P_SETUP_ARMING);

	if ((hrt_elapsed_time(&_last_status_publish) >= 1_s)
	    || (_status != STATUS_FLAGS)
	    || (_alarms != STATUS_ALARMS)
	    || (_setup_arming != SETUP_ARMING)
	   ) {

		px4io_status_s status{};

		status.voltage_v = STATUS_VSERVO * 0.001f; // voltage is scaled to mV
		status.rssi_v = rssi_v;

		status.free_memory_bytes = io_reg_get(PX4IO_PAGE_STATUS, PX4IO_P_STATUS_FREEMEM);

		// PX4IO_P_STATUS_FLAGS
		status.status_outputs_armed   = STATUS_FLAGS & PX4IO_P_STATUS_FLAGS_OUTPUTS_ARMED;
		status.status_rc_ok           = STATUS_FLAGS & PX4IO_P_STATUS_FLAGS_RC_OK;
		status.status_rc_ppm          = STATUS_FLAGS & PX4IO_P_STATUS_FLAGS_RC_PPM;
		status.status_rc_dsm          = STATUS_FLAGS & PX4IO_P_STATUS_FLAGS_RC_DSM;
		status.status_rc_sbus         = STATUS_FLAGS & PX4IO_P_STATUS_FLAGS_RC_SBUS;
		status.status_rc_st24         = STATUS_FLAGS & PX4IO_P_STATUS_FLAGS_RC_ST24;
		status.status_rc_sumd         = STATUS_FLAGS & PX4IO_P_STATUS_FLAGS_RC_SUMD;
		status.status_fmu_initialized = STATUS_FLAGS & PX4IO_P_STATUS_FLAGS_FMU_INITIALIZED;
		status.status_fmu_ok          = STATUS_FLAGS & PX4IO_P_STATUS_FLAGS_FMU_OK;
		status.status_raw_pwm         = STATUS_FLAGS & PX4IO_P_STATUS_FLAGS_RAW_PWM;
		status.status_arm_sync        = STATUS_FLAGS & PX4IO_P_STATUS_FLAGS_ARM_SYNC;
		status.status_init_ok         = STATUS_FLAGS & PX4IO_P_STATUS_FLAGS_INIT_OK;
		status.status_failsafe        = STATUS_FLAGS & PX4IO_P_STATUS_FLAGS_FAILSAFE;
		status.status_safety_button_event = STATUS_FLAGS & PX4IO_P_STATUS_FLAGS_SAFETY_BUTTON_EVENT;

		// PX4IO_P_STATUS_ALARMS
		status.alarm_rc_lost       = STATUS_ALARMS & PX4IO_P_STATUS_ALARMS_RC_LOST;
		status.alarm_pwm_error     = STATUS_ALARMS & PX4IO_P_STATUS_ALARMS_PWM_ERROR;

		// PX4IO_P_SETUP_ARMING
		status.arming_io_arm_ok            = SETUP_ARMING & PX4IO_P_SETUP_ARMING_IO_ARM_OK;
		status.arming_fmu_armed            = SETUP_ARMING & PX4IO_P_SETUP_ARMING_FMU_ARMED;
		status.arming_fmu_prearmed         = SETUP_ARMING & PX4IO_P_SETUP_ARMING_FMU_PREARMED;
		status.arming_failsafe_custom      = SETUP_ARMING & PX4IO_P_SETUP_ARMING_FAILSAFE_CUSTOM;
		status.arming_lockdown             = SETUP_ARMING & PX4IO_P_SETUP_ARMING_LOCKDOWN;
		status.arming_force_failsafe       = SETUP_ARMING & PX4IO_P_SETUP_ARMING_FORCE_FAILSAFE;
		status.arming_termination_failsafe = SETUP_ARMING & PX4IO_P_SETUP_ARMING_TERMINATION_FAILSAFE;

		for (unsigned i = 0; i < _max_actuators; i++) {
			status.pwm[i] = io_reg_get(PX4IO_PAGE_SERVOS, i);
			status.pwm_disarmed[i] = io_reg_get(PX4IO_PAGE_DISARMED_PWM, i);
			status.pwm_failsafe[i] = io_reg_get(PX4IO_PAGE_FAILSAFE_PWM, i);
		}

		{
			int i = 0;

			for (uint8_t offset = PX4IO_P_SETUP_PWM_RATE_GROUP0; offset <= PX4IO_P_SETUP_PWM_RATE_GROUP3; ++offset) {
				// This is a bit different than below, setting the groups, not the channels
				status.pwm_rate_hz[i++] = io_reg_get(PX4IO_PAGE_SETUP, offset);
			}
		}

		uint16_t raw_inputs = io_reg_get(PX4IO_PAGE_RAW_RC_INPUT, PX4IO_P_RAW_RC_COUNT);

		for (unsigned i = 0; i < raw_inputs; i++) {
			status.raw_inputs[i] = io_reg_get(PX4IO_PAGE_RAW_RC_INPUT, PX4IO_P_RAW_RC_BASE + i);
		}

		status.timestamp = hrt_absolute_time();
		_px4io_status_pub.publish(status);

		_last_status_publish = status.timestamp;
	}

	_alarms = STATUS_ALARMS;
	_setup_arming = SETUP_ARMING;

	return ret;
}

int PX4IO::io_publish_raw_rc()
{
	const uint16_t rc_valid_update_count = io_reg_get(PX4IO_PAGE_RAW_RC_INPUT, PX4IO_P_RAW_FRAME_COUNT);
	const bool rc_updated = (rc_valid_update_count != _rc_valid_update_count);
	_rc_valid_update_count = rc_valid_update_count;

	if (!rc_updated) {
		return 0;
	}

	input_rc_s input_rc{};
	input_rc.timestamp_last_signal = hrt_absolute_time();

	/* set the RC status flag ORDER MATTERS! */
	input_rc.rc_lost = !(_status & PX4IO_P_STATUS_FLAGS_RC_OK);

	/* we don't have the status bits, so input_source has to be set elsewhere */
	input_rc.input_source = input_rc_s::RC_INPUT_SOURCE_UNKNOWN;

	const unsigned prolog = (PX4IO_P_RAW_RC_BASE - PX4IO_P_RAW_RC_COUNT);
	uint16_t regs[input_rc_s::RC_INPUT_MAX_CHANNELS + prolog];

	/*
	 * Read the channel count and the first 9 channels.
	 *
	 * This should be the common case (9 channel R/C control being a reasonable upper bound).
	 */
	int ret = io_reg_get(PX4IO_PAGE_RAW_RC_INPUT, PX4IO_P_RAW_RC_COUNT, &regs[0], prolog + 9);

	if (ret != OK) {
		return ret;
	}

	/*
	 * Get the channel count any any extra channels. This is no more expensive than reading the
	 * channel count once.
	 */
	uint32_t channel_count = regs[PX4IO_P_RAW_RC_COUNT];

	/* limit the channel count */
	if (channel_count > input_rc_s::RC_INPUT_MAX_CHANNELS) {
		channel_count = input_rc_s::RC_INPUT_MAX_CHANNELS;
	}

	input_rc.timestamp = hrt_absolute_time();

	input_rc.rc_ppm_frame_length = regs[PX4IO_P_RAW_RC_DATA];

	if (!_analog_rc_rssi_stable) {
		input_rc.rssi = regs[PX4IO_P_RAW_RC_NRSSI];

	} else {
		float rssi_analog = ((_analog_rc_rssi_volt - 0.2f) / 3.0f) * 100.0f;

		if (rssi_analog > 100.0f) {
			rssi_analog = 100.0f;
		}

		if (rssi_analog < 0.0f) {
			rssi_analog = 0.0f;
		}

		input_rc.rssi = rssi_analog;
	}

	input_rc.rc_failsafe = (regs[PX4IO_P_RAW_RC_FLAGS] & PX4IO_P_RAW_RC_FLAGS_FAILSAFE);
	input_rc.rc_lost = !(regs[PX4IO_P_RAW_RC_FLAGS] & PX4IO_P_RAW_RC_FLAGS_RC_OK);
	input_rc.rc_lost_frame_count = regs[PX4IO_P_RAW_LOST_FRAME_COUNT];
	input_rc.rc_total_frame_count = regs[PX4IO_P_RAW_FRAME_COUNT];
	input_rc.channel_count = channel_count;


	/* FIELDS NOT SET HERE */
	/* input_rc.input_source is set after this call XXX we might want to mirror the flags in the RC struct */

	if (channel_count > 9) {
		ret = io_reg_get(PX4IO_PAGE_RAW_RC_INPUT, PX4IO_P_RAW_RC_BASE + 9, &regs[prolog + 9], channel_count - 9);

		if (ret != OK) {
			return ret;
		}
	}

	/* last thing set are the actual channel values as 16 bit values */
	for (unsigned i = 0; i < channel_count; i++) {
		input_rc.values[i] = regs[prolog + i];
	}

	/* zero the remaining fields */
	for (unsigned i = channel_count; i < (sizeof(input_rc.values) / sizeof(input_rc.values[0])); i++) {
		input_rc.values[i] = 0;
	}

	/* get RSSI from input channel */
	if (_param_rc_rssi_pwm_chan.get() > 0 && _param_rc_rssi_pwm_chan.get() <= input_rc_s::RC_INPUT_MAX_CHANNELS) {
		const auto &min = _param_rc_rssi_pwm_min.get();
		const auto &max = _param_rc_rssi_pwm_max.get();

		if (max - min != 0) {
			int rssi = ((input_rc.values[_param_rc_rssi_pwm_chan.get() - 1] - min) * 100) / (max - min);
			input_rc.rssi = math::constrain(rssi, 0, 100);
		}
	}

	/* sort out the source of the values */
	if (_status & PX4IO_P_STATUS_FLAGS_RC_PPM) {
		input_rc.input_source = input_rc_s::RC_INPUT_SOURCE_PX4IO_PPM;

	} else if (_status & PX4IO_P_STATUS_FLAGS_RC_DSM) {
		input_rc.input_source = input_rc_s::RC_INPUT_SOURCE_PX4IO_SPEKTRUM;

	} else if (_status & PX4IO_P_STATUS_FLAGS_RC_SBUS) {
		input_rc.input_source = input_rc_s::RC_INPUT_SOURCE_PX4IO_SBUS;

	} else if (_status & PX4IO_P_STATUS_FLAGS_RC_ST24) {
		input_rc.input_source = input_rc_s::RC_INPUT_SOURCE_PX4IO_ST24;
	}

	if (input_rc.input_source != input_rc_s::RC_INPUT_SOURCE_UNKNOWN) {

		_to_input_rc.publish(input_rc);
	}

	return ret;
}

int PX4IO::io_reg_set(uint8_t page, uint8_t offset, const uint16_t *values, unsigned num_values)
{
	/* range check the transfer */
	if (num_values > ((_max_transfer) / sizeof(*values))) {
		PX4_DEBUG("io_reg_set: too many registers (%u, max %u)", num_values, _max_transfer / 2);
		return -EINVAL;
	}

	perf_begin(_interface_write_perf);
	int ret = _interface->write((page << 8) | offset, (void *)values, num_values);
	perf_end(_interface_write_perf);

	if (ret != (int)num_values) {
		PX4_DEBUG("io_reg_set(%" PRIu8 ",%" PRIu8 ",%u): error %d", page, offset, num_values, ret);
		return -1;
	}

	return OK;
}

int PX4IO::io_reg_set(uint8_t page, uint8_t offset, uint16_t value)
{
	return io_reg_set(page, offset, &value, 1);
}

int PX4IO::io_reg_get(uint8_t page, uint8_t offset, uint16_t *values, unsigned num_values)
{
	/* range check the transfer */
	if (num_values > ((_max_transfer) / sizeof(*values))) {
		PX4_DEBUG("io_reg_get: too many registers (%u, max %u)", num_values, _max_transfer / 2);
		return -EINVAL;
	}

	perf_begin(_interface_read_perf);
	int ret = _interface->read((page << 8) | offset, reinterpret_cast<void *>(values), num_values);
	perf_end(_interface_read_perf);

	if (ret != (int)num_values) {
		PX4_DEBUG("io_reg_get(%" PRIu8 ",%" PRIu8 ",%u): data error %d", page, offset, num_values, ret);
		return -1;
	}

	return OK;
}

uint32_t PX4IO::io_reg_get(uint8_t page, uint8_t offset)
{
	uint16_t value;

	if (io_reg_get(page, offset, &value, 1) != OK) {
		return _io_reg_get_error;
	}

	return value;
}

int PX4IO::io_reg_modify(uint8_t page, uint8_t offset, uint16_t clearbits, uint16_t setbits)
{
	uint16_t value = 0;
	int ret = io_reg_get(page, offset, &value, 1);

	if (ret != OK) {
		return ret;
	}

	value &= ~clearbits;
	value |= setbits;

	return io_reg_set(page, offset, value);
}

int PX4IO::print_status()
{
	/* basic configuration */
	printf("protocol %" PRIu32 " hardware %" PRIu32 " bootloader %" PRIu32 " buffer %" PRIu32 "B crc 0x%04" PRIu32 "%04"
	       PRIu32 "\n",
	       io_reg_get(PX4IO_PAGE_CONFIG, PX4IO_P_CONFIG_PROTOCOL_VERSION),
	       io_reg_get(PX4IO_PAGE_CONFIG, PX4IO_P_CONFIG_HARDWARE_VERSION),
	       io_reg_get(PX4IO_PAGE_CONFIG, PX4IO_P_CONFIG_BOOTLOADER_VERSION),
	       io_reg_get(PX4IO_PAGE_CONFIG, PX4IO_P_CONFIG_MAX_TRANSFER),
	       io_reg_get(PX4IO_PAGE_SETUP,  PX4IO_P_SETUP_CRC),
	       io_reg_get(PX4IO_PAGE_SETUP,  PX4IO_P_SETUP_CRC + 1));

	printf("%" PRIu32 " controls %" PRIu32 " actuators %" PRIu32 " R/C inputs %" PRIu32 " analog inputs\n",
	       io_reg_get(PX4IO_PAGE_CONFIG, PX4IO_P_CONFIG_CONTROL_COUNT),
	       io_reg_get(PX4IO_PAGE_CONFIG, PX4IO_P_CONFIG_ACTUATOR_COUNT),
	       io_reg_get(PX4IO_PAGE_CONFIG, PX4IO_P_CONFIG_RC_INPUT_COUNT),
	       io_reg_get(PX4IO_PAGE_CONFIG, PX4IO_P_CONFIG_ADC_INPUT_COUNT));

	/* status */
	uORB::SubscriptionData<px4io_status_s> status_sub{ORB_ID(px4io_status)};
	status_sub.update();

	print_message(ORB_ID(px4io_status), status_sub.get());

	/* now clear alarms */
	io_reg_set(PX4IO_PAGE_STATUS, PX4IO_P_STATUS_ALARMS, 0x0000);

	printf("\n");

	uint16_t raw_inputs = io_reg_get(PX4IO_PAGE_RAW_RC_INPUT, PX4IO_P_RAW_RC_COUNT);
	printf("%" PRIu16 " raw R/C inputs", raw_inputs);

	for (unsigned i = 0; i < raw_inputs; i++) {
		printf(" %" PRIu32, io_reg_get(PX4IO_PAGE_RAW_RC_INPUT, PX4IO_P_RAW_RC_BASE + i));
	}

	printf("\n");
	uint16_t adc_inputs = io_reg_get(PX4IO_PAGE_CONFIG, PX4IO_P_CONFIG_ADC_INPUT_COUNT);
	printf("ADC inputs");

	for (unsigned i = 0; i < adc_inputs; i++) {
		printf(" %" PRIu32, io_reg_get(PX4IO_PAGE_RAW_ADC_INPUT, i));
	}

	printf("\n");

	/* setup and state */
	uint16_t features = io_reg_get(PX4IO_PAGE_SETUP, PX4IO_P_SETUP_FEATURES);
	printf("features 0x%04" PRIx16 "%s%s%s\n", features,
	       ((features & PX4IO_P_SETUP_FEATURES_SBUS1_OUT) ? " S.BUS1_OUT" : ""),
	       ((features & PX4IO_P_SETUP_FEATURES_SBUS2_OUT) ? " S.BUS2_OUT" : ""),
	       ((features & PX4IO_P_SETUP_FEATURES_ADC_RSSI) ? " RSSI_ADC" : "")
	      );

	printf("sbus rate %" PRIu32 "\n", io_reg_get(PX4IO_PAGE_SETUP, PX4IO_P_SETUP_SBUS_RATE));

	printf("debuglevel %" PRIu32 "\n", io_reg_get(PX4IO_PAGE_SETUP, PX4IO_P_SETUP_SET_DEBUG));

	/* IMU heater (Pixhawk 2.1) */
	uint16_t heater_level = io_reg_get(PX4IO_PAGE_SETUP, PX4IO_P_SETUP_THERMAL);

	if (heater_level != UINT16_MAX) {
		if (heater_level == PX4IO_THERMAL_OFF) {
			printf("\nIMU heater off");

		} else {
			printf("\nIMU heater level %d", heater_level);
		}
	}

	printf("\n");

	_mixing_output.printStatus();
	return 0;
}

int PX4IO::ioctl(file *filep, int cmd, unsigned long arg)
{
	SmartLock lock_guard(_lock);
	int ret = OK;

	/* regular ioctl? */
	switch (cmd) {
<<<<<<< HEAD
=======
	case PWM_SERVO_ARM:
		PX4_DEBUG("PWM_SERVO_ARM");
		/* set the 'armed' bit */
		ret = io_reg_modify(PX4IO_PAGE_SETUP, PX4IO_P_SETUP_ARMING, 0, PX4IO_P_SETUP_ARMING_FMU_ARMED);
		break;

	case PWM_SERVO_SET_ARM_OK:
		PX4_DEBUG("PWM_SERVO_SET_ARM_OK");
		/* set the 'OK to arm' bit */
		ret = io_reg_modify(PX4IO_PAGE_SETUP, PX4IO_P_SETUP_ARMING, 0, PX4IO_P_SETUP_ARMING_IO_ARM_OK);
		break;

	case PWM_SERVO_CLEAR_ARM_OK:
		PX4_DEBUG("PWM_SERVO_CLEAR_ARM_OK");
		/* clear the 'OK to arm' bit */
		ret = io_reg_modify(PX4IO_PAGE_SETUP, PX4IO_P_SETUP_ARMING, PX4IO_P_SETUP_ARMING_IO_ARM_OK, 0);
		break;

	case PWM_SERVO_DISARM:
		PX4_DEBUG("PWM_SERVO_DISARM");
		/* clear the 'armed' bit */
		ret = io_reg_modify(PX4IO_PAGE_SETUP, PX4IO_P_SETUP_ARMING, PX4IO_P_SETUP_ARMING_FMU_ARMED, 0);
		break;

	case PWM_SERVO_GET_DEFAULT_UPDATE_RATE:
		PX4_DEBUG("PWM_SERVO_GET_DEFAULT_UPDATE_RATE");
		/* get the default update rate */
		*(unsigned *)arg = io_reg_get(PX4IO_PAGE_SETUP, PX4IO_P_SETUP_PWM_DEFAULTRATE);
		break;

	case PWM_SERVO_SET_UPDATE_RATE:
		PX4_DEBUG("PWM_SERVO_SET_UPDATE_RATE");

		if (_mixing_output.useDynamicMixing()) {
			ret = -EINVAL;
			break;
		}

		/* set the requested alternate rate */
		ret = io_reg_set(PX4IO_PAGE_SETUP, PX4IO_P_SETUP_PWM_ALTRATE, arg);
		break;

	case PWM_SERVO_GET_UPDATE_RATE:
		PX4_DEBUG("PWM_SERVO_GET_UPDATE_RATE");
		/* get the alternative update rate */
		*(unsigned *)arg = io_reg_get(PX4IO_PAGE_SETUP, PX4IO_P_SETUP_PWM_ALTRATE);
		break;

	case PWM_SERVO_SET_SELECT_UPDATE_RATE: {
			PX4_DEBUG("PWM_SERVO_SET_SELECT_UPDATE_RATE");

			if (_mixing_output.useDynamicMixing()) {
				ret = -EINVAL;
				break;
			}

			/* blindly clear the PWM update alarm - might be set for some other reason */
			io_reg_set(PX4IO_PAGE_STATUS, PX4IO_P_STATUS_ALARMS, PX4IO_P_STATUS_ALARMS_PWM_ERROR);

			/* attempt to set the rate map */
			io_reg_set(PX4IO_PAGE_SETUP, PX4IO_P_SETUP_PWM_RATES, arg);

			/* check that the changes took */
			uint16_t alarms = io_reg_get(PX4IO_PAGE_STATUS, PX4IO_P_STATUS_ALARMS);

			if (alarms & PX4IO_P_STATUS_ALARMS_PWM_ERROR) {
				ret = -EINVAL;
				io_reg_set(PX4IO_PAGE_STATUS, PX4IO_P_STATUS_ALARMS, PX4IO_P_STATUS_ALARMS_PWM_ERROR);
				PX4_ERR("failed setting PWM rate on IO");
			}

			break;
		}

	case PWM_SERVO_GET_SELECT_UPDATE_RATE:
		PX4_DEBUG("PWM_SERVO_GET_SELECT_UPDATE_RATE");
		*(unsigned *)arg = io_reg_get(PX4IO_PAGE_SETUP, PX4IO_P_SETUP_PWM_RATES);
		break;

	case PWM_SERVO_GET_FAILSAFE_PWM: {
			PX4_DEBUG("PWM_SERVO_GET_FAILSAFE_PWM");
			struct pwm_output_values *pwm = (struct pwm_output_values *)arg;
			pwm->channel_count = _max_actuators;

			for (unsigned i = 0; i < _max_actuators; i++) {
				pwm->values[i] = _mixing_output.failsafeValue(i);
			}

			break;
		}

	case PWM_SERVO_GET_DISARMED_PWM: {
			PX4_DEBUG("PWM_SERVO_GET_DISARMED_PWM");
			struct pwm_output_values *pwm = (struct pwm_output_values *)arg;
			pwm->channel_count = _max_actuators;

			for (unsigned i = 0; i < _max_actuators; i++) {
				pwm->values[i] = _mixing_output.disarmedValue(i);
			}

			break;
		}

	case PWM_SERVO_SET_MIN_PWM: {
			PX4_DEBUG("PWM_SERVO_SET_MIN_PWM");
			struct pwm_output_values *pwm = (struct pwm_output_values *)arg;

			if (pwm->channel_count > _max_actuators) {
				/* fail with error */
				return -E2BIG;
			}

			for (unsigned i = 0; i < pwm->channel_count; i++) {
				if (pwm->values[i] != 0 && !_mixing_output.useDynamicMixing()) {
					_mixing_output.minValue(i) = math::constrain(pwm->values[i], (uint16_t)PWM_LOWEST_MIN, (uint16_t)PWM_HIGHEST_MIN);
				}
			}

			break;
		}

	case PWM_SERVO_GET_MIN_PWM: {
			PX4_DEBUG("PWM_SERVO_GET_MIN_PWM");
			struct pwm_output_values *pwm = (struct pwm_output_values *)arg;
			pwm->channel_count = _max_actuators;

			for (unsigned i = 0; i < _max_actuators; i++) {
				pwm->values[i] = _mixing_output.minValue(i);
			}

			break;
		}

	case PWM_SERVO_SET_MAX_PWM: {
			PX4_DEBUG("PWM_SERVO_SET_MAX_PWM");
			struct pwm_output_values *pwm = (struct pwm_output_values *)arg;

			if (pwm->channel_count > _max_actuators) {
				/* fail with error */
				return -E2BIG;
			}

			for (unsigned i = 0; i < pwm->channel_count; i++) {
				if (pwm->values[i] != 0 && !_mixing_output.useDynamicMixing()) {
					_mixing_output.maxValue(i) = math::constrain(pwm->values[i], (uint16_t)PWM_LOWEST_MAX, (uint16_t)PWM_HIGHEST_MAX);
				}
			}
		}
		break;

	case PWM_SERVO_GET_MAX_PWM: {
			PX4_DEBUG("PWM_SERVO_GET_MAX_PWM");
			struct pwm_output_values *pwm = (struct pwm_output_values *)arg;
			pwm->channel_count = _max_actuators;

			for (unsigned i = 0; i < _max_actuators; i++) {
				pwm->values[i] = _mixing_output.maxValue(i);
			}
		}
		break;

	case PWM_SERVO_GET_COUNT:
		PX4_DEBUG("PWM_SERVO_GET_COUNT");
		*(unsigned *)arg = _max_actuators;
		break;

>>>>>>> dc8ed978
	case DSM_BIND_START:
		/* bind a DSM receiver */
		ret = dsm_bind_ioctl(arg);
		break;

	case PX4IO_SET_DEBUG:
		PX4_DEBUG("PX4IO_SET_DEBUG");

		/* set the debug level */
		ret = io_reg_set(PX4IO_PAGE_SETUP, PX4IO_P_SETUP_SET_DEBUG, arg);
		break;

	case PX4IO_REBOOT_BOOTLOADER:
		if (system_status() & PX4IO_P_SETUP_ARMING_FMU_ARMED) {
			PX4_ERR("not upgrading IO firmware, system is armed");
			return -EINVAL;

		}

		/* For Legacy PX4IO Firmware only:
		 * If IO has already safety off it won't accept going into bootloader mode,
		 * therefore we need to set safety on first. */
		io_reg_set(PX4IO_PAGE_SETUP, 14, 22027);

		/* reboot into bootloader - arg must be PX4IO_REBOOT_BL_MAGIC */
		usleep(1);
		ret = io_reg_set(PX4IO_PAGE_SETUP, PX4IO_P_SETUP_REBOOT_BL, arg);

		if (ret != PX4_OK) {
			PX4_WARN("IO refused to reboot");
		}

		break;

	case PX4IO_CHECK_CRC: {
			PX4_DEBUG("PX4IO_CHECK_CRC");

			/* check IO firmware CRC against passed value */
			uint32_t io_crc = 0;
			ret = io_reg_get(PX4IO_PAGE_SETUP, PX4IO_P_SETUP_CRC, (uint16_t *)&io_crc, 2);

			if (ret != OK) {
				return ret;
			}

			if (io_crc != arg) {
				PX4_DEBUG("Firmware CRC mismatch 0x%08" PRIx32 " 0x%08lx", io_crc, arg);
				return -EINVAL;
			}

			break;
		}

	case SBUS_SET_PROTO_VERSION:
		PX4_DEBUG("SBUS_SET_PROTO_VERSION");

		if (arg == 1) {
			ret = io_reg_modify(PX4IO_PAGE_SETUP, PX4IO_P_SETUP_FEATURES, 0, PX4IO_P_SETUP_FEATURES_SBUS1_OUT);

		} else if (arg == 2) {
			ret = io_reg_modify(PX4IO_PAGE_SETUP, PX4IO_P_SETUP_FEATURES, 0, PX4IO_P_SETUP_FEATURES_SBUS2_OUT);

		} else {
			ret = io_reg_modify(PX4IO_PAGE_SETUP, PX4IO_P_SETUP_FEATURES,
					    (PX4IO_P_SETUP_FEATURES_SBUS1_OUT | PX4IO_P_SETUP_FEATURES_SBUS2_OUT), 0);
		}

		break;

	case PX4IO_HEATER_CONTROL:
		if (arg == (unsigned long)HEATER_MODE_DISABLED) {
			io_reg_set(PX4IO_PAGE_SETUP, PX4IO_P_SETUP_THERMAL, PX4IO_THERMAL_IGNORE);

		} else if (arg == 1) {
			io_reg_set(PX4IO_PAGE_SETUP, PX4IO_P_SETUP_THERMAL, PX4IO_THERMAL_FULL);

		} else {
			io_reg_set(PX4IO_PAGE_SETUP, PX4IO_P_SETUP_THERMAL, PX4IO_THERMAL_OFF);

		}

		break;

	default:
		/* see if the parent class can make any use of it */
		ret = CDev::ioctl(filep, cmd, arg);
		break;
	}

	return ret;
}

static device::Device *get_interface()
{
	device::Device *interface = PX4IO_serial_interface();

	if (interface != nullptr) {
		if (interface->init() != OK) {
			PX4_ERR("interface init failed");
			delete interface;
			interface = nullptr;
		}
	}

	return interface;
}

int PX4IO::checkcrc(int argc, char *argv[])
{
	/*
	  check IO CRC against CRC of a file
	 */
	if (argc < 1) {
		PX4_WARN("usage: px4io checkcrc filename");
		return 1;
	}

	device::Device *interface = get_interface();

	if (interface == nullptr) {
		PX4_ERR("interface allocation failed");
		return 1;
	}

	PX4IO *dev = new PX4IO(interface);

	if (dev == nullptr) {
		delete interface;
		PX4_ERR("driver allocation failed");
		return 1;
	}

	int fd = ::open(argv[0], O_RDONLY);

	if (fd == -1) {
		delete dev;
		PX4_ERR("open of %s failed: %d", argv[0], errno);
		return 1;
	}

	const uint32_t app_size_max = 0xf000;
	uint32_t fw_crc = 0;
	uint32_t nbytes = 0;

	while (true) {
		uint8_t buf[16];
		int n = ::read(fd, buf, sizeof(buf));

		if (n <= 0) { break; }

		fw_crc = crc32part(buf, n, fw_crc);
		nbytes += n;
	}

	::close(fd);

	while (nbytes < app_size_max) {
		uint8_t b = 0xff;
		fw_crc = crc32part(&b, 1, fw_crc);
		nbytes++;
	}

	int ret = dev->ioctl(nullptr, PX4IO_CHECK_CRC, fw_crc);

	delete dev;

	if (ret != OK) {
		PX4_WARN("check CRC failed: %d, CRC: %" PRIu32, ret, fw_crc);
		return 1;
	}

	PX4_INFO("IO FW CRC match");
	return 0;
}

int PX4IO::bind(int argc, char *argv[])
{
	int pulses;

	if (argc < 1) {
		PX4_ERR("needs argument, use dsm2, dsmx or dsmx8");
		return 1;
	}

	if (!strcmp(argv[0], "dsm2")) {
		pulses = DSM2_BIND_PULSES;

	} else if (!strcmp(argv[0], "dsmx")) {
		pulses = DSMX_BIND_PULSES;

	} else if (!strcmp(argv[0], "dsmx8")) {
		pulses = DSMX8_BIND_PULSES;

	} else {
		PX4_ERR("unknown parameter %s, use dsm2, dsmx or dsmx8", argv[0]);
		return 1;
	}

	// Test for custom pulse parameter
	if (argc > 1) {
		pulses = atoi(argv[1]);
	}

	get_instance()->ioctl(nullptr, DSM_BIND_START, pulses);
	return 0;
}

int PX4IO::task_spawn(int argc, char *argv[])
{
	device::Device *interface = get_interface();

	if (interface == nullptr) {
		PX4_ERR("Failed to create interface");
		return -1;
	}

	PX4IO *instance = new PX4IO(interface);

	if (instance) {
		_object.store(instance);
		_task_id = task_id_is_work_queue;

		if (instance->init() == PX4_OK) {
			return PX4_OK;
		}

	} else {
		PX4_ERR("alloc failed");
	}

	delete instance;
	_object.store(nullptr);
	_task_id = -1;

	return PX4_ERROR;
}

int PX4IO::custom_command(int argc, char *argv[])
{
	const char *verb = argv[0];

	if (!strcmp(verb, "checkcrc")) {
		if (is_running()) {
			PX4_ERR("io must be stopped");
			return 1;
		}

		return checkcrc(argc - 1, argv + 1);
	}

	if (!strcmp(verb, "update")) {

		if (is_running()) {
			PX4_ERR("io must be stopped");
			return 1;
		}

		constexpr unsigned MAX_RETRIES = 2;
		unsigned retries = 0;
		int ret = PX4_ERROR;

		while (ret != OK && retries < MAX_RETRIES) {

			device::Device *interface = get_interface();

			if (interface == nullptr) {
				PX4_ERR("interface allocation failed");
				return 1;
			}

			PX4IO *dev = new PX4IO(interface);

			if (dev == nullptr) {
				delete interface;
				PX4_ERR("driver allocation failed");
				return 1;
			}

			retries++;
			// Sleep 200 ms before the next attempt
			usleep(200 * 1000);

			// Try to reboot
			ret = dev->ioctl(nullptr, PX4IO_REBOOT_BOOTLOADER, PX4IO_REBOOT_BL_MAGIC);
			delete dev;

			if (ret != OK) {
				PX4_WARN("reboot failed - %d, still attempting upgrade", ret);
			}

			/* Assume we are using default paths */

			const char *fn[4] = PX4IO_FW_SEARCH_PATHS;

			/* Override defaults if a path is passed on command line */
			if (argc > 1) {
				fn[0] = argv[1];
				fn[1] = nullptr;
			}

			PX4IO_Uploader *up = new PX4IO_Uploader();

			if (!up) {
				ret = -ENOMEM;

			} else {
				ret = up->upload(&fn[0]);
				delete up;
			}
		}

		switch (ret) {
		case OK:
			break;

		case -ENOENT:
			PX4_ERR("PX4IO firmware file not found");
			break;

		case -EEXIST:
		case -EIO:
			PX4_ERR("error updating PX4IO - check that bootloader mode is enabled");
			break;

		case -EINVAL:
			PX4_ERR("verify failed - retry the update");
			break;

		case -ETIMEDOUT:
			PX4_ERR("timed out waiting for bootloader - power-cycle and try again");
			break;

		default:
			PX4_ERR("unexpected error %d", ret);
			break;
		}

		return ret;
	}


	/* commands below here require a started driver */
	if (!is_running()) {
		PX4_ERR("not running");
		return 1;
	}

	if (!strcmp(verb, "debug")) {
		if (argc <= 1) {
			PX4_ERR("usage: px4io debug LEVEL");
			return 1;
		}

		uint8_t level = atoi(argv[1]);
		int ret = get_instance()->ioctl(nullptr, PX4IO_SET_DEBUG, level);

		if (ret != 0) {
			PX4_ERR("SET_DEBUG failed: %d", ret);
			return 1;
		}

		PX4_INFO("SET_DEBUG %" PRIu8 " OK", level);
		return 0;
	}

	if (!strcmp(verb, "bind")) {
		if (!is_running()) {
			PX4_ERR("io must be running");
			return 1;
		}

		return bind(argc - 1, argv + 1);
	}

	if (!strcmp(verb, "sbus1_out")) {
		int ret = get_instance()->ioctl(nullptr, SBUS_SET_PROTO_VERSION, 1);

		if (ret != 0) {
			PX4_ERR("S.BUS v1 failed (%i)", ret);
			return 1;
		}

		return 0;
	}

	if (!strcmp(verb, "sbus2_out")) {
		int ret = get_instance()->ioctl(nullptr, SBUS_SET_PROTO_VERSION, 2);

		if (ret != 0) {
			PX4_ERR("S.BUS v2 failed (%i)", ret);
			return 1;
		}

		return 0;
	}

	if (!strcmp(verb, "test_fmu_fail")) {
		get_instance()->test_fmu_fail(true);
		return 0;
	}

	if (!strcmp(verb, "test_fmu_ok")) {
		get_instance()->test_fmu_fail(false);
		return 0;
	}

	return print_usage("unknown command");
}

int PX4IO::print_usage(const char *reason)
{
	if (reason) {
		PX4_WARN("%s\n", reason);
	}

	PRINT_MODULE_DESCRIPTION(
		R"DESCR_STR(
### Description
Output driver communicating with the IO co-processor.
)DESCR_STR");

	PRINT_MODULE_USAGE_NAME("px4io", "driver");
	PRINT_MODULE_USAGE_COMMAND("start");

	PRINT_MODULE_USAGE_COMMAND_DESCR("checkcrc", "Check CRC for a firmware file against current code on IO");
	PRINT_MODULE_USAGE_ARG("<filename>", "Firmware file", false);
	PRINT_MODULE_USAGE_COMMAND_DESCR("update", "Update IO firmware");
	PRINT_MODULE_USAGE_ARG("<filename>", "Firmware file", true);
	PRINT_MODULE_USAGE_COMMAND_DESCR("debug", "set IO debug level");
	PRINT_MODULE_USAGE_ARG("<debug_level>", "0=disabled, 9=max verbosity", false);
	PRINT_MODULE_USAGE_COMMAND_DESCR("bind", "DSM bind");
	PRINT_MODULE_USAGE_ARG("dsm2|dsmx|dsmx8", "protocol", false);
	PRINT_MODULE_USAGE_COMMAND_DESCR("sbus1_out", "enable sbus1 out");
	PRINT_MODULE_USAGE_COMMAND_DESCR("sbus2_out", "enable sbus2 out");
	PRINT_MODULE_USAGE_COMMAND_DESCR("test_fmu_fail", "test: turn off IO updates");
	PRINT_MODULE_USAGE_COMMAND_DESCR("test_fmu_ok", "re-enable IO updates");

	PRINT_MODULE_USAGE_DEFAULT_COMMANDS();

	return 0;
}


extern "C" __EXPORT int px4io_main(int argc, char *argv[])
{
	if (!PX4_MFT_HW_SUPPORTED(PX4_MFT_PX4IO)) {
		PX4_ERR("PX4IO Not Supported");
		return -1;
	}
	return PX4IO::main(argc, argv);
}<|MERGE_RESOLUTION|>--- conflicted
+++ resolved
@@ -699,184 +699,6 @@
 		updateDisarmed();
 		return;
 	}
-<<<<<<< HEAD
-=======
-
-	// skip update when armed or PWM disabled
-	if (_mixing_output.armed().armed || _class_instance == -1 || _mixing_output.useDynamicMixing()) {
-		return;
-	}
-
-	int32_t pwm_min_default = PWM_DEFAULT_MIN;
-	int32_t pwm_max_default = PWM_DEFAULT_MAX;
-	int32_t pwm_disarmed_default = 0;
-	int32_t pwm_rate_default = 50;
-	int32_t pwm_default_channels = 0;
-
-	const char *prefix = "PWM_MAIN";
-
-	param_get(param_find("PWM_MAIN_MIN"), &pwm_min_default);
-	param_get(param_find("PWM_MAIN_MAX"), &pwm_max_default);
-	param_get(param_find("PWM_MAIN_DISARM"), &pwm_disarmed_default);
-	param_get(param_find("PWM_MAIN_RATE"), &pwm_rate_default);
-	param_get(param_find("PWM_MAIN_OUT"), &pwm_default_channels);
-
-	uint32_t single_ch = 0;
-	uint32_t pwm_default_channel_mask = 0;
-
-	while ((single_ch = pwm_default_channels % 10)) {
-		pwm_default_channel_mask |= 1 << (single_ch - 1);
-		pwm_default_channels /= 10;
-	}
-
-	char str[17];
-
-	// PWM_MAIN_MINx
-	if (!_pwm_min_configured) {
-		for (unsigned i = 0; i < _max_actuators; i++) {
-			sprintf(str, "%s_MIN%u", prefix, i + 1);
-			int32_t pwm_min = -1;
-
-			if (param_get(param_find(str), &pwm_min) == PX4_OK) {
-				if (pwm_min >= 0 && pwm_min != 1000) {
-					_mixing_output.minValue(i) = math::constrain(pwm_min, static_cast<int32_t>(PWM_LOWEST_MIN),
-								     static_cast<int32_t>(PWM_HIGHEST_MIN));
-
-					if (pwm_min != _mixing_output.minValue(i)) {
-						int32_t pwm_min_new = _mixing_output.minValue(i);
-						param_set(param_find(str), &pwm_min_new);
-					}
-
-				} else if (pwm_default_channel_mask & 1 << i) {
-					_mixing_output.minValue(i) = pwm_min_default;
-				}
-			}
-		}
-
-		_pwm_min_configured = true;
-	}
-
-	// PWM_MAIN_MAXx
-	if (!_pwm_max_configured) {
-		for (unsigned i = 0; i < _max_actuators; i++) {
-			sprintf(str, "%s_MAX%u", prefix, i + 1);
-			int32_t pwm_max = -1;
-
-			if (param_get(param_find(str), &pwm_max) == PX4_OK) {
-				if (pwm_max >= 0 && pwm_max != 2000) {
-					_mixing_output.maxValue(i) = math::constrain(pwm_max, static_cast<int32_t>(PWM_LOWEST_MAX),
-								     static_cast<int32_t>(PWM_HIGHEST_MAX));
-
-					if (pwm_max != _mixing_output.maxValue(i)) {
-						int32_t pwm_max_new = _mixing_output.maxValue(i);
-						param_set(param_find(str), &pwm_max_new);
-					}
-
-				} else if (pwm_default_channel_mask & 1 << i) {
-					_mixing_output.maxValue(i) = pwm_max_default;
-				}
-			}
-		}
-
-		_pwm_max_configured = true;
-	}
-
-	// PWM_MAIN_FAILx
-	if (!_pwm_fail_configured) {
-		for (unsigned i = 0; i < _max_actuators; i++) {
-			sprintf(str, "%s_FAIL%u", prefix, i + 1);
-			int32_t pwm_fail = -1;
-
-			if (param_get(param_find(str), &pwm_fail) == PX4_OK) {
-				if (pwm_fail >= 0) {
-					_mixing_output.failsafeValue(i) = math::constrain(pwm_fail, static_cast<int32_t>(0),
-									  static_cast<int32_t>(PWM_HIGHEST_MAX));
-
-					if (pwm_fail != _mixing_output.failsafeValue(i)) {
-						int32_t pwm_fail_new = _mixing_output.failsafeValue(i);
-						param_set(param_find(str), &pwm_fail_new);
-					}
-
-				} else {
-					if (pwm_default_channel_mask & 1 << i) {
-						_mixing_output.failsafeValue(i) = PWM_MOTOR_OFF;
-
-					} else {
-						_mixing_output.failsafeValue(i) = PWM_SERVO_STOP;
-					}
-				}
-			}
-		}
-
-		_pwm_fail_configured = true;
-		updateFailsafe();
-	}
-
-	// PWM_MAIN_DISx
-	if (!_pwm_dis_configured) {
-		for (unsigned i = 0; i < _max_actuators; i++) {
-			sprintf(str, "%s_DIS%u", prefix, i + 1);
-			int32_t pwm_dis = -1;
-
-			if (param_get(param_find(str), &pwm_dis) == PX4_OK) {
-				if (pwm_dis >= 0 && pwm_dis != 900) {
-					_mixing_output.disarmedValue(i) = math::constrain(pwm_dis, static_cast<int32_t>(0),
-									  static_cast<int32_t>(PWM_HIGHEST_MAX));
-
-					if (pwm_dis != _mixing_output.disarmedValue(i)) {
-						int32_t pwm_dis_new = _mixing_output.disarmedValue(i);
-						param_set(param_find(str), &pwm_dis_new);
-					}
-
-				} else if (pwm_default_channel_mask & 1 << i) {
-					_mixing_output.disarmedValue(i) = pwm_disarmed_default;
-				}
-			}
-		}
-
-		_pwm_dis_configured = true;
-		updateDisarmed();
-	}
-
-	// PWM_MAIN_REVx
-	if (!_pwm_rev_configured) {
-		uint16_t &reverse_pwm_mask = _mixing_output.reverseOutputMask();
-		reverse_pwm_mask = 0;
-
-		for (unsigned i = 0; i < _max_actuators; i++) {
-			sprintf(str, "%s_REV%u", prefix, i + 1);
-			int32_t pwm_rev = -1;
-
-			if (param_get(param_find(str), &pwm_rev) == PX4_OK) {
-				if (pwm_rev >= 1) {
-					reverse_pwm_mask |= (1 << i);
-				}
-
-			}
-		}
-
-		_pwm_rev_configured = true;
-	}
-
-	// PWM_MAIN_TRIMx
-	{
-		int16_t values[8] {};
-
-		for (unsigned i = 0; i < _max_actuators; i++) {
-			sprintf(str, "%s_TRIM%u", prefix, i + 1);
-			float pwm_trim = 0.f;
-
-			if (param_get(param_find(str), &pwm_trim) == PX4_OK) {
-				values[i] = roundf(10000 * pwm_trim);
-			}
-		}
-
-		if (_mixing_output.mixers()) {
-			// copy the trim values to the mixer offsets
-			_mixing_output.mixers()->set_trims(values, _max_actuators);
-		}
-	}
->>>>>>> dc8ed978
 }
 
 void PX4IO::answer_command(const vehicle_command_s &cmd, uint8_t result)
@@ -1436,175 +1258,6 @@
 
 	/* regular ioctl? */
 	switch (cmd) {
-<<<<<<< HEAD
-=======
-	case PWM_SERVO_ARM:
-		PX4_DEBUG("PWM_SERVO_ARM");
-		/* set the 'armed' bit */
-		ret = io_reg_modify(PX4IO_PAGE_SETUP, PX4IO_P_SETUP_ARMING, 0, PX4IO_P_SETUP_ARMING_FMU_ARMED);
-		break;
-
-	case PWM_SERVO_SET_ARM_OK:
-		PX4_DEBUG("PWM_SERVO_SET_ARM_OK");
-		/* set the 'OK to arm' bit */
-		ret = io_reg_modify(PX4IO_PAGE_SETUP, PX4IO_P_SETUP_ARMING, 0, PX4IO_P_SETUP_ARMING_IO_ARM_OK);
-		break;
-
-	case PWM_SERVO_CLEAR_ARM_OK:
-		PX4_DEBUG("PWM_SERVO_CLEAR_ARM_OK");
-		/* clear the 'OK to arm' bit */
-		ret = io_reg_modify(PX4IO_PAGE_SETUP, PX4IO_P_SETUP_ARMING, PX4IO_P_SETUP_ARMING_IO_ARM_OK, 0);
-		break;
-
-	case PWM_SERVO_DISARM:
-		PX4_DEBUG("PWM_SERVO_DISARM");
-		/* clear the 'armed' bit */
-		ret = io_reg_modify(PX4IO_PAGE_SETUP, PX4IO_P_SETUP_ARMING, PX4IO_P_SETUP_ARMING_FMU_ARMED, 0);
-		break;
-
-	case PWM_SERVO_GET_DEFAULT_UPDATE_RATE:
-		PX4_DEBUG("PWM_SERVO_GET_DEFAULT_UPDATE_RATE");
-		/* get the default update rate */
-		*(unsigned *)arg = io_reg_get(PX4IO_PAGE_SETUP, PX4IO_P_SETUP_PWM_DEFAULTRATE);
-		break;
-
-	case PWM_SERVO_SET_UPDATE_RATE:
-		PX4_DEBUG("PWM_SERVO_SET_UPDATE_RATE");
-
-		if (_mixing_output.useDynamicMixing()) {
-			ret = -EINVAL;
-			break;
-		}
-
-		/* set the requested alternate rate */
-		ret = io_reg_set(PX4IO_PAGE_SETUP, PX4IO_P_SETUP_PWM_ALTRATE, arg);
-		break;
-
-	case PWM_SERVO_GET_UPDATE_RATE:
-		PX4_DEBUG("PWM_SERVO_GET_UPDATE_RATE");
-		/* get the alternative update rate */
-		*(unsigned *)arg = io_reg_get(PX4IO_PAGE_SETUP, PX4IO_P_SETUP_PWM_ALTRATE);
-		break;
-
-	case PWM_SERVO_SET_SELECT_UPDATE_RATE: {
-			PX4_DEBUG("PWM_SERVO_SET_SELECT_UPDATE_RATE");
-
-			if (_mixing_output.useDynamicMixing()) {
-				ret = -EINVAL;
-				break;
-			}
-
-			/* blindly clear the PWM update alarm - might be set for some other reason */
-			io_reg_set(PX4IO_PAGE_STATUS, PX4IO_P_STATUS_ALARMS, PX4IO_P_STATUS_ALARMS_PWM_ERROR);
-
-			/* attempt to set the rate map */
-			io_reg_set(PX4IO_PAGE_SETUP, PX4IO_P_SETUP_PWM_RATES, arg);
-
-			/* check that the changes took */
-			uint16_t alarms = io_reg_get(PX4IO_PAGE_STATUS, PX4IO_P_STATUS_ALARMS);
-
-			if (alarms & PX4IO_P_STATUS_ALARMS_PWM_ERROR) {
-				ret = -EINVAL;
-				io_reg_set(PX4IO_PAGE_STATUS, PX4IO_P_STATUS_ALARMS, PX4IO_P_STATUS_ALARMS_PWM_ERROR);
-				PX4_ERR("failed setting PWM rate on IO");
-			}
-
-			break;
-		}
-
-	case PWM_SERVO_GET_SELECT_UPDATE_RATE:
-		PX4_DEBUG("PWM_SERVO_GET_SELECT_UPDATE_RATE");
-		*(unsigned *)arg = io_reg_get(PX4IO_PAGE_SETUP, PX4IO_P_SETUP_PWM_RATES);
-		break;
-
-	case PWM_SERVO_GET_FAILSAFE_PWM: {
-			PX4_DEBUG("PWM_SERVO_GET_FAILSAFE_PWM");
-			struct pwm_output_values *pwm = (struct pwm_output_values *)arg;
-			pwm->channel_count = _max_actuators;
-
-			for (unsigned i = 0; i < _max_actuators; i++) {
-				pwm->values[i] = _mixing_output.failsafeValue(i);
-			}
-
-			break;
-		}
-
-	case PWM_SERVO_GET_DISARMED_PWM: {
-			PX4_DEBUG("PWM_SERVO_GET_DISARMED_PWM");
-			struct pwm_output_values *pwm = (struct pwm_output_values *)arg;
-			pwm->channel_count = _max_actuators;
-
-			for (unsigned i = 0; i < _max_actuators; i++) {
-				pwm->values[i] = _mixing_output.disarmedValue(i);
-			}
-
-			break;
-		}
-
-	case PWM_SERVO_SET_MIN_PWM: {
-			PX4_DEBUG("PWM_SERVO_SET_MIN_PWM");
-			struct pwm_output_values *pwm = (struct pwm_output_values *)arg;
-
-			if (pwm->channel_count > _max_actuators) {
-				/* fail with error */
-				return -E2BIG;
-			}
-
-			for (unsigned i = 0; i < pwm->channel_count; i++) {
-				if (pwm->values[i] != 0 && !_mixing_output.useDynamicMixing()) {
-					_mixing_output.minValue(i) = math::constrain(pwm->values[i], (uint16_t)PWM_LOWEST_MIN, (uint16_t)PWM_HIGHEST_MIN);
-				}
-			}
-
-			break;
-		}
-
-	case PWM_SERVO_GET_MIN_PWM: {
-			PX4_DEBUG("PWM_SERVO_GET_MIN_PWM");
-			struct pwm_output_values *pwm = (struct pwm_output_values *)arg;
-			pwm->channel_count = _max_actuators;
-
-			for (unsigned i = 0; i < _max_actuators; i++) {
-				pwm->values[i] = _mixing_output.minValue(i);
-			}
-
-			break;
-		}
-
-	case PWM_SERVO_SET_MAX_PWM: {
-			PX4_DEBUG("PWM_SERVO_SET_MAX_PWM");
-			struct pwm_output_values *pwm = (struct pwm_output_values *)arg;
-
-			if (pwm->channel_count > _max_actuators) {
-				/* fail with error */
-				return -E2BIG;
-			}
-
-			for (unsigned i = 0; i < pwm->channel_count; i++) {
-				if (pwm->values[i] != 0 && !_mixing_output.useDynamicMixing()) {
-					_mixing_output.maxValue(i) = math::constrain(pwm->values[i], (uint16_t)PWM_LOWEST_MAX, (uint16_t)PWM_HIGHEST_MAX);
-				}
-			}
-		}
-		break;
-
-	case PWM_SERVO_GET_MAX_PWM: {
-			PX4_DEBUG("PWM_SERVO_GET_MAX_PWM");
-			struct pwm_output_values *pwm = (struct pwm_output_values *)arg;
-			pwm->channel_count = _max_actuators;
-
-			for (unsigned i = 0; i < _max_actuators; i++) {
-				pwm->values[i] = _mixing_output.maxValue(i);
-			}
-		}
-		break;
-
-	case PWM_SERVO_GET_COUNT:
-		PX4_DEBUG("PWM_SERVO_GET_COUNT");
-		*(unsigned *)arg = _max_actuators;
-		break;
-
->>>>>>> dc8ed978
 	case DSM_BIND_START:
 		/* bind a DSM receiver */
 		ret = dsm_bind_ioctl(arg);
