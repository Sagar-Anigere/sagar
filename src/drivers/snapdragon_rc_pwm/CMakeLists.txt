--- conflicted
+++ resolved
@@ -35,12 +35,7 @@
 	MAIN snapdragon_rc_pwm
 	COMPILE_FLAGS
 		-Os
-<<<<<<< HEAD
-		-Wno-attributes
-		-Wno-packed
-=======
 		-DMAVLINK_COMM_NUM_BUFFERS=1
->>>>>>> 8c9b2725
 	SRCS
 		snapdragon_rc_pwm.cpp
 	DEPENDS
