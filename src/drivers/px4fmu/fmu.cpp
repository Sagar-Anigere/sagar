/****************************************************************************
 *
 *   Copyright (c) 2012-2018 PX4 Development Team. All rights reserved.
 *
 * Redistribution and use in source and binary forms, with or without
 * modification, are permitted provided that the following conditions
 * are met:
 *
 * 1. Redistributions of source code must retain the above copyright
 *    notice, this list of conditions and the following disclaimer.
 * 2. Redistributions in binary form must reproduce the above copyright
 *    notice, this list of conditions and the following disclaimer in
 *    the documentation and/or other materials provided with the
 *    distribution.
 * 3. Neither the name PX4 nor the names of its contributors may be
 *    used to endorse or promote products derived from this software
 *    without specific prior written permission.
 *
 * THIS SOFTWARE IS PROVIDED BY THE COPYRIGHT HOLDERS AND CONTRIBUTORS
 * "AS IS" AND ANY EXPRESS OR IMPLIED WARRANTIES, INCLUDING, BUT NOT
 * LIMITED TO, THE IMPLIED WARRANTIES OF MERCHANTABILITY AND FITNESS
 * FOR A PARTICULAR PURPOSE ARE DISCLAIMED. IN NO EVENT SHALL THE
 * COPYRIGHT OWNER OR CONTRIBUTORS BE LIABLE FOR ANY DIRECT, INDIRECT,
 * INCIDENTAL, SPECIAL, EXEMPLARY, OR CONSEQUENTIAL DAMAGES (INCLUDING,
 * BUT NOT LIMITED TO, PROCUREMENT OF SUBSTITUTE GOODS OR SERVICES; LOSS
 * OF USE, DATA, OR PROFITS; OR BUSINESS INTERRUPTION) HOWEVER CAUSED
 * AND ON ANY THEORY OF LIABILITY, WHETHER IN CONTRACT, STRICT
 * LIABILITY, OR TORT (INCLUDING NEGLIGENCE OR OTHERWISE) ARISING IN
 * ANY WAY OUT OF THE USE OF THIS SOFTWARE, EVEN IF ADVISED OF THE
 * POSSIBILITY OF SUCH DAMAGE.
 *
 ****************************************************************************/

/**
 * @file fmu.cpp
 *
 * Driver/configurator for the PX4 FMU
 */

#include <cfloat>

#include <board_config.h>
#include <drivers/device/device.h>
#include <drivers/device/i2c.h>
#include <drivers/drv_gpio.h>
#include <drivers/drv_hrt.h>
#include <drivers/drv_input_capture.h>
#include <drivers/drv_mixer.h>
#include <drivers/drv_pwm_output.h>
#include <px4_config.h>
#include <px4_getopt.h>
#include <px4_log.h>
#include <px4_module.h>
#include <circuit_breaker/circuit_breaker.h>
#include <lib/cdev/CDev.hpp>
#include <lib/mixer/mixer.h>
#include <parameters/param.h>
#include <perf/perf_counter.h>
#include <pwm_limit/pwm_limit.h>
#include <uORB/topics/actuator_armed.h>
#include <uORB/topics/actuator_controls.h>
#include <uORB/topics/actuator_outputs.h>
#include <uORB/topics/multirotor_motor_limits.h>
#include <uORB/topics/parameter_update.h>
#include <uORB/topics/safety.h>
<<<<<<< HEAD
#include <uORB/topics/vehicle_control_mode.h>
#include <uORB/topics/vehicle_command.h>
#include <uORB/topics/vehicle_status.h>
=======
>>>>>>> 05d9932f

#define SCHEDULE_INTERVAL	2000	/**< The schedule interval in usec (500 Hz) */

static constexpr uint8_t CYCLE_COUNT = 10; /* safety switch must be held for 1 second to activate */
static constexpr uint8_t MAX_ACTUATORS = DIRECT_PWM_OUTPUT_CHANNELS;

/*
 * Define the various LED flash sequences for each system state.
 */
#define LED_PATTERN_FMU_OK_TO_ARM 		0x0003		/**< slow blinking			*/
#define LED_PATTERN_FMU_REFUSE_TO_ARM 		0x5555		/**< fast blinking			*/
#define LED_PATTERN_IO_ARMED 			0x5050		/**< long off, then double blink 	*/
#define LED_PATTERN_FMU_ARMED 			0x5500		/**< long off, then quad blink 		*/
#define LED_PATTERN_IO_FMU_ARMED 		0xffff		/**< constantly on			*/

/** Mode given via CLI */
enum PortMode {
	PORT_MODE_UNSET = 0,
	PORT_FULL_GPIO,
	PORT_FULL_PWM,
	PORT_PWM8,
	PORT_PWM6,
	PORT_PWM5,
	PORT_PWM4,
	PORT_PWM3,
	PORT_PWM2,
	PORT_PWM1,
	PORT_PWM3CAP1,
	PORT_PWM4CAP1,
	PORT_PWM5CAP1,
	PORT_PWM2CAP2,
	PORT_CAPTURE,
};

#if !defined(BOARD_HAS_PWM)
#  error "board_config.h needs to define BOARD_HAS_PWM"
#endif

class PX4FMU : public cdev::CDev, public ModuleBase<PX4FMU>
{
public:
	enum Mode {
		MODE_NONE,
		MODE_1PWM,
		MODE_2PWM,
		MODE_2PWM2CAP,
		MODE_3PWM,
		MODE_3PWM1CAP,
		MODE_4PWM,
		MODE_4PWM1CAP,
		MODE_5PWM,
		MODE_5PWM1CAP,
		MODE_6PWM,
		MODE_8PWM,
		MODE_14PWM,
		MODE_4CAP,
		MODE_5CAP,
		MODE_6CAP,
	};
	PX4FMU(bool run_as_task);
	virtual ~PX4FMU();

	/** @see ModuleBase */
	static int task_spawn(int argc, char *argv[]);

	/** @see ModuleBase */
	static PX4FMU *instantiate(int argc, char *argv[]);

	/** @see ModuleBase */
	static int custom_command(int argc, char *argv[]);

	/** @see ModuleBase */
	static int print_usage(const char *reason = nullptr);

	/** @see ModuleBase::run() */
	void run() override;

	/**
	 * run the main loop: if running as task, continuously iterate, otherwise execute only one single cycle
	 */
	void cycle();

	/** @see ModuleBase::print_status() */
	int print_status() override;

	/** change the FMU mode of the running module */
	static int fmu_new_mode(PortMode new_mode);

	static int test();

	static int fake(int argc, char *argv[]);

	virtual int	ioctl(file *filp, int cmd, unsigned long arg);
	virtual ssize_t	write(file *filp, const char *buffer, size_t len);

	virtual int	init();

	int		set_mode(Mode mode);
	Mode		get_mode() { return _mode; }

	int		set_pwm_alt_rate(unsigned rate);
	int		set_pwm_alt_channels(uint32_t channels);

	static int	set_i2c_bus_clock(unsigned bus, unsigned clock_hz);

	static void	capture_trampoline(void *context, uint32_t chan_index,
					   hrt_abstime edge_time, uint32_t edge_state,
					   uint32_t overflow);

	void update_pwm_trims();

private:

	enum class MotorOrdering : int32_t {
		PX4 = 0,
		Betaflight = 1
	};

	hrt_abstime _cycle_timestamp = 0;
	hrt_abstime _last_safety_check = 0;
	hrt_abstime _time_last_mix = 0;

	static const unsigned _max_actuators = DIRECT_PWM_OUTPUT_CHANNELS;

	Mode		_mode;
	unsigned	_pwm_default_rate;
	unsigned	_pwm_alt_rate;
	uint32_t	_pwm_alt_rate_channels;
	unsigned	_current_update_rate;
	bool 		_run_as_task;
	static struct work_s	_work;

	int		_armed_sub;
	int		_param_sub;
<<<<<<< HEAD
	int 	_v_control_mode_sub;
	int		_adc_sub;
	struct rc_input_values	_rc_in;
	float		_analog_rc_rssi_volt;
	bool		_analog_rc_rssi_stable;
	orb_advert_t	_to_input_rc;
=======
	int		_safety_sub;

>>>>>>> 05d9932f
	orb_advert_t	_outputs_pub;
	unsigned	_num_outputs;
	int		_class_instance;

	bool		_throttle_armed;
	bool		_pwm_on;
	uint32_t	_pwm_mask;
	bool		_pwm_initialized;
	bool		_test_mode;

	MixerGroup	*_mixers;

	uint32_t	_groups_required;
	uint32_t	_groups_subscribed;
	int		_control_subs[actuator_controls_s::NUM_ACTUATOR_CONTROL_GROUPS];
	actuator_controls_s _controls[actuator_controls_s::NUM_ACTUATOR_CONTROL_GROUPS];
	orb_id_t	_control_topics[actuator_controls_s::NUM_ACTUATOR_CONTROL_GROUPS];
	pollfd	_poll_fds[actuator_controls_s::NUM_ACTUATOR_CONTROL_GROUPS];
	unsigned	_poll_fds_num;

	static pwm_limit_t	_pwm_limit;
	static actuator_armed_s	_armed;
	struct vehicle_control_mode_s _v_control_mode;
	uint16_t	_failsafe_pwm[_max_actuators];
	uint16_t	_disarmed_pwm[_max_actuators];
	uint16_t	_min_pwm[_max_actuators];
	uint16_t	_max_pwm[_max_actuators];
	uint16_t	_reverse_pwm_mask;
	unsigned	_num_failsafe_set;
	unsigned	_num_disarmed_set;
	bool		_safety_off;			///< State of the safety button from the subscribed safety topic
	bool		_safety_btn_off;		///< State of the safety button read from the HW button
	bool		_safety_disabled;
	orb_advert_t		_to_safety;
	orb_advert_t      _to_mixer_status; 	///< mixer status flags

	float _mot_t_max;	///< maximum rise time for motor (slew rate limiting)
	float _thr_mdl_fac;	///< thrust to pwm modelling factor
	bool _airmode; 		///< multicopter air-mode
	MotorOrdering _motor_ordering;

	perf_counter_t	_perf_control_latency;

	static bool	arm_nothrottle()
	{
		return ((_armed.prearmed && !_armed.armed) || _armed.in_esc_calibration_mode);
	}

	static void	cycle_trampoline(void *arg);
	int 		start();

	static int	control_callback(uintptr_t handle,
					 uint8_t control_group,
					 uint8_t control_index,
					 float &input);
	void		capture_callback(uint32_t chan_index,
					 hrt_abstime edge_time, uint32_t edge_state, uint32_t overflow);
	void		subscribe();
	int			set_pwm_rate(unsigned rate_map, unsigned default_rate, unsigned alt_rate);
	int			pwm_ioctl(file *filp, int cmd, unsigned long arg);
	void		update_pwm_rev_mask();
	void		update_pwm_out_state(bool on);

	void		update_params();

	struct GPIOConfig {
		uint32_t	input;
		uint32_t	output;
		uint32_t	alt;
	};

#if defined(BOARD_HAS_FMU_GPIO)
	static const GPIOConfig	_gpio_tab[];
	static const unsigned	_ngpio;
#endif
	static void		sensor_reset(int ms);
	static void		peripheral_reset(int ms);
	int		gpio_reset(void);
	int		gpio_set_function(uint32_t gpios, int function);
	int		gpio_write(uint32_t gpios, int function);
	int		gpio_read(uint32_t *value);
	int		gpio_ioctl(file *filp, int cmd, unsigned long arg);

	int		capture_ioctl(file *filp, int cmd, unsigned long arg);

	PX4FMU(const PX4FMU &) = delete;
	PX4FMU operator=(const PX4FMU &) = delete;

	void safety_check_button(void);
	void flash_safety_button(void);

	/**
	 * Reorder PWM outputs according to _motor_ordering
	 * @param values PWM values to reorder
	 */
	inline void reorder_outputs(uint16_t values[MAX_ACTUATORS]);
};

#if defined(BOARD_HAS_FMU_GPIO)
const PX4FMU::GPIOConfig PX4FMU::_gpio_tab[] =	BOARD_FMU_GPIO_TAB;

const unsigned		PX4FMU::_ngpio = arraySize(PX4FMU::_gpio_tab);
#endif
pwm_limit_t		PX4FMU::_pwm_limit;
actuator_armed_s	PX4FMU::_armed = {};
work_s	PX4FMU::_work = {};

PX4FMU::PX4FMU(bool run_as_task) :
	CDev(PX4FMU_DEVICE_PATH),
	_mode(MODE_NONE),
	_pwm_default_rate(50),
	_pwm_alt_rate(50),
	_pwm_alt_rate_channels(0),
	_current_update_rate(0),
	_run_as_task(run_as_task),
	_armed_sub(-1),
	_param_sub(-1),
<<<<<<< HEAD
	_v_control_mode_sub(-1),
	_adc_sub(-1),
	_rc_in{},
	_analog_rc_rssi_volt(-1.0f),
	_analog_rc_rssi_stable(false),
	_to_input_rc(nullptr),
=======
	_safety_sub(-1),
>>>>>>> 05d9932f
	_outputs_pub(nullptr),
	_num_outputs(0),
	_class_instance(0),
	_throttle_armed(false),
	_pwm_on(false),
	_pwm_mask(0),
	_pwm_initialized(false),
	_test_mode(false),
	_mixers(nullptr),
	_groups_required(0),
	_groups_subscribed(0),
	_poll_fds_num(0),
	_failsafe_pwm{0},
	_disarmed_pwm{0},
	_reverse_pwm_mask(0),
	_num_failsafe_set(0),
	_num_disarmed_set(0),
	_safety_off(false),
	_safety_btn_off(false),
	_safety_disabled(false),
	_to_safety(nullptr),
	_to_mixer_status(nullptr),
	_mot_t_max(0.0f),
	_thr_mdl_fac(0.0f),
	_airmode(false),
	_motor_ordering(MotorOrdering::PX4),
	_perf_control_latency(perf_alloc(PC_ELAPSED, "fmu control latency"))
{
	for (unsigned i = 0; i < _max_actuators; i++) {
		_min_pwm[i] = PWM_DEFAULT_MIN;
		_max_pwm[i] = PWM_DEFAULT_MAX;
	}

	_control_topics[0] = ORB_ID(actuator_controls_0);
	_control_topics[1] = ORB_ID(actuator_controls_1);
	_control_topics[2] = ORB_ID(actuator_controls_2);
	_control_topics[3] = ORB_ID(actuator_controls_3);

	for (int i = 0; i < actuator_controls_s::NUM_ACTUATOR_CONTROL_GROUPS; ++i) {
		_control_subs[i] = -1;
	}

	memset(_controls, 0, sizeof(_controls));
	memset(_poll_fds, 0, sizeof(_poll_fds));

	// Safely initialize armed flags.
	_armed.armed = false;
	_armed.prearmed = false;
	_armed.ready_to_arm = false;
	_armed.lockdown = false;
	_armed.force_failsafe = false;
	_armed.in_esc_calibration_mode = false;

	// If there is no safety button, disable it on boot.
#ifndef GPIO_BTN_SAFETY
	_safety_off = true;
	_safety_btn_off = true;
#endif
}

PX4FMU::~PX4FMU()
{
	for (unsigned i = 0; i < actuator_controls_s::NUM_ACTUATOR_CONTROL_GROUPS; i++) {
		if (_control_subs[i] >= 0) {
			orb_unsubscribe(_control_subs[i]);
		}
	}

	orb_unsubscribe(_armed_sub);
	orb_unsubscribe(_param_sub);
<<<<<<< HEAD
	orb_unsubscribe(_v_control_mode_sub);
	orb_unsubscribe(_adc_sub);
=======
	orb_unsubscribe(_safety_sub);
>>>>>>> 05d9932f

	orb_unadvertise(_outputs_pub);
	orb_unadvertise(_to_safety);
	orb_unadvertise(_to_mixer_status);

	/* make sure servos are off */
	up_pwm_servo_deinit();

	/* note - someone else is responsible for restoring the GPIO config */

	/* clean up the alternate device node */
	unregister_class_devname(PWM_OUTPUT_BASE_DEVICE_PATH, _class_instance);

	perf_free(_perf_control_latency);
}

int
PX4FMU::init()
{
	int ret;

	/* do regular cdev init */
	ret = CDev::init();

	if (ret != OK) {
		return ret;
	}

	// XXX best would be to register / de-register the device depending on modes

	/* try to claim the generic PWM output device node as well - it's OK if we fail at this */
	_class_instance = register_class_devname(PWM_OUTPUT_BASE_DEVICE_PATH);

	if (_class_instance == CLASS_DEVICE_PRIMARY) {
		/* lets not be too verbose */
	} else if (_class_instance < 0) {
		PX4_ERR("FAILED registering class device");
	}

	_safety_disabled = circuit_breaker_enabled("CBRK_IO_SAFETY", CBRK_IO_SAFETY_KEY);

	if (_safety_disabled) {
		_safety_off = true;
		_safety_btn_off = true;
	}

	/* force a reset of the update rate */
	_current_update_rate = 0;

	_armed_sub = orb_subscribe(ORB_ID(actuator_armed));
	_param_sub = orb_subscribe(ORB_ID(parameter_update));
<<<<<<< HEAD
	_v_control_mode_sub = orb_subscribe(ORB_ID(vehicle_control_mode));
	_adc_sub = orb_subscribe(ORB_ID(adc_report));
=======
	_safety_sub = orb_subscribe(ORB_ID(safety));
>>>>>>> 05d9932f

	/* initialize PWM limit lib */
	pwm_limit_init(&_pwm_limit);

	// Getting initial parameter values
	update_params();

	return 0;
}

void
PX4FMU::safety_check_button(void)
{
#ifdef GPIO_BTN_SAFETY

	if (!PX4_MFT_HW_SUPPORTED(PX4_MFT_PX4IO)) {

		static int counter = 0;
		/*
		 * Debounce the safety button, change state if it has been held for long enough.
		 *
		 */
		bool safety_button_pressed = px4_arch_gpioread(GPIO_BTN_SAFETY);

		/*
		 * Keep pressed for a while to arm.
		 *
		 * Note that the counting sequence has to be same length
		 * for arming / disarming in order to end up as proper
		 * state machine, keep ARM_COUNTER_THRESHOLD the same
		 * length in all cases of the if/else struct below.
		 */
		if (safety_button_pressed && !_safety_btn_off) {

			if (counter < CYCLE_COUNT) {
				counter++;

			} else if (counter == CYCLE_COUNT) {
				/* switch to armed state */
				_safety_btn_off = true;
				counter++;
			}

		} else if (safety_button_pressed && _safety_btn_off) {

			if (counter < CYCLE_COUNT) {
				counter++;

			} else if (counter == CYCLE_COUNT) {
				/* change to disarmed state and notify the FMU */
				_safety_btn_off = false;
				counter++;
			}

		} else {
			counter = 0;
		}
	}

#endif
}

void
PX4FMU::flash_safety_button()
{
#if defined(GPIO_BTN_SAFETY) &&  defined(GPIO_LED_SAFETY)

	if (!PX4_MFT_HW_SUPPORTED(PX4_MFT_PX4IO)) {
		/* Select the appropriate LED flash pattern depending on the current arm state */
		uint16_t pattern = LED_PATTERN_FMU_REFUSE_TO_ARM;

		/* cycle the blink state machine at 10Hz */
		static int blink_counter = 0;

		if (_safety_btn_off) {
			if (_armed.armed) {
				pattern = LED_PATTERN_IO_FMU_ARMED;

			} else {
				pattern = LED_PATTERN_IO_ARMED;
			}

		} else if (_armed.armed) {
			pattern = LED_PATTERN_FMU_ARMED;

		} else {
			pattern = LED_PATTERN_FMU_OK_TO_ARM;

		}

		/* Turn the LED on if we have a 1 at the current bit position */
		px4_arch_gpiowrite(GPIO_LED_SAFETY, !(pattern & (1 << blink_counter++)));

		if (blink_counter > 15) {
			blink_counter = 0;
		}
	}

#endif
}

int
PX4FMU::set_mode(Mode mode)
{
	unsigned old_mask = _pwm_mask;

	/*
	 * Configure for PWM output.
	 *
	 * Note that regardless of the configured mode, the task is always
	 * listening and mixing; the mode just selects which of the channels
	 * are presented on the output pins.
	 */
	switch (mode) {
	case MODE_1PWM:
		/* default output rates */
		_pwm_default_rate = 50;
		_pwm_alt_rate = 50;
		_pwm_alt_rate_channels = 0;
		_pwm_mask = 0x1;
		_pwm_initialized = false;
		_num_outputs = 1;
		break;

#if defined(BOARD_HAS_CAPTURE)

	case MODE_2PWM2CAP:	// v1 multi-port with flow control lines as PWM
		up_input_capture_set(2, Rising, 0, NULL, NULL);
		up_input_capture_set(3, Rising, 0, NULL, NULL);
		PX4_DEBUG("MODE_2PWM2CAP");
#endif

	/* FALLTHROUGH */

	case MODE_2PWM:	// v1 multi-port with flow control lines as PWM
		PX4_DEBUG("MODE_2PWM");

		/* default output rates */
		_pwm_default_rate = 50;
		_pwm_alt_rate = 50;
		_pwm_alt_rate_channels = 0;
		_pwm_mask = 0x3;
		_pwm_initialized = false;
		_num_outputs = 2;

		break;

#if defined(BOARD_HAS_CAPTURE)

	case MODE_3PWM1CAP:	// v1 multi-port with flow control lines as PWM
		PX4_DEBUG("MODE_3PWM1CAP");
		up_input_capture_set(3, Rising, 0, NULL, NULL);
#endif

	/* FALLTHROUGH */

	case MODE_3PWM:	// v1 multi-port with flow control lines as PWM
		PX4_DEBUG("MODE_3PWM");

		/* default output rates */
		_pwm_default_rate = 50;
		_pwm_alt_rate = 50;
		_pwm_alt_rate_channels = 0;
		_pwm_mask = 0x7;
		_pwm_initialized = false;
		_num_outputs = 3;

		break;

#if defined(BOARD_HAS_CAPTURE)

	case MODE_4PWM1CAP:
		PX4_DEBUG("MODE_4PWM1CAP");
		up_input_capture_set(4, Rising, 0, NULL, NULL);
#endif

	/* FALLTHROUGH */

	case MODE_4PWM: // v1 or v2 multi-port as 4 PWM outs
		PX4_DEBUG("MODE_4PWM");

		/* default output rates */
		_pwm_default_rate = 50;
		_pwm_alt_rate = 50;
		_pwm_alt_rate_channels = 0;
		_pwm_mask = 0xf;
		_pwm_initialized = false;
		_num_outputs = 4;

		break;

#if defined(BOARD_HAS_CAPTURE)

	case MODE_5PWM1CAP:
		PX4_DEBUG("MODE_5PWM1CAP");
		up_input_capture_set(5, Rising, 0, NULL, NULL);
#endif

	/* FALLTHROUGH */

	case MODE_5PWM: // v1 or v2 multi-port as 5 PWM outs
		PX4_DEBUG("MODE_5PWM");

		/* default output rates */
		_pwm_default_rate = 50;
		_pwm_alt_rate = 50;
		_pwm_alt_rate_channels = 0;
		_pwm_mask = 0x1f;
		_pwm_initialized = false;
		_num_outputs = 4;

		break;

#if defined(BOARD_HAS_PWM) && BOARD_HAS_PWM >= 6

	case MODE_6PWM:
		PX4_DEBUG("MODE_6PWM");

		/* default output rates */
		_pwm_default_rate = 50;
		_pwm_alt_rate = 50;
		_pwm_alt_rate_channels = 0;
		_pwm_mask = 0x3f;
		_pwm_initialized = false;
		_num_outputs = 6;

		break;
#endif

#if defined(BOARD_HAS_PWM) && BOARD_HAS_PWM >= 8

	case MODE_8PWM: // AeroCore PWMs as 8 PWM outs
		PX4_DEBUG("MODE_8PWM");
		/* default output rates */
		_pwm_default_rate = 50;
		_pwm_alt_rate = 50;
		_pwm_alt_rate_channels = 0;
		_pwm_mask = 0xff;
		_pwm_initialized = false;
		_num_outputs = 8;

		break;
#endif

#if defined(BOARD_HAS_PWM) && BOARD_HAS_PWM >= 14

	case MODE_14PWM:
		PX4_DEBUG("MODE_14PWM");
		/* default output rates */
		_pwm_default_rate = 50;
		_pwm_alt_rate = 50;
		_pwm_alt_rate_channels = 0;
		_pwm_mask = 0x3fff;
		_pwm_initialized = false;
		_num_outputs = 14;

		break;
#endif

	case MODE_NONE:
		PX4_DEBUG("MODE_NONE");

		_pwm_default_rate = 10;	/* artificially reduced output rate */
		_pwm_alt_rate = 10;
		_pwm_alt_rate_channels = 0;
		_pwm_mask = 0x0;
		_pwm_initialized = false;
		_num_outputs = 0;

		if (old_mask != _pwm_mask) {
			/* disable servo outputs - no need to set rates */
			up_pwm_servo_deinit();
		}

		break;

	default:
		return -EINVAL;
	}

	_mode = mode;
	return OK;
}

/* When set_pwm_rate is called from either of the 2 IOCTLs:
 *
 * PWM_SERVO_SET_UPDATE_RATE        - Sets the "alternate" channel's rate to the callers's rate specified
 *                                    and the non "alternate" channels to the _pwm_default_rate.
 *
 *                                    rate_map     = _pwm_alt_rate_channels
 *                                    default_rate = _pwm_default_rate
 *                                    alt_rate     = arg of IOCTL (see rates)
 *
 * PWM_SERVO_SET_SELECT_UPDATE_RATE - The caller's specified rate map selects the "alternate" channels
 *                                    to be set to the alt rate. (_pwm_alt_rate)
 *                                    All other channels are set to the default rate. (_pwm_default_rate)
 *
 *                                    rate_map     = arg of IOCTL
 *                                    default_rate = _pwm_default_rate
 *                                    alt_rate     = _pwm_alt_rate

 *  rate_map                        - A mask of 1's for the channels to be set to the
 *                                    alternate rate.
 *                                    N.B. All channels is a given group must be set
 *                                    to the same rate/mode. (default or alt)
 * rates:
 *   alt_rate, default_rate           For PWM is 25 or 400Hz
 *                                    For Oneshot there is no rate, 0 is therefore used
 *                                    to  select Oneshot mode
 */
int
PX4FMU::set_pwm_rate(uint32_t rate_map, unsigned default_rate, unsigned alt_rate)
{
	PX4_DEBUG("set_pwm_rate %x %u %u", rate_map, default_rate, alt_rate);

	for (unsigned pass = 0; pass < 2; pass++) {

		/* We should note that group is iterated over from 0 to _max_actuators.
		 * This allows for the ideal worlds situation: 1 channel per group
		 * configuration.
		 *
		 * This is typically not what HW supports. A group represents a timer
		 * and channels belongs to a timer.
		 * Therefore all channels in a group are dependent on the timer's
		 * common settings and can not be independent in terms of count frequency
		 * (granularity of pulse width) and rate (period of repetition).
		 *
		 * To say it another way, all channels in a group moust have the same
		 * rate and mode. (See rates above.)
		 */

		for (unsigned group = 0; group < _max_actuators; group++) {

			// get the channel mask for this rate group
			uint32_t mask = up_pwm_servo_get_rate_group(group);

			if (mask == 0) {
				continue;
			}

			// all channels in the group must be either default or alt-rate
			uint32_t alt = rate_map & mask;

			if (pass == 0) {
				// preflight
				if ((alt != 0) && (alt != mask)) {
					PX4_WARN("rate group %u mask %x bad overlap %x", group, mask, alt);
					// not a legal map, bail
					return -EINVAL;
				}

			} else {
				// set it - errors here are unexpected
				if (alt != 0) {
					if (up_pwm_servo_set_rate_group_update(group, alt_rate) != OK) {
						PX4_WARN("rate group set alt failed");
						return -EINVAL;
					}

				} else {
					if (up_pwm_servo_set_rate_group_update(group, default_rate) != OK) {
						PX4_WARN("rate group set default failed");
						return -EINVAL;
					}
				}
			}
		}
	}

	_pwm_alt_rate_channels = rate_map;
	_pwm_default_rate = default_rate;
	_pwm_alt_rate = alt_rate;

	return OK;
}

int
PX4FMU::set_pwm_alt_rate(unsigned rate)
{
	return set_pwm_rate(_pwm_alt_rate_channels, _pwm_default_rate, rate);
}

int
PX4FMU::set_pwm_alt_channels(uint32_t channels)
{
	return set_pwm_rate(channels, _pwm_default_rate, _pwm_alt_rate);
}

int
PX4FMU::set_i2c_bus_clock(unsigned bus, unsigned clock_hz)
{
	return device::I2C::set_bus_clock(bus, clock_hz);
}

void
PX4FMU::subscribe()
{
	/* subscribe/unsubscribe to required actuator control groups */
	uint32_t sub_groups = _groups_required & ~_groups_subscribed;
	uint32_t unsub_groups = _groups_subscribed & ~_groups_required;
	_poll_fds_num = 0;

	for (unsigned i = 0; i < actuator_controls_s::NUM_ACTUATOR_CONTROL_GROUPS; i++) {
		if (sub_groups & (1 << i)) {
			PX4_DEBUG("subscribe to actuator_controls_%d", i);
			_control_subs[i] = orb_subscribe(_control_topics[i]);
		}

		if (unsub_groups & (1 << i)) {
			PX4_DEBUG("unsubscribe from actuator_controls_%d", i);
			orb_unsubscribe(_control_subs[i]);
			_control_subs[i] = -1;
		}

		if (_control_subs[i] >= 0) {
			_poll_fds[_poll_fds_num].fd = _control_subs[i];
			_poll_fds[_poll_fds_num].events = POLLIN;
			_poll_fds_num++;
		}
	}
}

void
PX4FMU::update_pwm_rev_mask()
{
	_reverse_pwm_mask = 0;

	const char *pname_format;

	if (_class_instance == CLASS_DEVICE_PRIMARY) {
		pname_format = "PWM_MAIN_REV%d";

	} else if (_class_instance == CLASS_DEVICE_SECONDARY) {
		pname_format = "PWM_AUX_REV%d";

	} else {
		PX4_ERR("PWM REV only for MAIN and AUX");
		return;
	}

	for (unsigned i = 0; i < _max_actuators; i++) {
		char pname[16];

		/* fill the channel reverse mask from parameters */
		sprintf(pname, pname_format, i + 1);
		param_t param_h = param_find(pname);

		if (param_h != PARAM_INVALID) {
			int32_t ival = 0;
			param_get(param_h, &ival);
			_reverse_pwm_mask |= ((int16_t)(ival != 0)) << i;
		}
	}
}

void
PX4FMU::update_pwm_trims()
{
	PX4_DEBUG("update_pwm_trims");

	if (_mixers != nullptr) {

		int16_t values[_max_actuators] = {};

		const char *pname_format;

		if (_class_instance == CLASS_DEVICE_PRIMARY) {
			pname_format = "PWM_MAIN_TRIM%d";

		} else if (_class_instance == CLASS_DEVICE_SECONDARY) {
			pname_format = "PWM_AUX_TRIM%d";

		} else {
			PX4_ERR("PWM TRIM only for MAIN and AUX");
			return;
		}

		for (unsigned i = 0; i < _max_actuators; i++) {
			char pname[16];

			/* fill the struct from parameters */
			sprintf(pname, pname_format, i + 1);
			param_t param_h = param_find(pname);

			if (param_h != PARAM_INVALID) {
				float pval = 0.0f;
				param_get(param_h, &pval);
				values[i] = (int16_t)(10000 * pval);
				PX4_DEBUG("%s: %d", pname, values[i]);
			}
		}

		/* copy the trim values to the mixer offsets */
		unsigned n_out = _mixers->set_trims(values, _max_actuators);
		PX4_DEBUG("set %d trims", n_out);
	}
}

int
PX4FMU::task_spawn(int argc, char *argv[])
{
	bool run_as_task = false;
	bool error_flag = false;

	int myoptind = 1;
	int ch;
	const char *myoptarg = nullptr;

	while ((ch = px4_getopt(argc, argv, "t", &myoptind, &myoptarg)) != EOF) {
		switch (ch) {
		case 't':
			run_as_task = true;
			break;

		case '?':
			error_flag = true;
			break;

		default:
			PX4_WARN("unrecognized flag");
			error_flag = true;
			break;
		}
	}

	if (error_flag) {
		return -1;
	}


	if (!run_as_task) {

		/* schedule a cycle to start things */
		int ret = work_queue(HPWORK, &_work, (worker_t)&PX4FMU::cycle_trampoline, nullptr, 0);

		if (ret < 0) {
			return ret;
		}

		_task_id = task_id_is_work_queue;

	} else {

		/* start the IO interface task */

		_task_id = px4_task_spawn_cmd("fmu",
					      SCHED_DEFAULT,
					      SCHED_PRIORITY_ACTUATOR_OUTPUTS,
					      1340,
					      (px4_main_t)&run_trampoline,
					      nullptr);

		if (_task_id < 0) {
			_task_id = -1;
			return -errno;
		}
	}

	// wait until task is up & running (the mode_* commands depend on it)
	if (wait_until_running() < 0) {
		_task_id = -1;
		return -1;
	}

	return PX4_OK;
}

void
PX4FMU::cycle_trampoline(void *arg)
{
	PX4FMU *dev = reinterpret_cast<PX4FMU *>(arg);

	// check if the trampoline is called for the first time
	if (!dev) {
		dev = new PX4FMU(false);

		if (!dev) {
			PX4_ERR("alloc failed");
			return;
		}

		if (dev->init() != 0) {
			PX4_ERR("init failed");
			delete dev;
			return;
		}

		_object = dev;
	}

	dev->cycle();
}

void
PX4FMU::capture_trampoline(void *context, uint32_t chan_index,
			   hrt_abstime edge_time, uint32_t edge_state, uint32_t overflow)
{
	PX4FMU *dev = reinterpret_cast<PX4FMU *>(context);
	dev->capture_callback(chan_index, edge_time, edge_state, overflow);
}

void
PX4FMU::capture_callback(uint32_t chan_index,
			 hrt_abstime edge_time, uint32_t edge_state, uint32_t overflow)
{
	fprintf(stdout, "FMU: Capture chan:%d time:%lld state:%d overflow:%d\n", chan_index, edge_time, edge_state, overflow);
}

void
PX4FMU::update_pwm_out_state(bool on)
{
	if (on && !_pwm_initialized && _pwm_mask != 0) {
		up_pwm_servo_init(_pwm_mask);
		set_pwm_rate(_pwm_alt_rate_channels, _pwm_default_rate, _pwm_alt_rate);
		_pwm_initialized = true;
	}

	up_pwm_servo_arm(on);
}

void
PX4FMU::run()
{
	if (init() != 0) {
		PX4_ERR("init failed");
		exit_and_cleanup();
		return;
	}

	cycle();
}

void
PX4FMU::cycle()
{
	while (true) {

		if (_groups_subscribed != _groups_required) {
			subscribe();
			_groups_subscribed = _groups_required;
			/* force setting update rate */
			_current_update_rate = 0;
		}

		int poll_timeout = 10;

		if (!_run_as_task) {
			/*
			 * Adjust actuator topic update rate to keep up with
			 * the highest servo update rate configured.
			 *
			 * We always mix at max rate; some channels may update slower.
			 */
			unsigned max_rate = (_pwm_default_rate > _pwm_alt_rate) ? _pwm_default_rate : _pwm_alt_rate;

			if (_current_update_rate != max_rate) {
				_current_update_rate = max_rate;
				int update_rate_in_ms = int(1000 / _current_update_rate);

				/* reject faster than 500 Hz updates */
				if (update_rate_in_ms < 2) {
					update_rate_in_ms = 2;
				}

				/* reject slower than 10 Hz updates */
				if (update_rate_in_ms > 100) {
					update_rate_in_ms = 100;
				}

				PX4_DEBUG("adjusted actuator update interval to %ums", update_rate_in_ms);

				for (unsigned i = 0; i < actuator_controls_s::NUM_ACTUATOR_CONTROL_GROUPS; i++) {
					if (_control_subs[i] >= 0) {
						orb_set_interval(_control_subs[i], update_rate_in_ms);
					}
				}

				// set to current max rate, even if we are actually checking slower/faster
				_current_update_rate = max_rate;
			}

			/* check if anything updated */
			poll_timeout = 0;
		}

		/* wait for an update */
		unsigned n_updates = 0;
		int ret = px4_poll(_poll_fds, _poll_fds_num, poll_timeout);

		/* this would be bad... */
		if (ret < 0) {
			PX4_DEBUG("poll error %d", errno);

		} else if (ret == 0) {
			/* timeout: no control data, switch to failsafe values */
			//			PX4_WARN("no PWM: failsafe");

		} else {
			if (_mixers != nullptr) {
				/* get controls for required topics */
				unsigned poll_id = 0;

				for (unsigned i = 0; i < actuator_controls_s::NUM_ACTUATOR_CONTROL_GROUPS; i++) {
					if (_control_subs[i] >= 0) {

						if (_poll_fds[poll_id].revents & POLLIN) {
							if (i == 0) {
								n_updates++;
							}

							orb_copy(_control_topics[i], _control_subs[i], &_controls[i]);
						}

						poll_id++;
					}

					/* During ESC calibration, we overwrite the throttle value. */
					if (i == 0 && _armed.in_esc_calibration_mode) {

						/* Set all controls to 0 */
						memset(&_controls[i], 0, sizeof(_controls[i]));

						/* except thrust to maximum. */
						_controls[i].control[actuator_controls_s::INDEX_THROTTLE] = 1.0f;

						/* Switch off the PWM limit ramp for the calibration. */
						_pwm_limit.state = PWM_LIMIT_STATE_ON;
					}
				}
			}
		} // poll_fds

		/* run the mixers on every cycle */
		{
			if (_mixers != nullptr) {

				if (_mot_t_max > FLT_EPSILON) {
					hrt_abstime now = hrt_absolute_time();
					float dt = (now - _time_last_mix) / 1e6f;
					_time_last_mix = now;

					if (dt < 0.0001f) {
						dt = 0.0001f;

					} else if (dt > 0.02f) {
						dt = 0.02f;
					}

					// maximum value the outputs of the multirotor mixer are allowed to change in this cycle
					// factor 2 is needed because actuator outputs are in the range [-1,1]
					const float delta_out_max = 2.0f * 1000.0f * dt / (_max_pwm[0] - _min_pwm[0]) / _mot_t_max;
					_mixers->set_max_delta_out_once(delta_out_max);
				}

				if (_thr_mdl_fac > FLT_EPSILON) {
					_mixers->set_thrust_factor(_thr_mdl_fac);
				}

				float outputs[_max_actuators];
				const unsigned mixed_num_outputs = _mixers->mix(outputs, _num_outputs);
				/* Check if we want to override mixer */
				if (_v_control_mode.flag_control_motor_output_enabled) {
					for (size_t i = 0; i < mixed_num_outputs; i++) {
						/* Feed the input directly to the motors, range [-1,1] */
						outputs[i] = _controls->control[i]; 
					} 
				}

				/* the PWM limit call takes care of out of band errors, NaN and constrains */
				uint16_t pwm_limited[MAX_ACTUATORS];

				pwm_limit_calc(_throttle_armed, arm_nothrottle(), mixed_num_outputs, _reverse_pwm_mask,
					       _disarmed_pwm, _min_pwm, _max_pwm, outputs, pwm_limited, &_pwm_limit);

				/* overwrite outputs in case of force_failsafe with _failsafe_pwm PWM values */
				if (_armed.force_failsafe) {
					for (size_t i = 0; i < mixed_num_outputs; i++) {
						pwm_limited[i] = _failsafe_pwm[i];
					}
				}

				/* overwrite outputs in case of lockdown with disarmed PWM values */
				if (_armed.lockdown || _armed.manual_lockdown) {
					for (size_t i = 0; i < mixed_num_outputs; i++) {
						pwm_limited[i] = _disarmed_pwm[i];
					}
				}

				/* apply _motor_ordering */
				reorder_outputs(pwm_limited);

				/* output to the servos */
				if (_pwm_initialized && !_test_mode) {
					for (size_t i = 0; i < mixed_num_outputs; i++) {
						up_pwm_servo_set(i, pwm_limited[i]);
					}
				}

				/* Trigger all timer's channels in Oneshot mode to fire
				 * the oneshots with updated values.
				 */
				if (n_updates > 0 && !_test_mode) {
					up_pwm_update();
				}

				actuator_outputs_s actuator_outputs = {};
				actuator_outputs.timestamp = hrt_absolute_time();
				actuator_outputs.noutputs = mixed_num_outputs;

				// zero unused outputs
				for (size_t i = 0; i < mixed_num_outputs; ++i) {
					actuator_outputs.output[i] = pwm_limited[i];
				}

				orb_publish_auto(ORB_ID(actuator_outputs), &_outputs_pub, &actuator_outputs, &_class_instance, ORB_PRIO_DEFAULT);

				/* publish mixer status */
				MultirotorMixer::saturation_status saturation_status;
				saturation_status.value = _mixers->get_saturation_status();

				if (saturation_status.flags.valid) {
					multirotor_motor_limits_s motor_limits;
					motor_limits.timestamp = hrt_absolute_time();
					motor_limits.saturation_status = saturation_status.value;

					orb_publish_auto(ORB_ID(multirotor_motor_limits), &_to_mixer_status, &motor_limits, &_class_instance, ORB_PRIO_DEFAULT);
				}

				_mixers->set_airmode(_airmode);

				// use first valid timestamp_sample for latency tracking
				for (int i = 0; i < actuator_controls_s::NUM_ACTUATOR_CONTROL_GROUPS; i++) {
					const bool required = _groups_required & (1 << i);
					const hrt_abstime &timestamp_sample = _controls[i].timestamp_sample;

					if (required && (timestamp_sample > 0)) {
						perf_set_elapsed(_perf_control_latency, actuator_outputs.timestamp - timestamp_sample);
						break;
					}
				}
			}
		}

		_cycle_timestamp = hrt_absolute_time();

#ifdef GPIO_BTN_SAFETY

		if (!PX4_MFT_HW_SUPPORTED(PX4_MFT_PX4IO)) {

			if (_cycle_timestamp - _last_safety_check >= (unsigned int)1e5) {
				_last_safety_check = _cycle_timestamp;

				/**
				 * Get and handle the safety status at 10Hz
				 */
				struct safety_s safety = {};

				if (!_safety_disabled) {
					/* read safety switch input and control safety switch LED at 10Hz */
					safety_check_button();
				}

				/* Make the safety button flash anyway, no matter if it's used or not. */
				flash_safety_button();

				safety.timestamp = hrt_absolute_time();
				safety.safety_switch_available = true;
				safety.safety_off = _safety_btn_off;

				/* lazily publish the safety status */
				if (_to_safety != nullptr) {
					orb_publish(ORB_ID(safety), _to_safety, &safety);

				} else {
					int instance;
					_to_safety = orb_advertise_multi(ORB_ID(safety), &safety, &instance, ORB_PRIO_DEFAULT);
				}
			}
		}

#endif

		/* check safety button state */
		bool updated = false;
		orb_check(_safety_sub, &updated);

		if (updated) {
			safety_s safety;

			if (orb_copy(ORB_ID(safety), _safety_sub, &safety) == 0) {
				_safety_off = !safety.safety_switch_available || safety.safety_off;
			}
		}

<<<<<<< HEAD
#endif
		/* check control mode state */
		bool updated = false;

		/* Update control mode to check for direct motor drive 
		   Check if vehicle control mode has changed */
		orb_check(_v_control_mode_sub, &updated);

		if (updated) {
			orb_copy(ORB_ID(vehicle_control_mode), _v_control_mode_sub, &_v_control_mode);
		}

		/* check arming state */
		updated = false;
=======
		/* check arming state */
>>>>>>> 05d9932f
		orb_check(_armed_sub, &updated);

		if (updated) {
			orb_copy(ORB_ID(actuator_armed), _armed_sub, &_armed);

			/* Update the armed status and check that we're not locked down.
			 * We also need to arm throttle for the ESC calibration. */
			_throttle_armed = (_safety_off && _armed.armed && !_armed.lockdown) ||
					  (_safety_off && _armed.in_esc_calibration_mode);
		}

		/* update PWM status if armed or if disarmed PWM values are set */
		bool pwm_on = _armed.armed || _num_disarmed_set > 0 || _armed.in_esc_calibration_mode;

		if (_pwm_on != pwm_on) {
			_pwm_on = pwm_on;

			update_pwm_out_state(pwm_on);
		}

		orb_check(_param_sub, &updated);

		if (updated) {
			this->update_params();
		}

		if (_run_as_task) {
			if (should_exit()) {
				break;
			}

		} else {
			if (should_exit()) {
				exit_and_cleanup();

			} else {
				/* schedule next cycle */
				work_queue(HPWORK, &_work, (worker_t)&PX4FMU::cycle_trampoline, this, USEC2TICK(SCHEDULE_INTERVAL));
			}

			break;
		}
	}
}

void PX4FMU::update_params()
{
	parameter_update_s pupdate;
	orb_copy(ORB_ID(parameter_update), _param_sub, &pupdate);

	update_pwm_rev_mask();
	update_pwm_trims();

	param_t param_handle;

	// maximum motor slew rate parameter
	param_handle = param_find("MOT_SLEW_MAX");

	if (param_handle != PARAM_INVALID) {
		param_get(param_handle, &_mot_t_max);
	}

	// thrust to pwm modelling factor
	param_handle = param_find("THR_MDL_FAC");

	if (param_handle != PARAM_INVALID) {
		param_get(param_handle, &_thr_mdl_fac);
	}

	// multicopter air-mode
	param_handle = param_find("MC_AIRMODE");

	if (param_handle != PARAM_INVALID) {
		int32_t val;
		param_get(param_handle, &val);
		_airmode = val > 0;
		PX4_DEBUG("%s: %d", "MC_AIRMODE", _airmode);
	}

	// motor ordering
	param_handle = param_find("MOT_ORDERING");

	if (param_handle != PARAM_INVALID) {
		param_get(param_handle, (int32_t *)&_motor_ordering);
	}
}


int
PX4FMU::control_callback(uintptr_t handle,
			 uint8_t control_group,
			 uint8_t control_index,
			 float &input)
{
	const actuator_controls_s *controls = (actuator_controls_s *)handle;

	input = controls[control_group].control[control_index];

	/* limit control input */
	if (input > 1.0f) {
		input = 1.0f;

	} else if (input < -1.0f) {
		input = -1.0f;
	}

	/* motor spinup phase - lock throttle to zero */
	if (_pwm_limit.state == PWM_LIMIT_STATE_RAMP) {
		if ((control_group == actuator_controls_s::GROUP_INDEX_ATTITUDE ||
		     control_group == actuator_controls_s::GROUP_INDEX_ATTITUDE_ALTERNATE) &&
		    control_index == actuator_controls_s::INDEX_THROTTLE) {
			/* limit the throttle output to zero during motor spinup,
			 * as the motors cannot follow any demand yet
			 */
			input = 0.0f;
		}
	}

	/* throttle not arming - mark throttle input as invalid */
	if (arm_nothrottle() && !_armed.in_esc_calibration_mode) {
		if ((control_group == actuator_controls_s::GROUP_INDEX_ATTITUDE ||
		     control_group == actuator_controls_s::GROUP_INDEX_ATTITUDE_ALTERNATE) &&
		    control_index == actuator_controls_s::INDEX_THROTTLE) {
			/* set the throttle to an invalid value */
			input = NAN;
		}
	}

	return 0;
}

int
PX4FMU::ioctl(file *filp, int cmd, unsigned long arg)
{
	int ret;

	/* try it as a GPIO ioctl first */
	ret = gpio_ioctl(filp, cmd, arg);

	if (ret != -ENOTTY) {
		return ret;
	}

	/* try it as a Capture ioctl next */
	ret = capture_ioctl(filp, cmd, arg);

	if (ret != -ENOTTY) {
		return ret;
	}

	/* if we are in valid PWM mode, try it as a PWM ioctl as well */
	switch (_mode) {
	case MODE_1PWM:
	case MODE_2PWM:
	case MODE_3PWM:
	case MODE_4PWM:
	case MODE_5PWM:
	case MODE_2PWM2CAP:
	case MODE_3PWM1CAP:
	case MODE_4PWM1CAP:
	case MODE_5PWM1CAP:
#if defined(BOARD_HAS_PWM) && BOARD_HAS_PWM >= 6
	case MODE_6PWM:
#endif
#if defined(BOARD_HAS_PWM) && BOARD_HAS_PWM >= 8
	case MODE_8PWM:
#endif
#if defined(BOARD_HAS_PWM) && BOARD_HAS_PWM >= 14
	case MODE_14PWM:
#endif
		ret = pwm_ioctl(filp, cmd, arg);
		break;

	default:
		PX4_DEBUG("not in a PWM mode");
		break;
	}

	/* if nobody wants it, let CDev have it */
	if (ret == -ENOTTY) {
		ret = CDev::ioctl(filp, cmd, arg);
	}

	return ret;
}

int
PX4FMU::pwm_ioctl(file *filp, int cmd, unsigned long arg)
{
	int ret = OK;

	PX4_DEBUG("fmu ioctl cmd: %d, arg: %ld", cmd, arg);

	lock();

	switch (cmd) {
	case PWM_SERVO_ARM:
		update_pwm_out_state(true);
		break;

	case PWM_SERVO_SET_ARM_OK:
	case PWM_SERVO_CLEAR_ARM_OK:
		break;

	case PWM_SERVO_SET_FORCE_SAFETY_OFF:
		/* force safety switch off */
		_safety_btn_off = true;
		break;

	case PWM_SERVO_SET_FORCE_SAFETY_ON:
		/* force safety switch on */
		_safety_btn_off = false;
		break;

	case PWM_SERVO_DISARM:

		/* Ignore disarm if disarmed PWM is set already. */
		if (_num_disarmed_set == 0) {
			update_pwm_out_state(false);
		}

		break;

	case PWM_SERVO_GET_DEFAULT_UPDATE_RATE:
		*(uint32_t *)arg = _pwm_default_rate;
		break;

	case PWM_SERVO_SET_UPDATE_RATE:
		ret = set_pwm_rate(_pwm_alt_rate_channels, _pwm_default_rate, arg);
		break;

	case PWM_SERVO_GET_UPDATE_RATE:
		*(uint32_t *)arg = _pwm_alt_rate;
		break;

	case PWM_SERVO_SET_SELECT_UPDATE_RATE:
		ret = set_pwm_rate(arg, _pwm_default_rate, _pwm_alt_rate);
		break;

	case PWM_SERVO_GET_SELECT_UPDATE_RATE:
		*(uint32_t *)arg = _pwm_alt_rate_channels;
		break;

	case PWM_SERVO_SET_FAILSAFE_PWM: {
			struct pwm_output_values *pwm = (struct pwm_output_values *)arg;

			/* discard if too many values are sent */
			if (pwm->channel_count > _max_actuators) {
				ret = -EINVAL;
				break;
			}

			for (unsigned i = 0; i < pwm->channel_count; i++) {
				if (pwm->values[i] == 0) {
					/* ignore 0 */
				} else if (pwm->values[i] > PWM_HIGHEST_MAX) {
					_failsafe_pwm[i] = PWM_HIGHEST_MAX;

				}

#if PWM_LOWEST_MIN > 0

				else if (pwm->values[i] < PWM_LOWEST_MIN) {
					_failsafe_pwm[i] = PWM_LOWEST_MIN;

				}

#endif

				else {
					_failsafe_pwm[i] = pwm->values[i];
				}
			}

			/*
			 * update the counter
			 * this is needed to decide if disarmed PWM output should be turned on or not
			 */
			_num_failsafe_set = 0;

			for (unsigned i = 0; i < _max_actuators; i++) {
				if (_failsafe_pwm[i] > 0) {
					_num_failsafe_set++;
				}
			}

			break;
		}

	case PWM_SERVO_GET_FAILSAFE_PWM: {
			struct pwm_output_values *pwm = (struct pwm_output_values *)arg;

			for (unsigned i = 0; i < _max_actuators; i++) {
				pwm->values[i] = _failsafe_pwm[i];
			}

			pwm->channel_count = _max_actuators;
			break;
		}

	case PWM_SERVO_SET_DISARMED_PWM: {
			struct pwm_output_values *pwm = (struct pwm_output_values *)arg;

			/* discard if too many values are sent */
			if (pwm->channel_count > _max_actuators) {
				ret = -EINVAL;
				break;
			}

			for (unsigned i = 0; i < pwm->channel_count; i++) {
				if (pwm->values[i] == 0) {
					/* ignore 0 */
				} else if (pwm->values[i] > PWM_HIGHEST_MAX) {
					_disarmed_pwm[i] = PWM_HIGHEST_MAX;
				}

#if PWM_LOWEST_MIN > 0

				else if (pwm->values[i] < PWM_LOWEST_MIN) {
					_disarmed_pwm[i] = PWM_LOWEST_MIN;
				}

#endif

				else {
					_disarmed_pwm[i] = pwm->values[i];
				}
			}

			/*
			 * update the counter
			 * this is needed to decide if disarmed PWM output should be turned on or not
			 */
			_num_disarmed_set = 0;

			for (unsigned i = 0; i < _max_actuators; i++) {
				if (_disarmed_pwm[i] > 0) {
					_num_disarmed_set++;
				}
			}

			break;
		}

	case PWM_SERVO_GET_DISARMED_PWM: {
			struct pwm_output_values *pwm = (struct pwm_output_values *)arg;

			for (unsigned i = 0; i < _max_actuators; i++) {
				pwm->values[i] = _disarmed_pwm[i];
			}

			pwm->channel_count = _max_actuators;
			break;
		}

	case PWM_SERVO_SET_MIN_PWM: {
			struct pwm_output_values *pwm = (struct pwm_output_values *)arg;

			/* discard if too many values are sent */
			if (pwm->channel_count > _max_actuators) {
				ret = -EINVAL;
				break;
			}

			for (unsigned i = 0; i < pwm->channel_count; i++) {
				if (pwm->values[i] == 0) {
					/* ignore 0 */
				} else if (pwm->values[i] > PWM_HIGHEST_MIN) {
					_min_pwm[i] = PWM_HIGHEST_MIN;

				}

#if PWM_LOWEST_MIN > 0

				else if (pwm->values[i] < PWM_LOWEST_MIN) {
					_min_pwm[i] = PWM_LOWEST_MIN;
				}

#endif

				else {
					_min_pwm[i] = pwm->values[i];
				}
			}

			break;
		}

	case PWM_SERVO_GET_MIN_PWM: {
			struct pwm_output_values *pwm = (struct pwm_output_values *)arg;

			for (unsigned i = 0; i < _max_actuators; i++) {
				pwm->values[i] = _min_pwm[i];
			}

			pwm->channel_count = _max_actuators;
			arg = (unsigned long)&pwm;
			break;
		}

	case PWM_SERVO_SET_MAX_PWM: {
			struct pwm_output_values *pwm = (struct pwm_output_values *)arg;

			/* discard if too many values are sent */
			if (pwm->channel_count > _max_actuators) {
				ret = -EINVAL;
				break;
			}

			for (unsigned i = 0; i < pwm->channel_count; i++) {
				if (pwm->values[i] == 0) {
					/* ignore 0 */
				} else if (pwm->values[i] < PWM_LOWEST_MAX) {
					_max_pwm[i] = PWM_LOWEST_MAX;

				} else if (pwm->values[i] > PWM_HIGHEST_MAX) {
					_max_pwm[i] = PWM_HIGHEST_MAX;

				} else {
					_max_pwm[i] = pwm->values[i];
				}
			}

			break;
		}

	case PWM_SERVO_GET_MAX_PWM: {
			struct pwm_output_values *pwm = (struct pwm_output_values *)arg;

			for (unsigned i = 0; i < _max_actuators; i++) {
				pwm->values[i] = _max_pwm[i];
			}

			pwm->channel_count = _max_actuators;
			arg = (unsigned long)&pwm;
			break;
		}

	case PWM_SERVO_SET_TRIM_PWM: {
			struct pwm_output_values *pwm = (struct pwm_output_values *)arg;

			/* discard if too many values are sent */
			if (pwm->channel_count > _max_actuators) {
				PX4_DEBUG("error: too many trim values: %d", pwm->channel_count);
				ret = -EINVAL;
				break;
			}

			if (_mixers == nullptr) {
				PX4_ERR("error: no mixer loaded");
				ret = -EIO;
				break;
			}

			/* copy the trim values to the mixer offsets */
			_mixers->set_trims((int16_t *)pwm->values, pwm->channel_count);
			PX4_DEBUG("set_trims: %d, %d, %d, %d", pwm->values[0], pwm->values[1], pwm->values[2], pwm->values[3]);

			break;
		}

	case PWM_SERVO_GET_TRIM_PWM: {
			struct pwm_output_values *pwm = (struct pwm_output_values *)arg;

			if (_mixers == nullptr) {
				memset(pwm, 0, sizeof(pwm_output_values));
				PX4_WARN("warning: trim values not valid - no mixer loaded");

			} else {

				pwm->channel_count = _mixers->get_trims((int16_t *)pwm->values);
			}

			break;
		}

#if defined(BOARD_HAS_PWM) && BOARD_HAS_PWM >= 14

	case PWM_SERVO_SET(13):
	case PWM_SERVO_SET(12):
	case PWM_SERVO_SET(11):
	case PWM_SERVO_SET(10):
	case PWM_SERVO_SET(9):
	case PWM_SERVO_SET(8):
		if (_mode < MODE_14PWM) {
			ret = -EINVAL;
			break;
		}

#endif
#if defined(BOARD_HAS_PWM) && BOARD_HAS_PWM >= 8

	case PWM_SERVO_SET(7):

	/* FALLTHROUGH */
	case PWM_SERVO_SET(6):
		if (_mode < MODE_8PWM) {
			ret = -EINVAL;
			break;
		}

#endif

#if defined(BOARD_HAS_PWM) && BOARD_HAS_PWM >= 6

	/* FALLTHROUGH */
	case PWM_SERVO_SET(5):
		if (_mode < MODE_6PWM) {
			ret = -EINVAL;
			break;
		}

	/* FALLTHROUGH */
	case PWM_SERVO_SET(4):
		if (_mode < MODE_5PWM1CAP) {
			ret = -EINVAL;
			break;
		}

#endif

	/* FALLTHROUGH */
	case PWM_SERVO_SET(3):
		if (_mode < MODE_4PWM) {
			ret = -EINVAL;
			break;
		}

	/* FALLTHROUGH */
	case PWM_SERVO_SET(2):
		if (_mode < MODE_3PWM) {
			ret = -EINVAL;
			break;
		}

	/* FALLTHROUGH */
	case PWM_SERVO_SET(1):
	case PWM_SERVO_SET(0):
		if (arg <= 2100) {
			up_pwm_servo_set(cmd - PWM_SERVO_SET(0), arg);

		} else {
			ret = -EINVAL;
		}

		break;

#if defined(BOARD_HAS_PWM) && BOARD_HAS_PWM >= 14

	case PWM_SERVO_GET(13):
	case PWM_SERVO_GET(12):
	case PWM_SERVO_GET(11):
	case PWM_SERVO_GET(10):
	case PWM_SERVO_GET(9):
	case PWM_SERVO_GET(8):
		if (_mode < MODE_14PWM) {
			ret = -EINVAL;
			break;
		}

#endif
#if defined(BOARD_HAS_PWM) && BOARD_HAS_PWM >= 8

	/* FALLTHROUGH */
	case PWM_SERVO_GET(7):
	case PWM_SERVO_GET(6):
		if (_mode < MODE_8PWM) {
			ret = -EINVAL;
			break;
		}

#endif

#if defined(BOARD_HAS_PWM) && BOARD_HAS_PWM >= 6

	/* FALLTHROUGH */
	case PWM_SERVO_GET(5):
		if (_mode < MODE_6PWM) {
			ret = -EINVAL;
			break;
		}

	case PWM_SERVO_GET(4):
		if (_mode < MODE_5PWM1CAP) {
			ret = -EINVAL;
			break;
		}

#endif

	/* FALLTHROUGH */
	case PWM_SERVO_GET(3):
		if (_mode < MODE_4PWM) {
			ret = -EINVAL;
			break;
		}

	/* FALLTHROUGH */
	case PWM_SERVO_GET(2):
		if (_mode < MODE_3PWM) {
			ret = -EINVAL;
			break;
		}

	/* FALLTHROUGH */
	case PWM_SERVO_GET(1):
	case PWM_SERVO_GET(0):
		*(servo_position_t *)arg = up_pwm_servo_get(cmd - PWM_SERVO_GET(0));
		break;

	case PWM_SERVO_GET_RATEGROUP(0):
	case PWM_SERVO_GET_RATEGROUP(1):
	case PWM_SERVO_GET_RATEGROUP(2):
	case PWM_SERVO_GET_RATEGROUP(3):
#if defined(BOARD_HAS_PWM) && BOARD_HAS_PWM >= 6
	case PWM_SERVO_GET_RATEGROUP(4):
	case PWM_SERVO_GET_RATEGROUP(5):
#endif
#if defined(BOARD_HAS_PWM) && BOARD_HAS_PWM >= 8
	case PWM_SERVO_GET_RATEGROUP(6):
	case PWM_SERVO_GET_RATEGROUP(7):
#endif
#if defined(BOARD_HAS_PWM) && BOARD_HAS_PWM >= 14
	case PWM_SERVO_GET_RATEGROUP(8):
	case PWM_SERVO_GET_RATEGROUP(9):
	case PWM_SERVO_GET_RATEGROUP(10):
	case PWM_SERVO_GET_RATEGROUP(11):
	case PWM_SERVO_GET_RATEGROUP(12):
	case PWM_SERVO_GET_RATEGROUP(13):
#endif
		*(uint32_t *)arg = up_pwm_servo_get_rate_group(cmd - PWM_SERVO_GET_RATEGROUP(0));
		break;

	case PWM_SERVO_GET_COUNT:
	case MIXERIOCGETOUTPUTCOUNT:
		switch (_mode) {

#if defined(BOARD_HAS_PWM) && BOARD_HAS_PWM >= 14

		case MODE_14PWM:
			*(unsigned *)arg = 14;
			break;
#endif

#if defined(BOARD_HAS_PWM) && BOARD_HAS_PWM >= 8

		case MODE_8PWM:
			*(unsigned *)arg = 8;
			break;
#endif

#if defined(BOARD_HAS_PWM) && BOARD_HAS_PWM >= 6

		case MODE_6PWM:
			*(unsigned *)arg = 6;
			break;
#endif

		case MODE_5PWM:
		case MODE_5PWM1CAP:
			*(unsigned *)arg = 5;
			break;

		case MODE_4PWM:
		case MODE_4PWM1CAP:
			*(unsigned *)arg = 4;
			break;

		case MODE_3PWM:
		case MODE_3PWM1CAP:
			*(unsigned *)arg = 3;
			break;

		case MODE_2PWM:
		case MODE_2PWM2CAP:
			*(unsigned *)arg = 2;
			break;

		case MODE_1PWM:
			*(unsigned *)arg = 1;
			break;

		default:
			ret = -EINVAL;
			break;
		}

		break;

	case PWM_SERVO_SET_COUNT: {
			/* change the number of outputs that are enabled for
			 * PWM. This is used to change the split between GPIO
			 * and PWM under control of the flight config
			 * parameters.
			 */
			switch (arg) {
			case 0:
				set_mode(MODE_NONE);
				break;

			case 1:
				set_mode(MODE_1PWM);
				break;

			case 2:
				set_mode(MODE_2PWM);
				break;

			case 3:
				set_mode(MODE_3PWM);
				break;

			case 4:
				set_mode(MODE_4PWM);
				break;

			case 5:
				set_mode(MODE_5PWM);
				break;

#if defined(BOARD_HAS_PWM) && BOARD_HAS_PWM >=6

			case 6:
				set_mode(MODE_6PWM);
				break;
#endif

#if defined(BOARD_HAS_PWM) && BOARD_HAS_PWM >=8

			case 8:
				set_mode(MODE_8PWM);
				break;
#endif

			default:
				ret = -EINVAL;
				break;
			}

			break;
		}

	case PWM_SERVO_SET_MODE: {
			switch (arg) {
			case PWM_SERVO_MODE_NONE:
				ret = set_mode(MODE_NONE);
				break;

			case PWM_SERVO_MODE_1PWM:
				ret = set_mode(MODE_1PWM);
				break;

			case PWM_SERVO_MODE_2PWM:
				ret = set_mode(MODE_2PWM);
				break;

			case PWM_SERVO_MODE_2PWM2CAP:
				ret = set_mode(MODE_2PWM2CAP);
				break;

			case PWM_SERVO_MODE_3PWM:
				ret = set_mode(MODE_3PWM);
				break;

			case PWM_SERVO_MODE_3PWM1CAP:
				ret = set_mode(MODE_3PWM1CAP);
				break;

			case PWM_SERVO_MODE_4PWM:
				ret = set_mode(MODE_4PWM);
				break;

			case PWM_SERVO_MODE_4PWM1CAP:
				ret = set_mode(MODE_4PWM1CAP);
				break;

			case PWM_SERVO_MODE_5PWM:
				ret = set_mode(MODE_5PWM);
				break;

			case PWM_SERVO_MODE_5PWM1CAP:
				ret = set_mode(MODE_5PWM1CAP);
				break;

			case PWM_SERVO_MODE_6PWM:
				ret = set_mode(MODE_6PWM);
				break;

			case PWM_SERVO_MODE_8PWM:
				ret = set_mode(MODE_8PWM);
				break;

			case PWM_SERVO_MODE_4CAP:
				ret = set_mode(MODE_4CAP);
				break;

			case PWM_SERVO_MODE_5CAP:
				ret = set_mode(MODE_5CAP);
				break;

			case PWM_SERVO_MODE_6CAP:
				ret = set_mode(MODE_6CAP);
				break;

			case PWM_SERVO_ENTER_TEST_MODE:
				_test_mode = true;
				break;

			case PWM_SERVO_EXIT_TEST_MODE:
				_test_mode = false;
				break;

			default:
				ret = -EINVAL;
			}

			break;
		}

	case MIXERIOCRESET:
		if (_mixers != nullptr) {
			delete _mixers;
			_mixers = nullptr;
			_groups_required = 0;
		}

		break;

	case MIXERIOCADDSIMPLE: {
			mixer_simple_s *mixinfo = (mixer_simple_s *)arg;

			SimpleMixer *mixer = new SimpleMixer(control_callback, (uintptr_t)_controls, mixinfo);

			if (mixer->check()) {
				delete mixer;
				_groups_required = 0;
				ret = -EINVAL;

			} else {
				if (_mixers == nullptr) {
					_mixers = new MixerGroup(control_callback, (uintptr_t)_controls);
				}

				_mixers->add_mixer(mixer);
				_mixers->groups_required(_groups_required);
			}

			break;
		}

	case MIXERIOCLOADBUF: {
			const char *buf = (const char *)arg;
			unsigned buflen = strnlen(buf, 1024);

			if (_mixers == nullptr) {
				_mixers = new MixerGroup(control_callback, (uintptr_t)_controls);
			}

			if (_mixers == nullptr) {
				_groups_required = 0;
				ret = -ENOMEM;

			} else {

				ret = _mixers->load_from_buf(buf, buflen);

				if (ret != 0) {
					PX4_DEBUG("mixer load failed with %d", ret);
					delete _mixers;
					_mixers = nullptr;
					_groups_required = 0;
					ret = -EINVAL;

				} else {

					_mixers->groups_required(_groups_required);
					PX4_DEBUG("loaded mixers \n%s\n", buf);
					update_pwm_trims();
				}
			}

			break;
		}

	default:
		ret = -ENOTTY;
		break;
	}

	unlock();

	return ret;
}

/*
  this implements PWM output via a write() method, for compatibility
  with px4io
 */
ssize_t
PX4FMU::write(file *filp, const char *buffer, size_t len)
{
	unsigned count = len / 2;
	uint16_t values[MAX_ACTUATORS];

#if BOARD_HAS_PWM == 0
	return 0;
#endif

	if (count > BOARD_HAS_PWM) {
		// we have at most BOARD_HAS_PWM outputs
		count = BOARD_HAS_PWM;
	}

	if (count > MAX_ACTUATORS) {
		count = MAX_ACTUATORS;
	}

	// allow for misaligned values
	memcpy(values, buffer, count * 2);

	for (unsigned i = count; i < _num_outputs; ++i) {
		values[i] = PWM_IGNORE_THIS_CHANNEL;
	}

	reorder_outputs(values);

	for (unsigned i = 0; i < _num_outputs; i++) {
		if (values[i] != PWM_IGNORE_THIS_CHANNEL) {
			up_pwm_servo_set(i, values[i]);
		}
	}

	return count * 2;
}

void
PX4FMU::reorder_outputs(uint16_t values[MAX_ACTUATORS])
{
	if (MAX_ACTUATORS < 4) {
		return;
	}

	if (_motor_ordering == MotorOrdering::Betaflight) {
		/*
		 * Betaflight default motor ordering:
		 * 4     2
		 *    ^
		 * 3     1
		 */
		const uint16_t pwm_tmp[4] = {values[0], values[1], values[2], values[3] };
		values[0] = pwm_tmp[3];
		values[1] = pwm_tmp[0];
		values[2] = pwm_tmp[1];
		values[3] = pwm_tmp[2];
	}

	/* else: PX4, no need to reorder
	 * 3     1
	 *    ^
	 * 2     4
	 */
}

void
PX4FMU::sensor_reset(int ms)
{
	if (ms < 1) {
		ms = 1;
	}

	board_spi_reset(ms);
}

void
PX4FMU::peripheral_reset(int ms)
{
	if (ms < 1) {
		ms = 10;
	}

	board_peripheral_reset(ms);
}

int
PX4FMU::gpio_reset(void)
{
#if !defined(BOARD_HAS_FMU_GPIO)
	return -EINVAL;
#else

	/*
	 * Setup default GPIO config - all pins as GPIOs, input if
	 * possible otherwise output if possible.
	 */
	for (unsigned i = 0; i < _ngpio; i++) {
		if (_gpio_tab[i].input != 0) {
			px4_arch_configgpio(_gpio_tab[i].input);

		} else if (_gpio_tab[i].output != 0) {
			px4_arch_configgpio(_gpio_tab[i].output);
		}
	}

#  if defined(GPIO_GPIO_DIR)
	/* if we have a GPIO direction control, set it to zero (input) */
	px4_arch_gpiowrite(GPIO_GPIO_DIR, 0);
	px4_arch_configgpio(GPIO_GPIO_DIR);
#  endif
	return OK;
#endif // !defined(BOARD_HAS_FMU_GPIO)
}

int
PX4FMU::gpio_set_function(uint32_t gpios, int function)
{
#if !defined(BOARD_HAS_FMU_GPIO)
	return -EINVAL;
#else

	/* configure selected GPIOs as required */
	for (unsigned i = 0; i < _ngpio; i++) {
		if (gpios & (1 << i)) {
			switch (function) {
			case GPIO_SET_OUTPUT:
				if (_gpio_tab[i].output) {
					px4_arch_configgpio(_gpio_tab[i].output);
				}

				break;
			}
		}
	}

	return OK;
#endif // !defined(BOARD_HAS_FMU_GPIO)

}

int
PX4FMU::gpio_write(uint32_t gpios, int function)
{
#if !defined(BOARD_HAS_FMU_GPIO)
	return -EINVAL;
#else
	int value = (function == GPIO_SET) ? 1 : 0;

	for (unsigned i = 0; i < _ngpio; i++) {
		if (gpios & (1 << i)) {
			if (_gpio_tab[i].output) {
				px4_arch_gpiowrite(_gpio_tab[i].output, value);
			}
		}
	}

	return OK;
#endif
}

int
PX4FMU::gpio_read(uint32_t *value)
{
#if !defined(BOARD_HAS_FMU_GPIO)
	return -EINVAL;
#else
	uint32_t bits = 0;

	for (unsigned i = 0; i < _ngpio; i++) {
		if (_gpio_tab[i].input != 0 && px4_arch_gpioread(_gpio_tab[i].input)) {
			bits |= (1 << i);
		}
	}

	*value = bits;
	return OK;
#endif
}

int
PX4FMU::capture_ioctl(struct file *filp, int cmd, unsigned long arg)
{
	int	ret = -EINVAL;

#if defined(BOARD_HAS_CAPTURE)

	lock();

	input_capture_config_t *pconfig = 0;

	input_capture_stats_t *stats = (input_capture_stats_t *)arg;

	if (_mode == MODE_3PWM1CAP || _mode == MODE_2PWM2CAP ||
	    _mode == MODE_4PWM1CAP || _mode == MODE_5PWM1CAP) {

		pconfig = (input_capture_config_t *)arg;
	}

	switch (cmd) {

	case INPUT_CAP_SET:
		if (pconfig) {
			ret =  up_input_capture_set(pconfig->channel, pconfig->edge, pconfig->filter,
						    pconfig->callback, pconfig->context);
		}

		break;

	case INPUT_CAP_SET_CALLBACK:
		if (pconfig) {
			ret =  up_input_capture_set_callback(pconfig->channel, pconfig->callback, pconfig->context);
		}

		break;

	case INPUT_CAP_GET_CALLBACK:
		if (pconfig) {
			ret =  up_input_capture_get_callback(pconfig->channel, &pconfig->callback, &pconfig->context);
		}

		break;

	case INPUT_CAP_GET_STATS:
		if (arg) {
			ret =  up_input_capture_get_stats(stats->chan_in_edges_out, stats, false);
		}

		break;

	case INPUT_CAP_GET_CLR_STATS:
		if (arg) {
			ret =  up_input_capture_get_stats(stats->chan_in_edges_out, stats, true);
		}

		break;

	case INPUT_CAP_SET_EDGE:
		if (pconfig) {
			ret =  up_input_capture_set_trigger(pconfig->channel, pconfig->edge);
		}

		break;

	case INPUT_CAP_GET_EDGE:
		if (pconfig) {
			ret =  up_input_capture_get_trigger(pconfig->channel, &pconfig->edge);
		}

		break;

	case INPUT_CAP_SET_FILTER:
		if (pconfig) {
			ret =  up_input_capture_set_filter(pconfig->channel, pconfig->filter);
		}

		break;

	case INPUT_CAP_GET_FILTER:
		if (pconfig) {
			ret =  up_input_capture_get_filter(pconfig->channel, &pconfig->filter);
		}

		break;

	case INPUT_CAP_GET_COUNT:
		ret = OK;

		switch (_mode) {
		case MODE_5PWM1CAP:
		case MODE_4PWM1CAP:
		case MODE_3PWM1CAP:
			*(unsigned *)arg = 1;
			break;

		case MODE_2PWM2CAP:
			*(unsigned *)arg = 2;
			break;

		default:
			ret = -EINVAL;
			break;
		}

		break;

	case INPUT_CAP_SET_COUNT:
		ret = OK;

		switch (_mode) {
		case MODE_3PWM1CAP:
			set_mode(MODE_3PWM1CAP);
			break;

		case MODE_2PWM2CAP:
			set_mode(MODE_2PWM2CAP);
			break;

		case MODE_4PWM1CAP:
			set_mode(MODE_4PWM1CAP);
			break;

		case MODE_5PWM1CAP:
			set_mode(MODE_5PWM1CAP);
			break;

		default:
			ret = -EINVAL;
			break;
		}

		break;

	default:
		ret = -ENOTTY;
		break;
	}

	unlock();

#else
	ret = -ENOTTY;
#endif
	return ret;
}

int
PX4FMU::gpio_ioctl(struct file *filp, int cmd, unsigned long arg)
{
	int	ret = OK;

	lock();

	switch (cmd) {

	case GPIO_RESET:
		ret = gpio_reset();
		break;

	case GPIO_SET_OUTPUT:
		ret = gpio_set_function(arg, cmd);
		break;

	case GPIO_SET:
	case GPIO_CLEAR:
		ret = gpio_write(arg, cmd);
		break;

	default:
		ret = -ENOTTY;
	}

	unlock();

	return ret;
}

int
PX4FMU::fmu_new_mode(PortMode new_mode)
{
	if (!is_running()) {
		return -1;
	}

	PX4FMU::Mode servo_mode;
	bool mode_with_input = false;

	servo_mode = PX4FMU::MODE_NONE;

	switch (new_mode) {
	case PORT_FULL_GPIO:
	case PORT_MODE_UNSET:
		break;

	case PORT_FULL_PWM:

#if defined(BOARD_HAS_PWM) && BOARD_HAS_PWM == 4
		/* select 4-pin PWM mode */
		servo_mode = PX4FMU::MODE_4PWM;
#endif
#if defined(BOARD_HAS_PWM) && BOARD_HAS_PWM == 6
		servo_mode = PX4FMU::MODE_6PWM;
#endif
#if defined(BOARD_HAS_PWM) && BOARD_HAS_PWM == 8
		servo_mode = PX4FMU::MODE_8PWM;
#endif
#if defined(BOARD_HAS_PWM) && BOARD_HAS_PWM == 14
		servo_mode = PX4FMU::MODE_14PWM;
#endif
		break;

	case PORT_PWM1:
		/* select 2-pin PWM mode */
		servo_mode = PX4FMU::MODE_1PWM;
		break;

#if defined(BOARD_HAS_PWM) && BOARD_HAS_PWM >= 8

	case PORT_PWM8:
		/* select 8-pin PWM mode */
		servo_mode = PX4FMU::MODE_8PWM;
		break;
#endif
#if defined(BOARD_HAS_PWM) && BOARD_HAS_PWM >= 6

	case PORT_PWM6:
		/* select 6-pin PWM mode */
		servo_mode = PX4FMU::MODE_6PWM;
		break;

	case PORT_PWM5:
		/* select 5-pin PWM mode */
		servo_mode = PX4FMU::MODE_5PWM;
		break;

#  if defined(BOARD_HAS_CAPTURE)

	case PORT_PWM5CAP1:
		/* select 5-pin PWM mode 1 capture */
		servo_mode = PX4FMU::MODE_5PWM1CAP;
		mode_with_input = true;
		break;
#  endif

	case PORT_PWM4:
		/* select 4-pin PWM mode */
		servo_mode = PX4FMU::MODE_4PWM;
		break;

#  if defined(BOARD_HAS_CAPTURE)

	case PORT_PWM4CAP1:
		/* select 4-pin PWM mode 1 capture */
		servo_mode = PX4FMU::MODE_4PWM1CAP;
		mode_with_input = true;
		break;
#  endif

	case PORT_PWM3:
		/* select 3-pin PWM mode */
		servo_mode = PX4FMU::MODE_3PWM;
		break;

#  if defined(BOARD_HAS_CAPTURE)

	case PORT_PWM3CAP1:
		/* select 3-pin PWM mode 1 capture */
		servo_mode = PX4FMU::MODE_3PWM1CAP;
		mode_with_input = true;
		break;
#  endif

	case PORT_PWM2:
		/* select 2-pin PWM mode */
		servo_mode = PX4FMU::MODE_2PWM;
		break;

#  if defined(BOARD_HAS_CAPTURE)

	case PORT_PWM2CAP2:
		/* select 2-pin PWM mode 2 capture */
		servo_mode = PX4FMU::MODE_2PWM2CAP;
		mode_with_input = true;
		break;
#  endif
#endif

	default:
		return -1;
	}

	PX4FMU *object = get_instance();

	if (servo_mode != object->get_mode()) {

		/* reset to all-inputs */
		if (mode_with_input) {
			object->ioctl(0, GPIO_RESET, 0);
		}

		/* (re)set the PWM output mode */
		object->set_mode(servo_mode);
	}

	return OK;
}


namespace
{

int fmu_new_i2c_speed(unsigned bus, unsigned clock_hz)
{
	return PX4FMU::set_i2c_bus_clock(bus, clock_hz);
}

} // namespace

int
PX4FMU::test()
{
	int	 fd;
	unsigned servo_count = 0;
	unsigned capture_count = 0;
	unsigned pwm_value = 1000;
	int	 direction = 1;
	int  ret;
	int   rv = -1;
	uint32_t rate_limit = 0;
	struct input_capture_t {
		bool valid;
		input_capture_config_t  chan;
	} capture_conf[INPUT_CAPTURE_MAX_CHANNELS];

	fd = ::open(PX4FMU_DEVICE_PATH, O_RDWR);

	if (fd < 0) {
		PX4_ERR("open fail");
		return -1;
	}

	if (::ioctl(fd, PWM_SERVO_SET_MODE, PWM_SERVO_ENTER_TEST_MODE) < 0) {
		PX4_ERR("Failed to Enter pwm test mode");
		goto err_out_no_test;
	}

	if (::ioctl(fd, PWM_SERVO_ARM, 0) < 0) {
		PX4_ERR("servo arm failed");
		goto err_out;
	}

	if (::ioctl(fd, PWM_SERVO_GET_COUNT, (unsigned long)&servo_count) != 0) {
		PX4_ERR("Unable to get servo count");
		goto err_out;
	}

	if (::ioctl(fd, INPUT_CAP_GET_COUNT, (unsigned long)&capture_count) != 0) {
		PX4_INFO("Not in a capture mode");
	}

	PX4_INFO("Testing %u servos and %u input captures", (unsigned)servo_count, capture_count);
	memset(capture_conf, 0, sizeof(capture_conf));

	if (capture_count != 0) {
		for (unsigned i = 0; i < capture_count; i++) {
			// Map to channel number
			capture_conf[i].chan.channel = i + servo_count;

			/* Save handler */
			if (::ioctl(fd, INPUT_CAP_GET_CALLBACK, (unsigned long)&capture_conf[i].chan.channel) != 0) {
				PX4_ERR("Unable to get capture callback for chan %u\n", capture_conf[i].chan.channel);
				goto err_out;

			} else {
				input_capture_config_t conf = capture_conf[i].chan;
				conf.callback = &PX4FMU::capture_trampoline;
				conf.context = PX4FMU::get_instance();

				if (::ioctl(fd, INPUT_CAP_SET_CALLBACK, (unsigned long)&conf) == 0) {
					capture_conf[i].valid = true;

				} else {
					PX4_ERR("Unable to set capture callback for chan %u\n", capture_conf[i].chan.channel);
					goto err_out;
				}
			}

		}
	}

	struct pollfd fds;

	fds.fd = 0; /* stdin */

	fds.events = POLLIN;

	PX4_INFO("Press CTRL-C or 'c' to abort.");

	for (;;) {
		/* sweep all servos between 1000..2000 */
		servo_position_t servos[servo_count];

		for (unsigned i = 0; i < servo_count; i++) {
			servos[i] = pwm_value;
		}

		if (direction == 1) {
			// use ioctl interface for one direction
			for (unsigned i = 0; i < servo_count;	i++) {
				if (::ioctl(fd, PWM_SERVO_SET(i), servos[i]) < 0) {
					PX4_ERR("servo %u set failed", i);
					goto err_out;
				}
			}

		} else {
			// and use write interface for the other direction
			ret = ::write(fd, servos, sizeof(servos));

			if (ret != (int)sizeof(servos)) {
				PX4_ERR("error writing PWM servo data, wrote %u got %d", sizeof(servos), ret);
				goto err_out;
			}
		}

		if (direction > 0) {
			if (pwm_value < 2000) {
				pwm_value++;

			} else {
				direction = -1;
			}

		} else {
			if (pwm_value > 1000) {
				pwm_value--;

			} else {
				direction = 1;
			}
		}

		/* readback servo values */
		for (unsigned i = 0; i < servo_count; i++) {
			servo_position_t value;

			if (::ioctl(fd, PWM_SERVO_GET(i), (unsigned long)&value)) {
				PX4_ERR("error reading PWM servo %d", i);
				goto err_out;
			}

			if (value != servos[i]) {
				PX4_ERR("servo %d readback error, got %u expected %u", i, value, servos[i]);
				goto err_out;
			}
		}

		if (capture_count != 0 && (++rate_limit % 500 == 0)) {
			for (unsigned i = 0; i < capture_count; i++) {
				if (capture_conf[i].valid) {
					input_capture_stats_t stats;
					stats.chan_in_edges_out = capture_conf[i].chan.channel;

					if (::ioctl(fd, INPUT_CAP_GET_STATS, (unsigned long)&stats) != 0) {
						PX4_ERR("Unable to get stats for chan %u\n", capture_conf[i].chan.channel);
						goto err_out;

					} else {
						fprintf(stdout, "FMU: Status chan:%u edges: %d last time:%lld last state:%d overflows:%d lantency:%u\n",
							capture_conf[i].chan.channel,
							stats.chan_in_edges_out,
							stats.last_time,
							stats.last_edge,
							stats.overflows,
							stats.latnecy);
					}
				}
			}

		}

		/* Check if user wants to quit */
		char c;
		ret = ::poll(&fds, 1, 0);

		if (ret > 0) {

			::read(0, &c, 1);

			if (c == 0x03 || c == 0x63 || c == 'q') {
				PX4_INFO("User abort");
				break;
			}
		}
	}

	if (capture_count != 0) {
		for (unsigned i = 0; i < capture_count; i++) {
			// Map to channel number
			if (capture_conf[i].valid) {
				/* Save handler */
				if (::ioctl(fd, INPUT_CAP_SET_CALLBACK, (unsigned long)&capture_conf[i].chan) != 0) {
					PX4_ERR("Unable to set capture callback for chan %u\n", capture_conf[i].chan.channel);
					goto err_out;
				}
			}
		}
	}

	rv = 0;

err_out:

	if (::ioctl(fd, PWM_SERVO_SET_MODE, PWM_SERVO_EXIT_TEST_MODE) < 0) {
		PX4_ERR("Failed to Exit pwm test mode");
	}

err_out_no_test:
	::close(fd);
	return rv;
}

int
PX4FMU::fake(int argc, char *argv[])
{
	if (argc < 5) {
		print_usage("not enough arguments");
		return -1;
	}

	actuator_controls_s ac;

	ac.control[0] = strtol(argv[1], 0, 0) / 100.0f;

	ac.control[1] = strtol(argv[2], 0, 0) / 100.0f;

	ac.control[2] = strtol(argv[3], 0, 0) / 100.0f;

	ac.control[3] = strtol(argv[4], 0, 0) / 100.0f;

	orb_advert_t handle = orb_advertise(ORB_ID_VEHICLE_ATTITUDE_CONTROLS, &ac);

	if (handle == nullptr) {
		PX4_ERR("advertise failed");
		return -1;
	}

	orb_unadvertise(handle);

	actuator_armed_s aa;

	aa.armed = true;
	aa.lockdown = false;

	handle = orb_advertise(ORB_ID(actuator_armed), &aa);

	if (handle == nullptr) {
		PX4_ERR("advertise failed 2");
		return -1;
	}

	orb_unadvertise(handle);
	return 0;
}

PX4FMU *PX4FMU::instantiate(int argc, char *argv[])
{
	// No arguments to parse. We also know that we should run as task
	return new PX4FMU(true);
}

int PX4FMU::custom_command(int argc, char *argv[])
{
	PortMode new_mode = PORT_MODE_UNSET;
	const char *verb = argv[0];

	/* does not operate on a FMU instance */
	if (!strcmp(verb, "i2c")) {
		if (argc > 2) {
			int bus = strtol(argv[1], 0, 0);
			int clock_hz = strtol(argv[2], 0, 0);
			int ret = fmu_new_i2c_speed(bus, clock_hz);

			if (ret) {
				PX4_ERR("setting I2C clock failed");
			}

			return ret;
		}

		return print_usage("not enough arguments");
	}

	if (!strcmp(verb, "sensor_reset")) {
		if (argc > 1) {
			int reset_time = strtol(argv[1], nullptr, 0);
			sensor_reset(reset_time);

		} else {
			sensor_reset(0);
			PX4_INFO("reset default time");
		}

		return 0;
	}

	if (!strcmp(verb, "peripheral_reset")) {
		if (argc > 2) {
			int reset_time = strtol(argv[2], 0, 0);
			peripheral_reset(reset_time);

		} else {
			peripheral_reset(0);
			PX4_INFO("reset default time");
		}

		return 0;
	}


	/* start the FMU if not running */
	if (!is_running()) {
		int ret = PX4FMU::task_spawn(argc, argv);

		if (ret) {
			return ret;
		}
	}

	/*
	 * Mode switches.
	 */
	if (!strcmp(verb, "mode_gpio")) {
		new_mode = PORT_FULL_GPIO;

	} else if (!strcmp(verb, "mode_pwm")) {
		new_mode = PORT_FULL_PWM;

		// mode: defines which outputs to drive (others may be used by other tasks such as camera capture)
#if defined(BOARD_HAS_PWM)

	} else if (!strcmp(verb, "mode_pwm1")) {
		new_mode = PORT_PWM1;
#endif

#if defined(BOARD_HAS_PWM) && BOARD_HAS_PWM >= 6

	} else if (!strcmp(verb, "mode_pwm6")) {
		new_mode = PORT_PWM6;

	} else if (!strcmp(verb, "mode_pwm5")) {
		new_mode = PORT_PWM5;

#  if defined(BOARD_HAS_CAPTURE)

	} else if (!strcmp(verb, "mode_pwm5cap1")) {
		new_mode = PORT_PWM5CAP1;
#  endif

	} else if (!strcmp(verb, "mode_pwm4")) {
		new_mode = PORT_PWM4;

#  if defined(BOARD_HAS_CAPTURE)

	} else if (!strcmp(verb, "mode_pwm4cap1")) {
		new_mode = PORT_PWM4CAP1;
#  endif

	} else if (!strcmp(verb, "mode_pwm3")) {
		new_mode = PORT_PWM3;

#  if defined(BOARD_HAS_CAPTURE)

	} else if (!strcmp(verb, "mode_pwm3cap1")) {
		new_mode = PORT_PWM3CAP1;
#  endif

	} else if (!strcmp(verb, "mode_pwm2")) {
		new_mode = PORT_PWM2;

#  if defined(BOARD_HAS_CAPTURE)

	} else if (!strcmp(verb, "mode_pwm2cap2")) {
		new_mode = PORT_PWM2CAP2;
#  endif
#endif
#if defined(BOARD_HAS_PWM) && BOARD_HAS_PWM >= 8

	} else if (!strcmp(verb, "mode_pwm8")) {
		new_mode = PORT_PWM8;
#endif
	}

	/* was a new mode set? */
	if (new_mode != PORT_MODE_UNSET) {

		/* switch modes */
		return PX4FMU::fmu_new_mode(new_mode);
	}

	if (!strcmp(verb, "test")) {
		return test();
	}

	if (!strcmp(verb, "fake")) {
		return fake(argc - 1, argv + 1);
	}

	return print_usage("unknown command");
}

int PX4FMU::print_usage(const char *reason)
{
	if (reason) {
		PX4_WARN("%s\n", reason);
	}

	PRINT_MODULE_DESCRIPTION(
		R"DESCR_STR(
### Description
This module is responsible for driving the output and reading the input pins. For boards without a separate IO chip
(eg. Pixracer), it uses the main channels. On boards with an IO chip (eg. Pixhawk), it uses the AUX channels, and the
px4io driver is used for main ones.

It listens on the actuator_controls topics, does the mixing and writes the PWM outputs.

The module is configured via mode_* commands. This defines which of the first N pins the driver should occupy.
By using mode_pwm4 for example, pins 5 and 6 can be used by the camera trigger driver or by a PWM rangefinder
driver. Alternatively, the fmu can be started in one of the capture modes, and then drivers can register a capture
callback with ioctl calls.

### Implementation
By default the module runs on the work queue, to reduce RAM usage. It can also be run in its own thread,
specified via start flag -t, to reduce latency.
When running on the work queue, it schedules at a fixed frequency, and the pwm rate limits the update rate of
the actuator_controls topics. In case of running in its own thread, the module polls on the actuator_controls topic.
Additionally the pwm rate defines the lower-level IO timer rates.

### Examples
It is typically started with:
$ fmu mode_pwm
To drive all available pins.

Capture input (rising and falling edges) and print on the console: start the fmu in one of the capture modes:
$ fmu mode_pwm3cap1
This will enable capturing on the 4th pin. Then do:
$ fmu test

Use the `pwm` command for further configurations (PWM rate, levels, ...), and the `mixer` command to load
mixer files.
)DESCR_STR");

	PRINT_MODULE_USAGE_NAME("fmu", "driver");
	PRINT_MODULE_USAGE_COMMAND_DESCR("start", "Start the task (without any mode set, use any of the mode_* cmds)");
	PRINT_MODULE_USAGE_PARAM_FLAG('t', "Run as separate task instead of the work queue", true);

	PRINT_MODULE_USAGE_PARAM_COMMENT("All of the mode_* commands will start the fmu if not running already");

	PRINT_MODULE_USAGE_COMMAND("mode_gpio");
	PRINT_MODULE_USAGE_COMMAND_DESCR("mode_pwm", "Select all available pins as PWM");
#if defined(BOARD_HAS_PWM) && BOARD_HAS_PWM >= 8
  PRINT_MODULE_USAGE_COMMAND("mode_pwm8");
#endif
#if defined(BOARD_HAS_PWM) && BOARD_HAS_PWM >= 6
  PRINT_MODULE_USAGE_COMMAND("mode_pwm6");
  PRINT_MODULE_USAGE_COMMAND("mode_pwm5");
  PRINT_MODULE_USAGE_COMMAND("mode_pwm5cap1");
	PRINT_MODULE_USAGE_COMMAND("mode_pwm4");
  PRINT_MODULE_USAGE_COMMAND("mode_pwm4cap1");
  PRINT_MODULE_USAGE_COMMAND("mode_pwm3");
  PRINT_MODULE_USAGE_COMMAND("mode_pwm3cap1");
	PRINT_MODULE_USAGE_COMMAND("mode_pwm2");
  PRINT_MODULE_USAGE_COMMAND("mode_pwm2cap2");
#endif
#if defined(BOARD_HAS_PWM)
  PRINT_MODULE_USAGE_COMMAND("mode_pwm1");
#endif

	PRINT_MODULE_USAGE_COMMAND_DESCR("sensor_reset", "Do a sensor reset (SPI bus)");
	PRINT_MODULE_USAGE_ARG("<ms>", "Delay time in ms between reset and re-enabling", true);
	PRINT_MODULE_USAGE_COMMAND_DESCR("peripheral_reset", "Reset board peripherals");
	PRINT_MODULE_USAGE_ARG("<ms>", "Delay time in ms between reset and re-enabling", true);

	PRINT_MODULE_USAGE_COMMAND_DESCR("i2c", "Configure I2C clock rate");
	PRINT_MODULE_USAGE_ARG("<bus_id> <rate>", "Specify the bus id (>=0) and rate in Hz", false);

	PRINT_MODULE_USAGE_COMMAND_DESCR("test", "Test inputs and outputs");
	PRINT_MODULE_USAGE_COMMAND_DESCR("fake", "Arm and send an actuator controls command");
	PRINT_MODULE_USAGE_ARG("<roll> <pitch> <yaw> <thrust>", "Control values in range [-100, 100]", false);
	PRINT_MODULE_USAGE_DEFAULT_COMMANDS();

	return 0;
}

int PX4FMU::print_status()
{
	PX4_INFO("Running %s", (_run_as_task ? "as task" : "on work queue"));

	if (!_run_as_task) {
		PX4_INFO("Max update rate: %i Hz", _current_update_rate);
	}

#ifdef GPIO_BTN_SAFETY
	if (!PX4_MFT_HW_SUPPORTED(PX4_MFT_PX4IO)) {
		PX4_INFO("Safety State (from button): %s", _safety_btn_off ? "off" : "on");
	}
#endif

	const char *mode_str = nullptr;

	switch (_mode) {

	case MODE_NONE: mode_str = "no pwm"; break;

	case MODE_1PWM: mode_str = "pwm1"; break;

	case MODE_2PWM: mode_str = "pwm2"; break;

	case MODE_2PWM2CAP: mode_str = "pwm2cap2"; break;

	case MODE_3PWM: mode_str = "pwm3"; break;

	case MODE_3PWM1CAP: mode_str = "pwm3cap1"; break;

	case MODE_4PWM: mode_str = "pwm4"; break;

  case MODE_4PWM1CAP: mode_str = "pwm4cap1"; break;

  case MODE_5PWM: mode_str = "pwm5"; break;

  case MODE_5PWM1CAP: mode_str = "pwm5cap1"; break;

  case MODE_6PWM: mode_str = "pwm6"; break;

	case MODE_8PWM: mode_str = "pwm8"; break;

	case MODE_4CAP: mode_str = "cap4"; break;

	case MODE_5CAP: mode_str = "cap5"; break;

	case MODE_6CAP: mode_str = "cap6"; break;

	default:
		break;
	}

	if (mode_str) {
		PX4_INFO("PWM Mode: %s", mode_str);
	}

	return 0;
}

extern "C" __EXPORT int fmu_main(int argc, char *argv[]);

int
fmu_main(int argc, char *argv[])
{
	return PX4FMU::main(argc, argv);
}<|MERGE_RESOLUTION|>--- conflicted
+++ resolved
@@ -63,12 +63,9 @@
 #include <uORB/topics/multirotor_motor_limits.h>
 #include <uORB/topics/parameter_update.h>
 #include <uORB/topics/safety.h>
-<<<<<<< HEAD
 #include <uORB/topics/vehicle_control_mode.h>
 #include <uORB/topics/vehicle_command.h>
 #include <uORB/topics/vehicle_status.h>
-=======
->>>>>>> 05d9932f
 
 #define SCHEDULE_INTERVAL	2000	/**< The schedule interval in usec (500 Hz) */
 
@@ -203,17 +200,9 @@
 
 	int		_armed_sub;
 	int		_param_sub;
-<<<<<<< HEAD
 	int 	_v_control_mode_sub;
-	int		_adc_sub;
-	struct rc_input_values	_rc_in;
-	float		_analog_rc_rssi_volt;
-	bool		_analog_rc_rssi_stable;
-	orb_advert_t	_to_input_rc;
-=======
 	int		_safety_sub;
 
->>>>>>> 05d9932f
 	orb_advert_t	_outputs_pub;
 	unsigned	_num_outputs;
 	int		_class_instance;
@@ -331,16 +320,9 @@
 	_run_as_task(run_as_task),
 	_armed_sub(-1),
 	_param_sub(-1),
-<<<<<<< HEAD
 	_v_control_mode_sub(-1),
 	_adc_sub(-1),
-	_rc_in{},
-	_analog_rc_rssi_volt(-1.0f),
-	_analog_rc_rssi_stable(false),
-	_to_input_rc(nullptr),
-=======
 	_safety_sub(-1),
->>>>>>> 05d9932f
 	_outputs_pub(nullptr),
 	_num_outputs(0),
 	_class_instance(0),
@@ -411,12 +393,8 @@
 
 	orb_unsubscribe(_armed_sub);
 	orb_unsubscribe(_param_sub);
-<<<<<<< HEAD
 	orb_unsubscribe(_v_control_mode_sub);
-	orb_unsubscribe(_adc_sub);
-=======
 	orb_unsubscribe(_safety_sub);
->>>>>>> 05d9932f
 
 	orb_unadvertise(_outputs_pub);
 	orb_unadvertise(_to_safety);
@@ -468,12 +446,8 @@
 
 	_armed_sub = orb_subscribe(ORB_ID(actuator_armed));
 	_param_sub = orb_subscribe(ORB_ID(parameter_update));
-<<<<<<< HEAD
 	_v_control_mode_sub = orb_subscribe(ORB_ID(vehicle_control_mode));
-	_adc_sub = orb_subscribe(ORB_ID(adc_report));
-=======
 	_safety_sub = orb_subscribe(ORB_ID(safety));
->>>>>>> 05d9932f
 
 	/* initialize PWM limit lib */
 	pwm_limit_init(&_pwm_limit);
@@ -1368,10 +1342,9 @@
 			}
 		}
 
-<<<<<<< HEAD
-#endif
+
 		/* check control mode state */
-		bool updated = false;
+		updated = false;
 
 		/* Update control mode to check for direct motor drive 
 		   Check if vehicle control mode has changed */
@@ -1383,9 +1356,8 @@
 
 		/* check arming state */
 		updated = false;
-=======
+    
 		/* check arming state */
->>>>>>> 05d9932f
 		orb_check(_armed_sub, &updated);
 
 		if (updated) {
