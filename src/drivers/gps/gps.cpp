--- conflicted
+++ resolved
@@ -91,11 +91,7 @@
 class GPS : public device::CDev
 {
 public:
-<<<<<<< HEAD
-	GPS(const char *uart_path, const char *device_path, bool fake_gps);
-=======
-	GPS(const char *uart_path, bool fake_gps, bool enable_sat_info);
->>>>>>> 163224ed
+	GPS(const char *uart_path, const char *device_path, bool fake_gps, bool enable_sat_info);
 	virtual ~GPS();
 
 	virtual int			init();
@@ -174,13 +170,9 @@
 }
 
 
-<<<<<<< HEAD
-GPS::GPS(const char *uart_path, const char *device_path, bool fake_gps) :
+
+GPS::GPS(const char *uart_path, const char *device_path, bool fake_gps, bool enable_sat_info) :
 	CDev("gps", device_path),
-=======
-GPS::GPS(const char *uart_path, bool fake_gps, bool enable_sat_info) :
-	CDev("gps", GPS_DEVICE_PATH),
->>>>>>> 163224ed
 	_task_should_exit(false),
 	_healthy(false),
 	_mode_changed(false),
@@ -202,10 +194,6 @@
 	_port[sizeof(_port) - 1] = '\0';
 
 	/* we need this potentially before it could be set in task_main */
-<<<<<<< HEAD
-	memset(&_report, 0, sizeof(_report));
-=======
-	g_dev = this;
 	memset(&_report_gps_pos, 0, sizeof(_report_gps_pos));
 
 	/* create satellite info data object if requested */
@@ -214,7 +202,6 @@
 		_p_report_sat_info = &_Sat_Info->_data;
 		memset(_p_report_sat_info, 0, sizeof(*_p_report_sat_info));
 	}
->>>>>>> 163224ed
 
 	_debug_enabled = true;
 
@@ -261,13 +248,8 @@
 	sprintf(buf, "gps%u", _instance_count);
 
 	/* start the GPS driver worker task */
-<<<<<<< HEAD
 	_task = task_spawn_instance(buf, SCHED_DEFAULT,
-				SCHED_PRIORITY_SLOW_DRIVER, 2000, (main_t)&GPS::task_main_trampoline, this);
-=======
-	_task = task_spawn_cmd("gps", SCHED_DEFAULT,
-				SCHED_PRIORITY_SLOW_DRIVER, 1500, (main_t)&GPS::task_main_trampoline, nullptr);
->>>>>>> 163224ed
+				SCHED_PRIORITY_SLOW_DRIVER, 1500, (main_t)&GPS::task_main_trampoline, this);
 
 	if (_task < 0) {
 		warnx("task start failed: %d", errno);
@@ -352,17 +334,16 @@
 			//no time and satellite information simulated
 
 			if (!(_pub_blocked)) {
-<<<<<<< HEAD
-				if (_report_pub > 0) {
+				if (_report_gps_pos_pub > 0) {
 					switch (_instance) {
 						case 0:
-							orb_publish(ORB_ID(vehicle_gps_position_0), _report_pub, &_report);
+							orb_publish(ORB_ID(vehicle_gps_position_0), _report_gps_pos_pub, &_report_gps_pos);
 						break;
 						case 1:
-							orb_publish(ORB_ID(vehicle_gps_position_1), _report_pub, &_report);
+							orb_publish(ORB_ID(vehicle_gps_position_1), _report_gps_pos_pub, &_report_gps_pos);
 						break;
 						case 2:
-							orb_publish(ORB_ID(vehicle_gps_position_2), _report_pub, &_report);
+							orb_publish(ORB_ID(vehicle_gps_position_2), _report_gps_pos_pub, &_report_gps_pos);
 						break;
 					}
 
@@ -370,22 +351,15 @@
 					
 					switch (_instance) {
 						case 0:
-							_report_pub = orb_advertise(ORB_ID(vehicle_gps_position_0), &_report);
+							_report_gps_pos_pub = orb_advertise(ORB_ID(vehicle_gps_position_0), &_report_gps_pos);
 						break;
 						case 1:
-							_report_pub = orb_advertise(ORB_ID(vehicle_gps_position_1), &_report);
+							_report_gps_pos_pub = orb_advertise(ORB_ID(vehicle_gps_position_1), &_report_gps_pos);
 						break;
 						case 2:
-							_report_pub = orb_advertise(ORB_ID(vehicle_gps_position_2), &_report);
+							_report_gps_pos_pub = orb_advertise(ORB_ID(vehicle_gps_position_2), &_report_gps_pos);
 						break;
 					}
-=======
-				if (_report_gps_pos_pub > 0) {
-					orb_publish(ORB_ID(vehicle_gps_position), _report_gps_pos_pub, &_report_gps_pos);
-
-				} else {
-					_report_gps_pos_pub = orb_advertise(ORB_ID(vehicle_gps_position), &_report_gps_pos);
->>>>>>> 163224ed
 				}
 			}
 
@@ -426,48 +400,43 @@
 					/* opportunistic publishing - else invalid data would end up on the bus */
 
 					if (!(_pub_blocked)) {
-<<<<<<< HEAD
-						if (_report_pub > 0) {
-							switch (_instance) {
-								case 0:
-									orb_publish(ORB_ID(vehicle_gps_position_0), _report_pub, &_report);
-								break;
-								case 1:
-									orb_publish(ORB_ID(vehicle_gps_position_1), _report_pub, &_report);
-								break;
-								case 2:
-									orb_publish(ORB_ID(vehicle_gps_position_2), _report_pub, &_report);
-								break;
-							}
-
-						} else {
-							
-							switch (_instance) {
-								case 0:
-									_report_pub = orb_advertise(ORB_ID(vehicle_gps_position_0), &_report);
-								break;
-								case 1:
-									_report_pub = orb_advertise(ORB_ID(vehicle_gps_position_1), &_report);
-								break;
-								case 2:
-									_report_pub = orb_advertise(ORB_ID(vehicle_gps_position_2), &_report);
-								break;
-=======
 						if (helper_ret & 1) {
 							if (_report_gps_pos_pub > 0) {
-								orb_publish(ORB_ID(vehicle_gps_position), _report_gps_pos_pub, &_report_gps_pos);
+								switch (_instance) {
+									case 0:
+										orb_publish(ORB_ID(vehicle_gps_position_0), _report_gps_pos_pub, &_report_gps_pos);
+									break;
+									case 1:
+										orb_publish(ORB_ID(vehicle_gps_position_1), _report_gps_pos_pub, &_report_gps_pos);
+									break;
+									case 2:
+										orb_publish(ORB_ID(vehicle_gps_position_2), _report_gps_pos_pub, &_report_gps_pos);
+									break;
+								}
 
 							} else {
-								_report_gps_pos_pub = orb_advertise(ORB_ID(vehicle_gps_position), &_report_gps_pos);
+								
+								switch (_instance) {
+									case 0:
+										_report_gps_pos_pub = orb_advertise(ORB_ID(vehicle_gps_position_0), &_report_gps_pos);
+									break;
+									case 1:
+										_report_gps_pos_pub = orb_advertise(ORB_ID(vehicle_gps_position_1), &_report_gps_pos);
+									break;
+									case 2:
+										_report_gps_pos_pub = orb_advertise(ORB_ID(vehicle_gps_position_2), &_report_gps_pos);
+									break;
+								}
 							}
 						}
-						if (_p_report_sat_info && (helper_ret & 2)) {
+
+						// Only let the first instance publish sat info for now
+						if (_instance == 0 && _p_report_sat_info && (helper_ret & 2)) {
 							if (_report_sat_info_pub > 0) {
 								orb_publish(ORB_ID(satellite_info), _report_sat_info_pub, _p_report_sat_info);
 
 							} else {
 								_report_sat_info_pub = orb_advertise(ORB_ID(satellite_info), _p_report_sat_info);
->>>>>>> 163224ed
 							}
 						}
 					}
@@ -599,13 +568,7 @@
 namespace gps
 {
 
-<<<<<<< HEAD
-void	start(const char *uart_path, bool fake_gps);
-=======
-GPS	*g_dev;
-
 void	start(const char *uart_path, bool fake_gps, bool enable_sat_info);
->>>>>>> 163224ed
 void	stop();
 void	test();
 void	reset();
@@ -627,11 +590,7 @@
 	sprintf(buf, "%s%u", GPS_DEVICE_PATH, _instance_count);
 
 	/* create the driver */
-<<<<<<< HEAD
-	GPS *newdev = new GPS(uart_path, buf, fake_gps);
-=======
-	g_dev = new GPS(uart_path, fake_gps, enable_sat_info);
->>>>>>> 163224ed
+	GPS *newdev = new GPS(uart_path, buf, fake_gps, enable_sat_info);
 
 	if (newdev == nullptr)
 		goto fail;
