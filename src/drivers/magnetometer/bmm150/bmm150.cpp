--- conflicted
+++ resolved
@@ -67,23 +67,10 @@
 	_duplicates(perf_alloc(PC_COUNT, MODULE_NAME": duplicates")),
 	_got_duplicate(false)
 {
-<<<<<<< HEAD
-	// default scaling
-	_scale.x_offset = 0;
-	_scale.x_scale = 1.0f;
-	_scale.y_offset = 0;
-	_scale.y_scale = 1.0f;
-	_scale.z_offset = 0;
-	_scale.z_scale = 1.0f;
-=======
-	set_device_type(DRV_MAG_DEVTYPE_BMM150);
-
-	_px4_mag.set_device_type(DRV_MAG_DEVTYPE_BMM150);
 	_px4_mag.set_external(external());
 
 	// default range scale from from uT to gauss
 	_px4_mag.set_scale(0.01f);
->>>>>>> b3fe2351
 }
 
 BMM150::~BMM150()
