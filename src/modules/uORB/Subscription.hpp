--- conflicted
+++ resolved
@@ -77,16 +77,7 @@
 	 * Update the struct
 	 * @param data The uORB message struct we are updating.
 	 */
-<<<<<<< HEAD
-	bool update(void * data) {
-		if (updated()) {
-			return !orb_copy(_meta, _handle, data);
-		}
-		return false;
-	}
-=======
 	void update(void *data);
->>>>>>> 1205665b
 
 	/**
 	 * Deconstructor
