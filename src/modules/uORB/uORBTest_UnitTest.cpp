--- conflicted
+++ resolved
@@ -158,9 +158,6 @@
 		return ret;
 	}
 
-<<<<<<< HEAD
-	return test_multi2();
-=======
 	ret = test_unadvertise();
 
 	if (ret != OK) {
@@ -200,7 +197,6 @@
 	}
 
 	return test_note("PASS unadvertise");
->>>>>>> 18176ea7
 }
 
 
@@ -424,23 +420,17 @@
 	usleep(100 * 1000);
 	_thread_should_exit = true;
 
-<<<<<<< HEAD
-=======
 	for (int i = 0; i < num_instances; ++i) {
 		orb_unadvertise(orb_pub[i]);
 	}
 
->>>>>>> 18176ea7
 	return 0;
 }
 
 int uORBTest::UnitTest::test_multi2()
 {
 
-<<<<<<< HEAD
-=======
 	test_note("Testing multi-topic 2 test (queue simulation)");
->>>>>>> 18176ea7
 	//test: first subscribe, then advertise
 
 	_thread_should_exit = false;
