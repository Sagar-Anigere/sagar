/****************************************************************************
 *
 *   Copyright (c) 2016 PX4 Development Team. All rights reserved.
 *
 * Redistribution and use in source and binary forms, with or without
 * modification, are permitted provided that the following conditions
 * are met:
 *
 * 1. Redistributions of source code must retain the above copyright
 *    notice, this list of conditions and the following disclaimer.
 * 2. Redistributions in binary form must reproduce the above copyright
 *    notice, this list of conditions and the following disclaimer in
 *    the documentation and/or other materials provided with the
 *    distribution.
 * 3. Neither the name PX4 nor the names of its contributors may be
 *    used to endorse or promote products derived from this software
 *    without specific prior written permission.
 *
 * THIS SOFTWARE IS PROVIDED BY THE COPYRIGHT HOLDERS AND CONTRIBUTORS
 * "AS IS" AND ANY EXPRESS OR IMPLIED WARRANTIES, INCLUDING, BUT NOT
 * LIMITED TO, THE IMPLIED WARRANTIES OF MERCHANTABILITY AND FITNESS
 * FOR A PARTICULAR PURPOSE ARE DISCLAIMED. IN NO EVENT SHALL THE
 * COPYRIGHT OWNER OR CONTRIBUTORS BE LIABLE FOR ANY DIRECT, INDIRECT,
 * INCIDENTAL, SPECIAL, EXEMPLARY, OR CONSEQUENTIAL DAMAGES (INCLUDING,
 * BUT NOT LIMITED TO, PROCUREMENT OF SUBSTITUTE GOODS OR SERVICES; LOSS
 * OF USE, DATA, OR PROFITS; OR BUSINESS INTERRUPTION) HOWEVER CAUSED
 * AND ON ANY THEORY OF LIABILITY, WHETHER IN CONTRACT, STRICT
 * LIABILITY, OR TORT (INCLUDING NEGLIGENCE OR OTHERWISE) ARISING IN
 * ANY WAY OUT OF THE USE OF THIS SOFTWARE, EVEN IF ADVISED OF THE
 * POSSIBILITY OF SUCH DAMAGE.
 *
 ****************************************************************************/

/**
 * @file voted_sensors_update.cpp
 *
 * @author Beat Kueng <beat-kueng@gmx.net>
 */

#include "voted_sensors_update.h"

#include <lib/sensor_calibration/Utilities.hpp>
#include <lib/ecl/geo/geo.h>
#include <lib/systemlib/mavlink_log.h>
#include <uORB/Subscription.hpp>

using namespace sensors;
using namespace matrix;
using namespace time_literals;

VotedSensorsUpdate::VotedSensorsUpdate(bool hil_enabled,
				       uORB::SubscriptionCallbackWorkItem(&vehicle_imu_sub)[MAX_SENSOR_COUNT]) :
	ModuleParams(nullptr),
	_vehicle_imu_sub(vehicle_imu_sub),
	_hil_enabled(hil_enabled)
{
	if (_hil_enabled) { // HIL has less accurate timing so increase the timeouts a bit
		_gyro.voter.set_timeout(500000);
		_accel.voter.set_timeout(500000);
	}
}

int VotedSensorsUpdate::init(sensor_combined_s &raw)
{
	raw.accelerometer_timestamp_relative = sensor_combined_s::RELATIVE_TIMESTAMP_INVALID;
	raw.timestamp = 0;

	initializeSensors();

	_selection_changed = true;

	return 0;
}

void VotedSensorsUpdate::initializeSensors()
{
	initSensorClass(_gyro, MAX_SENSOR_COUNT);
	initSensorClass(_accel, MAX_SENSOR_COUNT);
}

void VotedSensorsUpdate::parametersUpdate()
{
	updateParams();

	// run through all IMUs
	for (uint8_t uorb_index = 0; uorb_index < MAX_SENSOR_COUNT; uorb_index++) {
		uORB::SubscriptionData<vehicle_imu_s> imu{ORB_ID(vehicle_imu), uorb_index};
		imu.update();

		if (imu.get().timestamp > 0 && imu.get().accel_device_id > 0 && imu.get().gyro_device_id > 0) {

			// find corresponding configured accel priority
			int8_t accel_cal_index = calibration::FindCalibrationIndex("ACC", imu.get().accel_device_id);

			if (accel_cal_index >= 0) {
				// found matching CAL_ACCx_PRIO
				int32_t accel_priority_old = _accel.priority_configured[uorb_index];

				_accel.priority_configured[uorb_index] = calibration::GetCalibrationParam("ACC", "PRIO", accel_cal_index);

				if (accel_priority_old != _accel.priority_configured[uorb_index]) {
					if (_accel.priority_configured[uorb_index] == 0) {
						// disabled
						_accel.priority[uorb_index] = 0;

					} else {
						// change relative priority to incorporate any sensor faults
						int priority_change = _accel.priority_configured[uorb_index] - accel_priority_old;
						_accel.priority[uorb_index] = math::constrain(_accel.priority[uorb_index] + priority_change, 1, 100);
					}
				}
			}

			// find corresponding configured gyro priority
			int8_t gyro_cal_index = calibration::FindCalibrationIndex("GYRO", imu.get().gyro_device_id);

			if (gyro_cal_index >= 0) {
				// found matching CAL_GYROx_PRIO
				int32_t gyro_priority_old = _gyro.priority_configured[uorb_index];

				_gyro.priority_configured[uorb_index] = calibration::GetCalibrationParam("GYRO", "PRIO", gyro_cal_index);

				if (gyro_priority_old != _gyro.priority_configured[uorb_index]) {
					if (_gyro.priority_configured[uorb_index] == 0) {
						// disabled
						_gyro.priority[uorb_index] = 0;

					} else {
						// change relative priority to incorporate any sensor faults
						int priority_change = _gyro.priority_configured[uorb_index] - gyro_priority_old;
						_gyro.priority[uorb_index] = math::constrain(_gyro.priority[uorb_index] + priority_change, 1, 100);
					}
				}
			}
		}
	}
}

void VotedSensorsUpdate::imuPoll(struct sensor_combined_s &raw)
{
	for (int uorb_index = 0; uorb_index < MAX_SENSOR_COUNT; uorb_index++) {
		vehicle_imu_s imu_report;

		if ((_accel.priority[uorb_index] > 0) && (_gyro.priority[uorb_index] > 0)
		    && _vehicle_imu_sub[uorb_index].update(&imu_report)) {

			// copy corresponding vehicle_imu_status for accel & gyro error counts
			vehicle_imu_status_s imu_status{};
			_vehicle_imu_status_subs[uorb_index].copy(&imu_status);

			_accel_device_id[uorb_index] = imu_report.accel_device_id;
			_gyro_device_id[uorb_index] = imu_report.gyro_device_id;

			// convert the delta velocities to an equivalent acceleration
			const float accel_dt_inv = 1.e6f / (float)imu_report.delta_velocity_dt;
			Vector3f accel_data = Vector3f{imu_report.delta_velocity} * accel_dt_inv;


			// convert the delta angles to an equivalent angular rate
			const float gyro_dt_inv = 1.e6f / (float)imu_report.delta_angle_dt;
			Vector3f gyro_rate = Vector3f{imu_report.delta_angle} * gyro_dt_inv;

			_last_sensor_data[uorb_index].timestamp = imu_report.timestamp_sample;
			_last_sensor_data[uorb_index].accelerometer_m_s2[0] = accel_data(0);
			_last_sensor_data[uorb_index].accelerometer_m_s2[1] = accel_data(1);
			_last_sensor_data[uorb_index].accelerometer_m_s2[2] = accel_data(2);
			_last_sensor_data[uorb_index].accelerometer_integral_dt = imu_report.delta_velocity_dt;
			_last_sensor_data[uorb_index].accelerometer_clipping = imu_report.delta_velocity_clipping;
			_last_sensor_data[uorb_index].gyro_rad[0] = gyro_rate(0);
			_last_sensor_data[uorb_index].gyro_rad[1] = gyro_rate(1);
			_last_sensor_data[uorb_index].gyro_rad[2] = gyro_rate(2);
			_last_sensor_data[uorb_index].gyro_integral_dt = imu_report.delta_angle_dt;


			_last_accel_timestamp[uorb_index] = imu_report.timestamp_sample;

			_accel.voter.put(uorb_index, imu_report.timestamp, _last_sensor_data[uorb_index].accelerometer_m_s2,
					 imu_status.accel_error_count, _accel.priority[uorb_index]);

			_gyro.voter.put(uorb_index, imu_report.timestamp, _last_sensor_data[uorb_index].gyro_rad,
					imu_status.gyro_error_count, _gyro.priority[uorb_index]);
		}
	}

	// find the best sensor
	int accel_best_index = -1;
	int gyro_best_index = -1;

	if (_param_sens_imu_mode.get()) {
		_accel.voter.get_best(hrt_absolute_time(), &accel_best_index);
		_gyro.voter.get_best(hrt_absolute_time(), &gyro_best_index);

		checkFailover(_accel, "Accel");
		checkFailover(_gyro, "Gyro");

	} else {

		// use sensor_selection to find best
		if (_sensor_selection_sub.update(&_selection)) {
			// reset inconsistency checks against primary
			for (int sensor_index = 0; sensor_index < MAX_SENSOR_COUNT; sensor_index++) {
				_accel_diff[sensor_index].zero();
			}

			for (int sensor_index = 0; sensor_index < MAX_SENSOR_COUNT; sensor_index++) {
				_gyro_diff[sensor_index].zero();
			}
		}

		for (int i = 0; i < MAX_SENSOR_COUNT; i++) {
			if ((_accel_device_id[i] != 0) && (_accel_device_id[i] == _selection.accel_device_id)) {
				accel_best_index = i;
			}

			if ((_gyro_device_id[i] != 0) && (_gyro_device_id[i] == _selection.gyro_device_id)) {
				gyro_best_index = i;
			}
		}
	}

	// write data for the best sensor to output variables
	if ((accel_best_index >= 0) && (gyro_best_index >= 0)) {
		raw.timestamp = _last_sensor_data[gyro_best_index].timestamp;
		memcpy(&raw.accelerometer_m_s2, &_last_sensor_data[accel_best_index].accelerometer_m_s2,
		       sizeof(raw.accelerometer_m_s2));
		memcpy(&raw.gyro_rad, &_last_sensor_data[gyro_best_index].gyro_rad, sizeof(raw.gyro_rad));
		raw.accelerometer_integral_dt = _last_sensor_data[accel_best_index].accelerometer_integral_dt;
		raw.gyro_integral_dt = _last_sensor_data[gyro_best_index].gyro_integral_dt;
		raw.accelerometer_clipping = _last_sensor_data[accel_best_index].accelerometer_clipping;

		if ((accel_best_index != _accel.last_best_vote) || (_selection.accel_device_id != _accel_device_id[accel_best_index])) {
			_accel.last_best_vote = (uint8_t)accel_best_index;
			_selection.accel_device_id = _accel_device_id[accel_best_index];
			_selection_changed = true;
		}

		if ((_gyro.last_best_vote != gyro_best_index) || (_selection.gyro_device_id != _gyro_device_id[gyro_best_index])) {
			_gyro.last_best_vote = (uint8_t)gyro_best_index;
			_selection.gyro_device_id = _gyro_device_id[gyro_best_index];
			_selection_changed = true;

			// clear all registered callbacks
			for (auto &sub : _vehicle_imu_sub) {
				sub.unregisterCallback();
			}

			for (int i = 0; i < MAX_SENSOR_COUNT; i++) {
				vehicle_imu_s report{};

				if (_vehicle_imu_sub[i].copy(&report)) {
					if ((report.gyro_device_id != 0) && (report.gyro_device_id == _gyro_device_id[gyro_best_index])) {
						_vehicle_imu_sub[i].registerCallback();
					}
				}
			}
		}
	}
}

bool VotedSensorsUpdate::checkFailover(SensorData &sensor, const char *sensor_name)
{
	if (sensor.last_failover_count != sensor.voter.failover_count() && !_hil_enabled) {

		uint32_t flags = sensor.voter.failover_state();
		int failover_index = sensor.voter.failover_index();

		if (flags == DataValidator::ERROR_FLAG_NO_ERROR) {
			if (failover_index != -1) {
				// we switched due to a non-critical reason. No need to panic.
				PX4_INFO("%s sensor switch from #%i", sensor_name, failover_index);
			}

		} else {
			if (failover_index != -1) {

				const hrt_abstime now = hrt_absolute_time();

				if (now - _last_error_message > 3_s) {
					mavlink_log_emergency(&_mavlink_log_pub, "%s #%i fail: %s%s%s%s%s!",
							      sensor_name,
							      failover_index,
							      ((flags & DataValidator::ERROR_FLAG_NO_DATA) ? " OFF" : ""),
							      ((flags & DataValidator::ERROR_FLAG_STALE_DATA) ? " STALE" : ""),
							      ((flags & DataValidator::ERROR_FLAG_TIMEOUT) ? " TIMEOUT" : ""),
							      ((flags & DataValidator::ERROR_FLAG_HIGH_ERRCOUNT) ? " ERR CNT" : ""),
							      ((flags & DataValidator::ERROR_FLAG_HIGH_ERRDENSITY) ? " ERR DNST" : ""));
					_last_error_message = now;
				}

				// reduce priority of failed sensor to the minimum
				sensor.priority[failover_index] = 1;
			}
		}

		sensor.last_failover_count = sensor.voter.failover_count();
		return true;
	}

	return false;
}

void VotedSensorsUpdate::initSensorClass(SensorData &sensor_data, uint8_t sensor_count_max)
{
	bool added = false;
	int max_sensor_index = -1;

	for (unsigned i = 0; i < sensor_count_max; i++) {

		max_sensor_index = i;

		if (!sensor_data.advertised[i] && sensor_data.subscription[i].advertised()) {
			sensor_data.advertised[i] = true;
			sensor_data.priority[i] = DEFAULT_PRIORITY;
			sensor_data.priority_configured[i] = DEFAULT_PRIORITY;

			if (i > 0) {
				/* the first always exists, but for each further sensor, add a new validator */
				if (sensor_data.voter.add_new_validator()) {
					added = true;

				} else {
					PX4_ERR("failed to add validator for sensor %s %i", sensor_data.subscription[i].get_topic()->o_name, i);
				}
			}
		}
	}

	// never decrease the sensor count, as we could end up with mismatching validators
	if (max_sensor_index + 1 > sensor_data.subscription_count) {
		sensor_data.subscription_count = max_sensor_index + 1;
	}

	if (added) {
		// force parameter refresh if anything was added
		parametersUpdate();
	}
}

void VotedSensorsUpdate::printStatus()
{
	PX4_INFO("selected gyro: %d (%d)", _selection.gyro_device_id, _gyro.last_best_vote);
	_gyro.voter.print();

	PX4_INFO_RAW("\n");
	PX4_INFO("selected accel: %d (%d)", _selection.accel_device_id, _accel.last_best_vote);
	_accel.voter.print();
}

void VotedSensorsUpdate::sensorsPoll(sensor_combined_s &raw)
{
	imuPoll(raw);

	// publish sensor selection if changed
	if (_param_sens_imu_mode.get()) {
		if (_selection_changed) {
			// don't publish until selected IDs are valid
			if (_selection.accel_device_id > 0 && _selection.gyro_device_id > 0) {
				_selection.timestamp = hrt_absolute_time();
				_sensor_selection_pub.publish(_selection);
				_selection_changed = false;
			}

			for (int sensor_index = 0; sensor_index < MAX_SENSOR_COUNT; sensor_index++) {
				_accel_diff[sensor_index].zero();
				_gyro_diff[sensor_index].zero();
			}
		}
	}

	calcAccelInconsistency();
	calcGyroInconsistency();

	sensors_status_imu_s status{};
	status.accel_device_id_primary = _selection.accel_device_id;
	status.gyro_device_id_primary = _selection.gyro_device_id;

<<<<<<< HEAD
	for (int i = 0; i < SENSOR_COUNT_MAX; i++) {
		if ((_accel_device_id[i] != 0) && (_accel.priority[i] > 0)) {
=======
	for (int i = 0; i < MAX_SENSOR_COUNT; i++) {
		if (_accel_device_id[i] != 0) {
>>>>>>> 74c9ba8d
			status.accel_device_ids[i] = _accel_device_id[i];
			status.accel_inconsistency_m_s_s[i] = _accel_diff[i].norm();
			status.accel_healthy[i] = (_accel.voter.get_sensor_state(i) == DataValidator::ERROR_FLAG_NO_ERROR);
		}

		if ((_gyro_device_id[i] != 0) && (_gyro.priority[i] > 0)) {
			status.gyro_device_ids[i] = _gyro_device_id[i];
			status.gyro_inconsistency_rad_s[i] = _gyro_diff[i].norm();
			status.gyro_healthy[i] = (_gyro.voter.get_sensor_state(i) == DataValidator::ERROR_FLAG_NO_ERROR);
		}
	}


	status.timestamp = hrt_absolute_time();
	_sensors_status_imu_pub.publish(status);
}

void VotedSensorsUpdate::setRelativeTimestamps(sensor_combined_s &raw)
{
	if (_last_accel_timestamp[_accel.last_best_vote]) {
		raw.accelerometer_timestamp_relative = (int32_t)((int64_t)_last_accel_timestamp[_accel.last_best_vote] -
						       (int64_t)raw.timestamp);
	}
}

void VotedSensorsUpdate::calcAccelInconsistency()
{
	Vector3f accel_mean{};
	Vector3f accel_all[ACCEL_COUNT_MAX] {};
	uint8_t accel_count = 0;

<<<<<<< HEAD
	for (int sensor_index = 0; sensor_index < ACCEL_COUNT_MAX; sensor_index++) {
		if ((_accel_device_id[sensor_index] != 0) && (_accel.priority[sensor_index] > 0)) {
			accel_count++;
			accel_all[sensor_index] = Vector3f{_last_sensor_data[sensor_index].accelerometer_m_s2};
			accel_mean += accel_all[sensor_index];
		}
	}
=======
	// Check each sensor against the primary
	for (int sensor_index = 0; sensor_index < MAX_SENSOR_COUNT; sensor_index++) {
		// check that the sensor we are checking against is not the same as the primary
		if (_accel.advertised[sensor_index] && (_accel.priority[sensor_index] > 0)
		    && (_accel_device_id[sensor_index] != _selection.accel_device_id)) {
>>>>>>> 74c9ba8d

	if (accel_count > 0) {
		accel_mean /= accel_count;

		for (int sensor_index = 0; sensor_index < ACCEL_COUNT_MAX; sensor_index++) {
			if ((_accel_device_id[sensor_index] != 0) && (_accel.priority[sensor_index] > 0)) {
				_accel_diff[sensor_index] = 0.95f * _accel_diff[sensor_index] + 0.05f * (accel_all[sensor_index] - accel_mean);
			}
		}
	}
}

void VotedSensorsUpdate::calcGyroInconsistency()
{
	Vector3f gyro_mean{};
	Vector3f gyro_all[GYRO_COUNT_MAX] {};
	uint8_t gyro_count = 0;

<<<<<<< HEAD
	for (int sensor_index = 0; sensor_index < GYRO_COUNT_MAX; sensor_index++) {
		if ((_gyro_device_id[sensor_index] != 0) && (_gyro.priority[sensor_index] > 0)) {
			gyro_count++;
			gyro_all[sensor_index] = Vector3f{_last_sensor_data[sensor_index].gyro_rad};
			gyro_mean += gyro_all[sensor_index];
		}
	}
=======
	// Check each sensor against the primary
	for (int sensor_index = 0; sensor_index < MAX_SENSOR_COUNT; sensor_index++) {
		// check that the sensor we are checking against is not the same as the primary
		if (_gyro.advertised[sensor_index] && (_gyro.priority[sensor_index] > 0)
		    && (_gyro_device_id[sensor_index] != _selection.gyro_device_id)) {
>>>>>>> 74c9ba8d

	if (gyro_count > 0) {
		gyro_mean /= gyro_count;

		for (int sensor_index = 0; sensor_index < GYRO_COUNT_MAX; sensor_index++) {
			if ((_gyro_device_id[sensor_index] != 0) && (_gyro.priority[sensor_index] > 0)) {
				_gyro_diff[sensor_index] = 0.95f * _gyro_diff[sensor_index] + 0.05f * (gyro_all[sensor_index] - gyro_mean);
			}
		}
	}
}<|MERGE_RESOLUTION|>--- conflicted
+++ resolved
@@ -374,13 +374,8 @@
 	status.accel_device_id_primary = _selection.accel_device_id;
 	status.gyro_device_id_primary = _selection.gyro_device_id;
 
-<<<<<<< HEAD
-	for (int i = 0; i < SENSOR_COUNT_MAX; i++) {
+	for (int i = 0; i < MAX_SENSOR_COUNT; i++) {
 		if ((_accel_device_id[i] != 0) && (_accel.priority[i] > 0)) {
-=======
-	for (int i = 0; i < MAX_SENSOR_COUNT; i++) {
-		if (_accel_device_id[i] != 0) {
->>>>>>> 74c9ba8d
 			status.accel_device_ids[i] = _accel_device_id[i];
 			status.accel_inconsistency_m_s_s[i] = _accel_diff[i].norm();
 			status.accel_healthy[i] = (_accel.voter.get_sensor_state(i) == DataValidator::ERROR_FLAG_NO_ERROR);
@@ -409,29 +404,21 @@
 void VotedSensorsUpdate::calcAccelInconsistency()
 {
 	Vector3f accel_mean{};
-	Vector3f accel_all[ACCEL_COUNT_MAX] {};
+	Vector3f accel_all[MAX_SENSOR_COUNT] {};
 	uint8_t accel_count = 0;
 
-<<<<<<< HEAD
-	for (int sensor_index = 0; sensor_index < ACCEL_COUNT_MAX; sensor_index++) {
+	for (int sensor_index = 0; sensor_index < MAX_SENSOR_COUNT; sensor_index++) {
 		if ((_accel_device_id[sensor_index] != 0) && (_accel.priority[sensor_index] > 0)) {
 			accel_count++;
 			accel_all[sensor_index] = Vector3f{_last_sensor_data[sensor_index].accelerometer_m_s2};
 			accel_mean += accel_all[sensor_index];
 		}
 	}
-=======
-	// Check each sensor against the primary
-	for (int sensor_index = 0; sensor_index < MAX_SENSOR_COUNT; sensor_index++) {
-		// check that the sensor we are checking against is not the same as the primary
-		if (_accel.advertised[sensor_index] && (_accel.priority[sensor_index] > 0)
-		    && (_accel_device_id[sensor_index] != _selection.accel_device_id)) {
->>>>>>> 74c9ba8d
 
 	if (accel_count > 0) {
 		accel_mean /= accel_count;
 
-		for (int sensor_index = 0; sensor_index < ACCEL_COUNT_MAX; sensor_index++) {
+		for (int sensor_index = 0; sensor_index < MAX_SENSOR_COUNT; sensor_index++) {
 			if ((_accel_device_id[sensor_index] != 0) && (_accel.priority[sensor_index] > 0)) {
 				_accel_diff[sensor_index] = 0.95f * _accel_diff[sensor_index] + 0.05f * (accel_all[sensor_index] - accel_mean);
 			}
@@ -442,29 +429,21 @@
 void VotedSensorsUpdate::calcGyroInconsistency()
 {
 	Vector3f gyro_mean{};
-	Vector3f gyro_all[GYRO_COUNT_MAX] {};
+	Vector3f gyro_all[MAX_SENSOR_COUNT] {};
 	uint8_t gyro_count = 0;
 
-<<<<<<< HEAD
-	for (int sensor_index = 0; sensor_index < GYRO_COUNT_MAX; sensor_index++) {
+	for (int sensor_index = 0; sensor_index < MAX_SENSOR_COUNT; sensor_index++) {
 		if ((_gyro_device_id[sensor_index] != 0) && (_gyro.priority[sensor_index] > 0)) {
 			gyro_count++;
 			gyro_all[sensor_index] = Vector3f{_last_sensor_data[sensor_index].gyro_rad};
 			gyro_mean += gyro_all[sensor_index];
 		}
 	}
-=======
-	// Check each sensor against the primary
-	for (int sensor_index = 0; sensor_index < MAX_SENSOR_COUNT; sensor_index++) {
-		// check that the sensor we are checking against is not the same as the primary
-		if (_gyro.advertised[sensor_index] && (_gyro.priority[sensor_index] > 0)
-		    && (_gyro_device_id[sensor_index] != _selection.gyro_device_id)) {
->>>>>>> 74c9ba8d
 
 	if (gyro_count > 0) {
 		gyro_mean /= gyro_count;
 
-		for (int sensor_index = 0; sensor_index < GYRO_COUNT_MAX; sensor_index++) {
+		for (int sensor_index = 0; sensor_index < MAX_SENSOR_COUNT; sensor_index++) {
 			if ((_gyro_device_id[sensor_index] != 0) && (_gyro.priority[sensor_index] > 0)) {
 				_gyro_diff[sensor_index] = 0.95f * _gyro_diff[sensor_index] + 0.05f * (gyro_all[sensor_index] - gyro_mean);
 			}
