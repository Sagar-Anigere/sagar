/****************************************************************************
 *
 *   Copyright (c) 2020 PX4 Development Team. All rights reserved.
 *
 * Redistribution and use in source and binary forms, with or without
 * modification, are permitted provided that the following conditions
 * are met:
 *
 * 1. Redistributions of source code must retain the above copyright
 *    notice, this list of conditions and the following disclaimer.
 * 2. Redistributions in binary form must reproduce the above copyright
 *    notice, this list of conditions and the following disclaimer in
 *    the documentation and/or other materials provided with the
 *    distribution.
 * 3. Neither the name PX4 nor the names of its contributors may be
 *    used to endorse or promote products derived from this software
 *    without specific prior written permission.
 *
 * THIS SOFTWARE IS PROVIDED BY THE COPYRIGHT HOLDERS AND CONTRIBUTORS
 * "AS IS" AND ANY EXPRESS OR IMPLIED WARRANTIES, INCLUDING, BUT NOT
 * LIMITED TO, THE IMPLIED WARRANTIES OF MERCHANTABILITY AND FITNESS
 * FOR A PARTICULAR PURPOSE ARE DISCLAIMED. IN NO EVENT SHALL THE
 * COPYRIGHT OWNER OR CONTRIBUTORS BE LIABLE FOR ANY DIRECT, INDIRECT,
 * INCIDENTAL, SPECIAL, EXEMPLARY, OR CONSEQUENTIAL DAMAGES (INCLUDING,
 * BUT NOT LIMITED TO, PROCUREMENT OF SUBSTITUTE GOODS OR SERVICES; LOSS
 * OF USE, DATA, OR PROFITS; OR BUSINESS INTERRUPTION) HOWEVER CAUSED
 * AND ON ANY THEORY OF LIABILITY, WHETHER IN CONTRACT, STRICT
 * LIABILITY, OR TORT (INCLUDING NEGLIGENCE OR OTHERWISE) ARISING IN
 * ANY WAY OUT OF THE USE OF THIS SOFTWARE, EVEN IF ADVISED OF THE
 * POSSIBILITY OF SUCH DAMAGE.
 *
 ****************************************************************************/

#include "VehicleMagnetometer.hpp"

#include <px4_platform_common/log.h>
#include <lib/ecl/geo/geo.h>

namespace sensors
{

using namespace matrix;
using namespace time_literals;

static constexpr int32_t MAG_ROT_VAL_INTERNAL{-1};

static constexpr uint32_t SENSOR_TIMEOUT{300_ms};

VehicleMagnetometer::VehicleMagnetometer() :
	ModuleParams(nullptr),
	ScheduledWorkItem(MODULE_NAME, px4::wq_configurations::nav_and_controllers)
{
	char str[20] {};

	for (int mag_index = 0; mag_index < 4; mag_index++) {
		// CAL_MAGx_ID
		sprintf(str, "CAL_%s%u_ID", "MAG", mag_index);
		param_find(str);

		// CAL_MAGx_ROT
		sprintf(str, "CAL_%s%u_ROT", "MAG", mag_index);
		param_find(str);
	}

	param_find("CAL_MAG_SIDES");
	param_find("CAL_MAG_ROT_AUTO");

	_voter.set_timeout(SENSOR_TIMEOUT);
	_voter.set_equal_value_threshold(1000);

	ParametersUpdate(true);
}

VehicleMagnetometer::~VehicleMagnetometer()
{
	Stop();
	perf_free(_cycle_perf);
}

bool VehicleMagnetometer::Start()
{
	ScheduleNow();
	return true;
}

void VehicleMagnetometer::Stop()
{
	Deinit();

	// clear all registered callbacks
	for (auto &sub : _sensor_sub) {
		sub.unregisterCallback();
	}
}

void VehicleMagnetometer::ParametersUpdate(bool force)
{
	// Check if parameters have changed
	if (_params_sub.updated() || force) {
		// clear update
		parameter_update_s param_update;
		_params_sub.copy(&param_update);

		updateParams();

		// Mag compensation type
		MagCompensationType mag_comp_typ = static_cast<MagCompensationType>(_param_mag_comp_typ.get());

		if (mag_comp_typ != _mag_comp_type) {
			// check mag power compensation type (change battery current subscription instance if necessary)
			if (mag_comp_typ == MagCompensationType::Current_inst0 && _mag_comp_type != MagCompensationType::Current_inst0) {
				_battery_status_sub = uORB::Subscription{ORB_ID(battery_status), 0};
			}

			if (mag_comp_typ == MagCompensationType::Current_inst1 && _mag_comp_type != MagCompensationType::Current_inst1) {
				_battery_status_sub = uORB::Subscription{ORB_ID(battery_status), 1};
			}

			if (mag_comp_typ == MagCompensationType::Throttle) {
				_actuator_controls_0_sub = uORB::Subscription{ORB_ID(actuator_controls_0)};
			}
		}

		_mag_comp_type = mag_comp_typ;

		// update mag priority (CAL_MAGx_PRIO)
		for (int mag = 0; mag < MAX_SENSOR_COUNT; mag++) {
			const int32_t priority_old = _calibration[mag].priority();
			_calibration[mag].ParametersUpdate();
			const int32_t priority_new = _calibration[mag].priority();

			if (priority_old != priority_new) {
				if (_priority[mag] == priority_old) {
					_priority[mag] = priority_new;

				} else {
					// change relative priority to incorporate any sensor faults
					int priority_change = priority_new - priority_old;
					_priority[mag] = math::constrain(_priority[mag] + priority_change, 1, 100);
				}
			}
		}
	}
}

void VehicleMagnetometer::Run()
{
	perf_begin(_cycle_perf);

	ParametersUpdate();

	// check vehicle status for changes to armed state
	if (_vcontrol_mode_sub.updated()) {
		vehicle_control_mode_s vcontrol_mode;

		if (_vcontrol_mode_sub.copy(&vcontrol_mode)) {
			_armed = vcontrol_mode.flag_armed;
		}
	}

	if (_mag_comp_type != MagCompensationType::Disabled) {
		// update power signal for mag compensation
		if (_armed) {
			if (_mag_comp_type == MagCompensationType::Throttle) {
				actuator_controls_s controls;

				if (_actuator_controls_0_sub.update(&controls)) {
					for (auto &cal : _calibration) {
						cal.UpdatePower(controls.control[actuator_controls_s::INDEX_THROTTLE]);
					}
				}

			} else if (_mag_comp_type == MagCompensationType::Current_inst0
				   || _mag_comp_type == MagCompensationType::Current_inst1) {

				battery_status_s bat_stat;

				if (_battery_status_sub.update(&bat_stat)) {
					float power = bat_stat.current_a * 0.001f; //current in [kA]

					for (auto &cal : _calibration) {
						cal.UpdatePower(power);
					}
				}
			}

		} else {
			for (auto &cal : _calibration) {
				cal.UpdatePower(0.f);
			}
		}
	}

	bool updated[MAX_SENSOR_COUNT] {};

	for (int uorb_index = 0; uorb_index < MAX_SENSOR_COUNT; uorb_index++) {

		if (!_calibration[uorb_index].enabled()) {
			continue;
		}

		if (!_advertised[uorb_index]) {
			// use data's timestamp to throttle advertisement checks
			if (hrt_elapsed_time(&_last_data[uorb_index].timestamp) > 1_s) {
				if (_sensor_sub[uorb_index].advertised()) {
					if (uorb_index > 0) {
						/* the first always exists, but for each further sensor, add a new validator */
						if (!_voter.add_new_validator()) {
							PX4_ERR("failed to add validator for %s %i", "MAG", uorb_index);
						}
					}

					_advertised[uorb_index] = true;

					// advertise outputs in order if publishing all
					if (!_param_sens_mag_mode.get()) {
						for (int instance = 0; instance < uorb_index; instance++) {
							_vehicle_magnetometer_multi_pub[instance].advertise();
						}
					}

				} else {
					_last_data[uorb_index].timestamp = hrt_absolute_time();
				}
			}

		} else {
			sensor_mag_s report;

			while (_sensor_sub[uorb_index].update(&report)) {
				updated[uorb_index] = true;

				if (_calibration[uorb_index].device_id() != report.device_id) {
					_calibration[uorb_index].set_device_id(report.device_id, report.is_external);
					_priority[uorb_index] = _calibration[uorb_index].priority();
				}

				if (_calibration[uorb_index].enabled()) {
					const Vector3f vect = _calibration[uorb_index].Correct(Vector3f{report.x, report.y, report.z});

					float mag_array[3] {vect(0), vect(1), vect(2)};
					_voter.put(uorb_index, report.timestamp, mag_array, report.error_count, _priority[uorb_index]);

					_timestamp_sample_sum[uorb_index] += report.timestamp_sample;
					_mag_sum[uorb_index] += vect;
					_mag_sum_count[uorb_index]++;

					_last_data[uorb_index].timestamp_sample = report.timestamp_sample;
					_last_data[uorb_index].device_id = report.device_id;
					_last_data[uorb_index].x = vect(0);
					_last_data[uorb_index].y = vect(1);
					_last_data[uorb_index].z = vect(2);
				}
			}
		}
	}

	// check for the current best sensor
	int best_index = 0;
	_voter.get_best(hrt_absolute_time(), &best_index);

	if (best_index >= 0) {
		if (_selected_sensor_sub_index != best_index) {
			// clear all registered callbacks
			for (auto &sub : _sensor_sub) {
				sub.unregisterCallback();
			}

			if (_param_sens_mag_mode.get()) {
				if (_selected_sensor_sub_index >= 0) {
					PX4_INFO("%s switch from #%u -> #%d", "MAG", _selected_sensor_sub_index, best_index);
				}
			}

			_selected_sensor_sub_index = best_index;
			_sensor_sub[_selected_sensor_sub_index].registerCallback();
		}
	}

	// Publish
	if (_param_sens_mag_mode.get()) {
		// publish only best mag
		if ((_selected_sensor_sub_index >= 0)
		    && (_voter.get_sensor_state(_selected_sensor_sub_index) == DataValidator::ERROR_FLAG_NO_ERROR)
		    && updated[_selected_sensor_sub_index]) {

<<<<<<< HEAD
			// reset
			_mag_timestamp_sum = 0;
			_mag_sum.zero();
			_mag_sum_count = 0;

			// populate vehicle_magnetometer with primary mag and publish
			vehicle_magnetometer_s out{};
			out.timestamp_sample = timestamp_sample;
			out.device_id = mag.device_id;
			magnetometer_data.copyTo(out.magnetometer_ga);
			out.calibration_count = _calibration[_selected_sensor_sub_index].calibration_count();

			out.timestamp = hrt_absolute_time();
			_vehicle_magnetometer_pub.publish(out);
=======
			Publish(_selected_sensor_sub_index);
		}
>>>>>>> 87471a98

	} else {
		// publish all
		for (int uorb_index = 0; uorb_index < MAX_SENSOR_COUNT; uorb_index++) {
			// publish all magnetometers as separate instances
			if (updated[uorb_index] && (_calibration[uorb_index].device_id() != 0)) {
				Publish(uorb_index, true);
			}
		}
	}


	// check failover and report
	if (_param_sens_mag_mode.get()) {
		if (_last_failover_count != _voter.failover_count()) {
			uint32_t flags = _voter.failover_state();
			int failover_index = _voter.failover_index();

			if (flags != DataValidator::ERROR_FLAG_NO_ERROR) {
				if (failover_index != -1) {
					const hrt_abstime now = hrt_absolute_time();

					if (now - _last_error_message > 3_s) {
						mavlink_log_emergency(&_mavlink_log_pub, "%s #%i failed: %s%s%s%s%s!",
								      "MAG",
								      failover_index,
								      ((flags & DataValidator::ERROR_FLAG_NO_DATA) ? " OFF" : ""),
								      ((flags & DataValidator::ERROR_FLAG_STALE_DATA) ? " STALE" : ""),
								      ((flags & DataValidator::ERROR_FLAG_TIMEOUT) ? " TIMEOUT" : ""),
								      ((flags & DataValidator::ERROR_FLAG_HIGH_ERRCOUNT) ? " ERR CNT" : ""),
								      ((flags & DataValidator::ERROR_FLAG_HIGH_ERRDENSITY) ? " ERR DNST" : ""));
						_last_error_message = now;
					}

					// reduce priority of failed sensor to the minimum
					_priority[failover_index] = 1;
				}
			}

			_last_failover_count = _voter.failover_count();
		}
	}

	if (!_armed) {
		calcMagInconsistency();
	}

	// reschedule timeout
	ScheduleDelayed(20_ms);

	perf_end(_cycle_perf);
}

void VehicleMagnetometer::Publish(uint8_t instance, bool multi)
{
	if ((_param_sens_mag_rate.get() > 0)
	    && hrt_elapsed_time(&_last_publication_timestamp[instance]) >= (1e6f / _param_sens_mag_rate.get())) {

		const Vector3f magnetometer_data = _mag_sum[instance] / _mag_sum_count[instance];
		const hrt_abstime timestamp_sample = _timestamp_sample_sum[instance] / _mag_sum_count[instance];

		// reset
		_timestamp_sample_sum[instance] = 0;
		_mag_sum[instance].zero();
		_mag_sum_count[instance] = 0;

		// populate vehicle_magnetometer with primary mag and publish
		vehicle_magnetometer_s out{};
		out.timestamp_sample = timestamp_sample;
		out.device_id = _calibration[instance].device_id();
		magnetometer_data.copyTo(out.magnetometer_ga);

		out.timestamp = hrt_absolute_time();

		if (multi) {
			_vehicle_magnetometer_multi_pub[instance].publish(out);

		} else {
			// otherwise only ever publish the first instance
			_vehicle_magnetometer_pub.publish(out);
		}

		_last_publication_timestamp[instance] = out.timestamp;
	}
}

void VehicleMagnetometer::calcMagInconsistency()
{
	sensor_preflight_mag_s preflt{};

	const sensor_mag_s &primary_mag_report = _last_data[_selected_sensor_sub_index];
	const Vector3f primary_mag(primary_mag_report.x, primary_mag_report.y,
				   primary_mag_report.z); // primary mag field vector

	float mag_angle_diff_max = 0.0f; // the maximum angle difference
	unsigned check_index = 0; // the number of sensors the primary has been checked against

	// Check each sensor against the primary
	for (int i = 0; i < MAX_SENSOR_COUNT; i++) {
		// check that the sensor we are checking against is not the same as the primary
		if (_advertised[i] && (_priority[i] > 0) && (i != _selected_sensor_sub_index)) {
			// calculate angle to 3D magnetic field vector of the primary sensor
			const sensor_mag_s &current_mag_report = _last_data[i];
			Vector3f current_mag{current_mag_report.x, current_mag_report.y, current_mag_report.z};

			float angle_error = AxisAnglef(Quatf(current_mag, primary_mag)).angle();

			// complementary filter to not fail/pass on single outliers
			_mag_angle_diff[check_index] *= 0.95f;
			_mag_angle_diff[check_index] += 0.05f * angle_error;

			mag_angle_diff_max = math::max(mag_angle_diff_max, _mag_angle_diff[check_index]);

			// increment the check index
			check_index++;
		}

		// check to see if the maximum number of checks has been reached and break
		if (check_index >= 2) {
			break;
		}
	}

	// get the vector length of the largest difference and write to the combined sensor struct
	// will be zero if there is only one magnetometer and hence nothing to compare
	preflt.mag_inconsistency_angle = mag_angle_diff_max;

	preflt.timestamp = hrt_absolute_time();
	_sensor_preflight_mag_pub.publish(preflt);
}

void VehicleMagnetometer::PrintStatus()
{
	if (_selected_sensor_sub_index >= 0) {
		PX4_INFO("selected magnetometer: %d (%d)", _last_data[_selected_sensor_sub_index].device_id,
			 _selected_sensor_sub_index);
	}

	_voter.print();

	for (int i = 0; i < MAX_SENSOR_COUNT; i++) {
		if (_advertised[i] && (_priority[i] > 0)) {
			_calibration[i].PrintStatus();
		}
	}
}

}; // namespace sensors<|MERGE_RESOLUTION|>--- conflicted
+++ resolved
@@ -284,25 +284,8 @@
 		    && (_voter.get_sensor_state(_selected_sensor_sub_index) == DataValidator::ERROR_FLAG_NO_ERROR)
 		    && updated[_selected_sensor_sub_index]) {
 
-<<<<<<< HEAD
-			// reset
-			_mag_timestamp_sum = 0;
-			_mag_sum.zero();
-			_mag_sum_count = 0;
-
-			// populate vehicle_magnetometer with primary mag and publish
-			vehicle_magnetometer_s out{};
-			out.timestamp_sample = timestamp_sample;
-			out.device_id = mag.device_id;
-			magnetometer_data.copyTo(out.magnetometer_ga);
-			out.calibration_count = _calibration[_selected_sensor_sub_index].calibration_count();
-
-			out.timestamp = hrt_absolute_time();
-			_vehicle_magnetometer_pub.publish(out);
-=======
 			Publish(_selected_sensor_sub_index);
 		}
->>>>>>> 87471a98
 
 	} else {
 		// publish all
@@ -374,6 +357,7 @@
 		out.timestamp_sample = timestamp_sample;
 		out.device_id = _calibration[instance].device_id();
 		magnetometer_data.copyTo(out.magnetometer_ga);
+		out.calibration_count = _calibration[instance].calibration_count();
 
 		out.timestamp = hrt_absolute_time();
 
