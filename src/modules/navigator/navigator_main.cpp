/****************************************************************************
 *
 *   Copyright (c) 2013 PX4 Development Team. All rights reserved.
 *   Author: 	Lorenz Meier
 *              Jean Cyr
 *
 * Redistribution and use in source and binary forms, with or without
 * modification, are permitted provided that the following conditions
 * are met:
 *
 * 1. Redistributions of source code must retain the above copyright
 *    notice, this list of conditions and the following disclaimer.
 * 2. Redistributions in binary form must reproduce the above copyright
 *    notice, this list of conditions and the following disclaimer in
 *    the documentation and/or other materials provided with the
 *    distribution.
 * 3. Neither the name PX4 nor the names of its contributors may be
 *    used to endorse or promote products derived from this software
 *    without specific prior written permission.
 *
 * THIS SOFTWARE IS PROVIDED BY THE COPYRIGHT HOLDERS AND CONTRIBUTORS
 * "AS IS" AND ANY EXPRESS OR IMPLIED WARRANTIES, INCLUDING, BUT NOT
 * LIMITED TO, THE IMPLIED WARRANTIES OF MERCHANTABILITY AND FITNESS
 * FOR A PARTICULAR PURPOSE ARE DISCLAIMED. IN NO EVENT SHALL THE
 * COPYRIGHT OWNER OR CONTRIBUTORS BE LIABLE FOR ANY DIRECT, INDIRECT,
 * INCIDENTAL, SPECIAL, EXEMPLARY, OR CONSEQUENTIAL DAMAGES (INCLUDING,
 * BUT NOT LIMITED TO, PROCUREMENT OF SUBSTITUTE GOODS OR SERVICES; LOSS
 * OF USE, DATA, OR PROFITS; OR BUSINESS INTERRUPTION) HOWEVER CAUSED
 * AND ON ANY THEORY OF LIABILITY, WHETHER IN CONTRACT, STRICT
 * LIABILITY, OR TORT (INCLUDING NEGLIGENCE OR OTHERWISE) ARISING IN
 * ANY WAY OUT OF THE USE OF THIS SOFTWARE, EVEN IF ADVISED OF THE
 * POSSIBILITY OF SUCH DAMAGE.
 *
 ****************************************************************************/
/**
 * @file navigator_main.c
 * Implementation of the main navigation state machine.
 *
 * Handles missions, geo fencing and failsafe navigation behavior.
 */

#include <nuttx/config.h>
#include <stdio.h>
#include <stdlib.h>
#include <string.h>
#include <unistd.h>
#include <fcntl.h>
#include <errno.h>
#include <math.h>
#include <poll.h>
#include <time.h>
#include <sys/ioctl.h>
#include <drivers/device/device.h>
#include <drivers/drv_hrt.h>
#include <arch/board/board.h>
#include <uORB/uORB.h>
#include <uORB/topics/airspeed.h>
#include <uORB/topics/vehicle_global_position.h>
#include <uORB/topics/vehicle_global_position_set_triplet.h>
#include <uORB/topics/vehicle_attitude_setpoint.h>
#include <uORB/topics/manual_control_setpoint.h>
#include <uORB/topics/actuator_controls.h>
#include <uORB/topics/vehicle_rates_setpoint.h>
#include <uORB/topics/vehicle_attitude.h>
#include <uORB/topics/vehicle_status.h>
#include <uORB/topics/parameter_update.h>
#include <uORB/topics/mission.h>
#include <uORB/topics/fence.h>
#include <systemlib/param/param.h>
#include <systemlib/err.h>
#include <geo/geo.h>
#include <systemlib/perf_counter.h>
#include <systemlib/systemlib.h>
#include <mathlib/mathlib.h>
#include <lib/dataman/dataman.h>


/**
 * navigator app start / stop handling function
 *
 * @ingroup apps
 */
extern "C" __EXPORT int navigator_main(int argc, char *argv[]);

class Navigator
{
public:
	/**
	 * Constructor
	 */
	Navigator();

	/**
	 * Destructor, also kills the sensors task.
	 */
	~Navigator();

	/**
<<<<<<< HEAD
	 * Start the navigator task.
=======
	* Start the navigator task.
>>>>>>> 1340b4aa
	 *
	 * @return		OK on success.
	 */
	int		start();

	/**
	 * Display the navigator status.
	 */
	void		status();

	/**
	 * Load fence parameters.
	 */
<<<<<<< HEAD
	void		load_fence(const char *file_name);

	/**
	 * Save fence parameters.
	 */
	void		save_fence(const char *file_name);

	/**
	 * Specify fence vertex parameter.
=======
	bool		load_fence(unsigned vertices);

	/**
	 * Specify fence vertex position.
>>>>>>> 1340b4aa
	 */
	void		fence_point(int argc, char *argv[]);

private:

	bool		_task_should_exit;		/**< if true, sensor task should exit */
	int		_navigator_task;			/**< task handle for sensor task */

	int		_global_pos_sub;
	int		_att_sub;			/**< vehicle attitude subscription */
	int		_attitude_sub;			/**< raw rc channels data subscription */
	int		_airspeed_sub;			/**< airspeed subscription */
	int		_vstatus_sub;			/**< vehicle status subscription */
	int 		_params_sub;			/**< notification of parameter updates */
	int 		_manual_control_sub;		/**< notification of manual control updates */
	int		_mission_sub;
	int		_fence_sub;
	int		_fence_pub;

	orb_advert_t	_triplet_pub;			/**< position setpoint */

	struct vehicle_attitude_s			_att;			/**< vehicle attitude */
	struct vehicle_attitude_setpoint_s		_att_sp;		/**< vehicle attitude setpoint */
	struct manual_control_setpoint_s		_manual;		/**< r/c channel data */
	struct airspeed_s				_airspeed;		/**< airspeed */
	struct vehicle_status_s				_vstatus;		/**< vehicle status */
	struct vehicle_global_position_s		_global_pos;		/**< global vehicle position */
	struct vehicle_global_position_set_triplet_s	_global_triplet;	/**< triplet of global setpoints */

	perf_counter_t	_loop_perf;			/**< loop performance counter */

	unsigned	_mission_items_maxcount;				/**< maximum number of mission items supported */
	struct	mission_item_s 				 *_mission_items;	/**< storage for mission items */
	bool		_mission_valid;						/**< flag if mission is valid */

	struct	fence_s 				_fence;			/**< storage for fence vertices */
	bool						_fence_valid;		/**< flag if fence is valid */
<<<<<<< HEAD
	bool						_inside_fence;		/**< vehicle is inside fence */	
	bool						_fence_needs_save;	/**< save fence at next opportunity */
=======
	bool						_inside_fence;		/**< vehicle is inside fence */
>>>>>>> 1340b4aa

	/** manual control states */
	float		_seatbelt_hold_heading;		/**< heading the system should hold in seatbelt mode */
	float		_loiter_hold_lat;
	float		_loiter_hold_lon;
	float		_loiter_hold_alt;
	bool		_loiter_hold;

	struct {
		float throttle_cruise;
	}		_parameters;			/**< local copies of interesting parameters */

	struct {
		param_t throttle_cruise;

	}		_parameter_handles;		/**< handles for interesting parameters */


	/**
	 * Update our local parameter cache.
	 */
	int		parameters_update();

	/**
	 * Update control outputs
	 *
	 */
	void		control_update();

	/**
	 * Check for changes in vehicle status.
	 */
	void		vehicle_status_poll();

	/**
	 * Check for position updates.
	 */
	void		vehicle_attitude_poll();

	/**
	 * Check for set triplet updates.
	 */
	void		mission_poll();

	/**
	* Retrieve mission.
	*/
	bool		mission_update();

	/**
	 * Control throttle.
	 */
	float		control_throttle(float energy_error);

	/**
	 * Control pitch.
	 */
	float		control_pitch(float altitude_error);

	void calculate_airspeed_errors();
	void calculate_gndspeed_undershoot();
	void calculate_altitude_error();

	/**
	 * Shim for calling task_main from task_create.
	 */
	static void	task_main_trampoline(int argc, char *argv[]);

	/**
	 * Main sensor collection task.
	 */
	void		task_main() __attribute__((noreturn));

<<<<<<< HEAD
	void		publish_fence(const struct fence_s *fence);

	bool		fence_valid(const struct fence_s *fence);
=======
	void		publish_fence(unsigned vertices);

	bool		fence_valid(const struct fence_s &fence);
>>>>>>> 1340b4aa
};

namespace navigator
{

/* oddly, ERROR is not defined for c++ */
#ifdef ERROR
# undef ERROR
#endif
static const int ERROR = -1;

Navigator	*g_navigator;
}

Navigator::Navigator() :

	_task_should_exit(false),
	_navigator_task(-1),

/* subscriptions */
	_global_pos_sub(-1),
	_att_sub(-1),
	_airspeed_sub(-1),
	_vstatus_sub(-1),
	_params_sub(-1),
	_manual_control_sub(-1),
	_fence_sub(-1),
	_fence_pub(-1),

/* publications */
	_triplet_pub(-1),

/* performance counters */
	_loop_perf(perf_alloc(PC_ELAPSED, "navigator")),
/* states */
	_mission_items_maxcount(MAX_MISSION_ITEMS),
	_mission_valid(false),
	_loiter_hold(false),
	_fence_valid(false),
<<<<<<< HEAD
	_inside_fence(true),
	_fence_needs_save(false)
{
	_global_pos.valid = false;
	memset(&_fence, 0, sizeof(_fence));
	_mission_items = (mission_item_s*)malloc(sizeof(mission_item_s) * _mission_items_maxcount);
=======
	_inside_fence(true)
{
	_global_pos.valid = false;
	memset(&_fence, 0, sizeof(_fence));
	_mission_items = (mission_item_s *)malloc(sizeof(mission_item_s) * _mission_items_maxcount);

>>>>>>> 1340b4aa
	if (!_mission_items) {
		_mission_items_maxcount = 0;
		warnx("no free RAM to allocate mission, rejecting any waypoints");
	}

	_parameter_handles.throttle_cruise = param_find("NAV_DUMMY");

	/* fetch initial values */
	parameters_update();
}

Navigator::~Navigator()
{
	if (_navigator_task != -1) {

		/* task wakes up every 100ms or so at the longest */
		_task_should_exit = true;

		/* wait for a second for the task to quit at our request */
		unsigned i = 0;

		do {
			/* wait 20ms */
			usleep(20000);

			/* if we have given up, kill it */
			if (++i > 50) {
				task_delete(_navigator_task);
				break;
			}
		} while (_navigator_task != -1);
	}

	navigator::g_navigator = nullptr;
}

int
Navigator::parameters_update()
{

	//param_get(_parameter_handles.throttle_cruise, &(_parameters.throttle_cruise));

	return OK;
}

void
Navigator::vehicle_status_poll()
{
	bool vstatus_updated;

	/* Check HIL state if vehicle status has changed */
	orb_check(_vstatus_sub, &vstatus_updated);

	if (vstatus_updated)
		orb_copy(ORB_ID(vehicle_status), _vstatus_sub, &_vstatus);
}

void
Navigator::vehicle_attitude_poll()
{
	/* check if there is a new position */
	bool att_updated;
	orb_check(_att_sub, &att_updated);

	if (att_updated)
		orb_copy(ORB_ID(vehicle_attitude), _att_sub, &_att);
}

void
Navigator::mission_poll()
{
	/* check if there is a new setpoint */
	bool mission_updated;
	orb_check(_mission_sub, &mission_updated);

	if (mission_updated)
		if (!mission_update()) {
			warnx("mission larger than storage space");
		}
}

bool
Navigator::mission_update()
{
	struct mission_s mission;
	orb_copy(ORB_ID(mission), _mission_sub, &mission);

	if (mission.count > _mission_items_maxcount) {
		return false;
	}

	// Perform an atomic copy & state update
	irqstate_t flags = irqsave();
	memcpy(_mission_items, mission.items, mission.count * sizeof(struct mission_item_s));
	_mission_valid = true;
	irqrestore(flags);
	return true;
}

void
Navigator::task_main_trampoline(int argc, char *argv[])
{
	navigator::g_navigator->task_main();
}

void
Navigator::task_main()
{

	/* inform about start */
	warnx("Initializing..");
	fflush(stdout);

	/*
	 * do subscriptions
	 */
	_global_pos_sub = orb_subscribe(ORB_ID(vehicle_global_position));
	_mission_sub = orb_subscribe(ORB_ID(mission));
	_fence_sub = orb_subscribe(ORB_ID(fence));
	_att_sub = orb_subscribe(ORB_ID(vehicle_attitude));
	_airspeed_sub = orb_subscribe(ORB_ID(airspeed));
	_vstatus_sub = orb_subscribe(ORB_ID(vehicle_status));
	_params_sub = orb_subscribe(ORB_ID(parameter_update));
	_manual_control_sub = orb_subscribe(ORB_ID(manual_control_setpoint));

	// Load initial states
<<<<<<< HEAD
	if (orb_copy(ORB_ID(vehicle_status), _vstatus_sub, &_vstatus) != OK)
		_vstatus.arming_state = ARMING_STATE_STANDBY; // for testing... commander may not be running
	orb_copy(ORB_ID(vehicle_attitude), _att_sub, &_att);
	struct mission_s mission;
	orb_copy(ORB_ID(mission), _mission_sub, &mission);
	if (mission.count <= _mission_items_maxcount) {
		/*
		 * Perform an atomic copy & state update
		 */
		irqstate_t flags = irqsave();
		memcpy(_mission_items, mission.items, mission.count * sizeof(struct mission_item_s));
		_mission_valid = true;
		irqrestore(flags);
	}

=======
	if (orb_copy(ORB_ID(vehicle_status), _vstatus_sub, &_vstatus) != OK) {
		_vstatus.arming_state = ARMING_STATE_STANDBY;    // for testing... commander may not be running
	}

	orb_copy(ORB_ID(vehicle_attitude), _att_sub, &_att);
	mission_update();

>>>>>>> 1340b4aa
	/* rate limit vehicle status updates to 5Hz */
	orb_set_interval(_vstatus_sub, 200);
	/* rate limit position updates to 50 Hz */
	orb_set_interval(_global_pos_sub, 20);

	parameters_update();

<<<<<<< HEAD
	load_fence(nullptr);
=======
	_fence_valid = load_fence(GEOFENCE_MAX_VERTICES);
>>>>>>> 1340b4aa

	/* wakeup source(s) */
	struct pollfd fds[3];

	/* Setup of loop */
	fds[0].fd = _params_sub;
	fds[0].events = POLLIN;
	fds[1].fd = _global_pos_sub;
	fds[1].events = POLLIN;
	fds[2].fd = _fence_sub;
	fds[2].events = POLLIN;

	while (!_task_should_exit) {

		/* wait for up to 500ms for data */
		int pret = poll(&fds[0], (sizeof(fds) / sizeof(fds[0])), 100);

		/* timed out - periodic check for _task_should_exit, etc. */
		if (pret == 0) {
			continue;
		}

		/* this is undesirable but not much we can do - might want to flag unhappy status */
		if (pret < 0) {
			warn("poll error %d, %d", pret, errno);
			continue;
		}

		perf_begin(_loop_perf);

		/* check vehicle status for changes to publication state */
		vehicle_status_poll();

		/* only update parameters if they changed */
		if (fds[0].revents & POLLIN) {
			/* read from param to clear updated flag */
			struct parameter_update_s update;
			orb_copy(ORB_ID(parameter_update), _params_sub, &update);

			/* update parameters from storage */
			parameters_update();
		}

		/* only update fence if it has changed */
		if (fds[2].revents & POLLIN) {
			/* read from fence to clear updated flag */
<<<<<<< HEAD
			struct fence_s fence;
			orb_copy(ORB_ID(fence), _fence_sub, &fence);
			if (fence_valid(&fence)) {
				// Only update and save if it has changed
				unsigned len = sizeof(fence.count) + (fence.count * sizeof(struct fence_item_s));
				if (memcmp(&fence, &_fence, len)) {
					memcpy(&_fence, &fence, len);
					_fence_valid = _fence.count != 0;
					_fence_needs_save = true;
				}
			}
=======
			unsigned vertices;
			orb_copy(ORB_ID(fence), _fence_sub, &vertices);
			_fence_valid = load_fence(vertices);
>>>>>>> 1340b4aa
		}

		/* only run controller if position changed */
		if (fds[1].revents & POLLIN) {


			static uint64_t last_run = 0;
			float deltaT = (hrt_absolute_time() - last_run) / 1000000.0f;
			last_run = hrt_absolute_time();

			/* guard against too large deltaT's */
			if (deltaT > 1.0f) {
				deltaT = 0.01f;
			}

			/* load local copies */
			orb_copy(ORB_ID(vehicle_global_position), _global_pos_sub, &_global_pos);

			vehicle_attitude_poll();

			mission_poll();

			if (_fence_valid && _global_pos.valid) {
				_inside_fence = inside_geofence(&_global_pos, &_fence);
			}

			math::Vector2f ground_speed(_global_pos.vx, _global_pos.vy);
			// Current waypoint
			math::Vector2f next_wp(_global_triplet.current.lat / 1e7f, _global_triplet.current.lon / 1e7f);
			// Global position
			math::Vector2f current_position(_global_pos.lat / 1e7f, _global_pos.lon / 1e7f);

			/* AUTONOMOUS FLIGHT */

			if (1 /* autonomous flight */) {

				/* execute navigation once we have a setpoint */
				if (_mission_valid) {

					// Next waypoint
					math::Vector2f prev_wp;

					if (_global_triplet.previous_valid) {
						prev_wp.setX(_global_triplet.previous.lat / 1e7f);
						prev_wp.setY(_global_triplet.previous.lon / 1e7f);

					} else {
						/*
						 * No valid next waypoint, go for heading hold.
						 * This is automatically handled by the L1 library.
						 */
						prev_wp.setX(_global_triplet.current.lat / 1e7f);
						prev_wp.setY(_global_triplet.current.lon / 1e7f);

					}



					/********   MAIN NAVIGATION STATE MACHINE   ********/

					// XXX to be put in its own class

					if (_global_triplet.current.nav_cmd == NAV_CMD_WAYPOINT) {
						/* waypoint is a plain navigation waypoint */


					} else if (_global_triplet.current.nav_cmd == NAV_CMD_LOITER_TURN_COUNT ||
						   _global_triplet.current.nav_cmd == NAV_CMD_LOITER_TIME_LIMIT ||
						   _global_triplet.current.nav_cmd == NAV_CMD_LOITER_UNLIMITED) {

						/* waypoint is a loiter waypoint */

					}

					// XXX at this point we always want no loiter hold if a
					// mission is active
					_loiter_hold = false;

				} else {

					if (!_loiter_hold) {
						_loiter_hold_lat = _global_pos.lat / 1e7f;
						_loiter_hold_lon = _global_pos.lon / 1e7f;
						_loiter_hold_alt = _global_pos.alt;
						_loiter_hold = true;
					}

					//_parameters.loiter_hold_radius
				}

			} else if (0/* seatbelt mode enabled */) {

				/** SEATBELT FLIGHT **/
				continue;

			} else {

				/** MANUAL FLIGHT **/

				/* no flight mode applies, do not publish an attitude setpoint */
				continue;
			}

			/********   MAIN NAVIGATION STATE MACHINE   ********/

			if (_global_triplet.current.nav_cmd == NAV_CMD_RETURN_TO_LAUNCH) {
				// XXX define launch position and return

			} else if (_global_triplet.current.nav_cmd == NAV_CMD_LAND) {
				// XXX flared descent on final approach

			} else if (_global_triplet.current.nav_cmd == NAV_CMD_TAKEOFF) {

				/* apply minimum pitch if altitude has not yet been reached */
				if (_global_pos.alt < _global_triplet.current.altitude) {
					_att_sp.pitch_body = math::max(_att_sp.pitch_body, _global_triplet.current.param1);
				}
			}

			/* lazily publish the setpoint only once available */
			if (_triplet_pub > 0) {
				/* publish the attitude setpoint */
				orb_publish(ORB_ID(vehicle_global_position_set_triplet), _triplet_pub, &_global_triplet);

			} else {
				/* advertise and publish */
				_triplet_pub = orb_advertise(ORB_ID(vehicle_global_position_set_triplet), &_global_triplet);
			}

		}

		perf_end(_loop_perf);

<<<<<<< HEAD
		// Only do file io if in standby mode
		if (_fence_needs_save && (_vstatus.arming_state == ARMING_STATE_STANDBY)) {
			_fence_needs_save = false;
			save_fence(nullptr);
		}
=======
>>>>>>> 1340b4aa
	}

	warnx("exiting.");

	_navigator_task = -1;
	_exit(0);
}

int
Navigator::start()
{
	ASSERT(_navigator_task == -1);

	/* start the task */
	_navigator_task = task_spawn_cmd("navigator",
					 SCHED_DEFAULT,
					 SCHED_PRIORITY_MAX - 5,
					 2048,
					 (main_t)&Navigator::task_main_trampoline,
					 nullptr);

	if (_navigator_task < 0) {
		warn("task start failed");
		return -errno;
	}

	return OK;
}

void
<<<<<<< HEAD
Navigator::status()
=======
Navigator::status() 
>>>>>>> 1340b4aa
{
	warnx("Global position is %svalid", _global_pos.valid ? "" : "in");
	if (_global_pos.valid) {
		warnx("Longitude %5.5f degrees, latitude %5.5f degrees", _global_pos.lon / 1e7, _global_pos.lat / 1e7);
		warnx("Altitude %5.5f meters, altitude above home %5.5f meters",
			(double)_global_pos.alt, (double)_global_pos.relative_alt);
		warnx("Ground velocity in m/s, x %5.5f, y %5.5f, z %5.5f",
			(double)_global_pos.vx, (double)_global_pos.vy, (double)_global_pos.vz);
		warnx("Compass heading in degrees %5.5f", (double)_global_pos.yaw * 57.2957795);
	}
	if (_fence_valid) {
		warnx("Geofence is valid");
		warnx("Vertex longitude latitude");
		for (unsigned i = 0; i < _fence.count; i++) {
			const char *ret_point = "";
			if (i == 0)
				ret_point = "(return point)";
<<<<<<< HEAD
			warnx("%6u %9.5f %8.5f %s", i, (double)_fence.items[i].lon, (double)_fence.items[i].lat, ret_point);
=======
			warnx("%6u %9.5f %8.5f %s", i, (double)_fence.vertices[i].lon, (double)_fence.vertices[i].lat, ret_point);
>>>>>>> 1340b4aa
		}
		if (_global_pos.valid)
			warnx("Craft is %sside fence", _inside_fence ? "in" : "out");
	} else
		warnx("Geofence not set");
}

void
<<<<<<< HEAD
Navigator::publish_fence(const struct fence_s *fence)
{
	if (_fence_pub == -1)
		_fence_pub = orb_advertise(ORB_ID(fence), fence);
	else
		orb_publish(ORB_ID(fence), _fence_pub, fence);
}

bool
Navigator::fence_valid(const struct fence_s *fence)
{
	struct vehicle_global_position_s pos;
	// NULL fence is valid
	if (fence->count == 0)
		return true;
	// Otherwise
	if ((fence->count < 4) || (fence->count > GEOFENCE_MAX_VERTICES)) {
		warnx("Fence must have at least 3 sides and not more than %d", GEOFENCE_MAX_VERTICES - 1);
		return false;
	}
	pos.lat = (int)(fence->items[0].lat * 1e7f);
	pos.lon = (int)(fence->items[0].lon * 1e7f);
	if (!inside_geofence(&pos, fence)) {
		warnx("Return point must be inside fence");
		return false;
	}
	return true;
}

void
Navigator::load_fence(const char *fname)
{
	const char *file_name = GEOFENCE_DEFAULT_FILE_NAME;
	int fence_file, result;
	struct fence_s fence;

	if (fname)
		file_name = fname;

	warnx("Loading fence parameters from '%s'", file_name);
	fence_file = open(file_name, O_RDONLY);
	if (fence_file < 0)
		errx(1, "Could not open file '%s'", file_name);

	result = read(fence_file, &fence, sizeof(fence));

	close(fence_file);

	if (result < sizeof(fence.count))
		errx(1, "error reading file");
	else if (result < (sizeof(fence.count) + (fence.count * sizeof(struct fence_item_s))))
		errx(1, "error reading file");

	if (fence_valid(&fence)) {
		memcpy(&_fence, &fence, sizeof(_fence));
		_fence_valid = _fence.count != 0;
	}
	else
		errx(1, "Invalid fence loaded, ignored!\n");
}

void
Navigator::save_fence(const char *fname)
{
	const char *file_name = GEOFENCE_DEFAULT_FILE_NAME;
	int fence_file, result;
	unsigned ix;

	if (!fence_valid(&_fence))
		errx(1, "Not saving invalid fence");

	if (fname)
		file_name = fname;

	warnx("Saving fence parameters to '%s'", file_name);
	/* delete the parameter file in case it exists */
	unlink(file_name);
	fence_file = open(file_name,  O_WRONLY | O_CREAT | O_EXCL);
	if (fence_file < 0)
		errx(1, "opening '%s' failed", file_name);

	int len = sizeof(_fence.count) + (_fence.count * sizeof(struct fence_item_s));

	result = write(fence_file, &_fence, len);

	close(fence_file);

	if (result < len) {
		unlink(file_name);
		errx(1, "error saving to '%s'", file_name);
	}
=======
Navigator::publish_fence(unsigned vertices)
{
	if (_fence_pub == -1) {
		_fence_pub = orb_advertise(ORB_ID(fence), &vertices);

	} else {
		orb_publish(ORB_ID(fence), _fence_pub, &vertices);
	}
}

bool
Navigator::fence_valid(const struct fence_s &fence)
{
	struct vehicle_global_position_s pos;

	// NULL fence is valid
	if (fence.count == 0) {
		return true;
	}

	// Otherwise
	if ((fence.count < 4) || (fence.count > GEOFENCE_MAX_VERTICES)) {
		warnx("Fence must have at least 3 sides and not more than %d", GEOFENCE_MAX_VERTICES - 1);
		return false;
	}

	pos.lat = (int)(fence.vertices[0].lat * 1e7f);
	pos.lon = (int)(fence.vertices[0].lon * 1e7f);

	if (!inside_geofence(&pos, &fence)) {
		warnx("Return point must be inside fence");
		return false;
	}

	return true;
}

bool
Navigator::load_fence(unsigned vertices)
{
	struct fence_s temp_fence;
	unsigned i;
	int fh = dm_open();

	if (fh >= 0) {
		for (i = 0; i < vertices; i++) {
			if (dm_read(fh, DM_KEY_FENCE_POINTS, i, (char *)(temp_fence.vertices + i), sizeof(struct fence_vertex_s)) != sizeof(struct fence_vertex_s)) {
				break;
			}
		}

		dm_close(fh);

		temp_fence.count = i;

		if (fence_valid(temp_fence))
			memcpy(&_fence, &temp_fence, sizeof(_fence));
		else
			warnx("Invalid fence file, ignored!");

	} else
		warnx("error opening data manager");

	return _fence.count != 0;
>>>>>>> 1340b4aa
}

void
Navigator::fence_point(int argc, char *argv[])
{
	int ix, num_points;
	double lon, lat;
<<<<<<< HEAD
	char *end;
	static struct fence_s fence;

	if (argc < 4)
		errx(1, "Specify: index num_points latitude longitude");
=======
	struct fence_vertex_s vertex;
	char *end;
	int fh;

	if (argc < 4) {
		errx(1, "Specify: index num_points latitude longitude");
	}
>>>>>>> 1340b4aa

	ix = atoi(argv[0]);
	num_points = atoi(argv[1]);
	lat = strtod(argv[2], &end);
	lon = strtod(argv[3], &end);
<<<<<<< HEAD
	// Number of points = 0 means clear the fence
	if ((num_points != 0) && ((ix < 0) || (ix >= num_points)))
		errx(1, "Index must be greater than 0 and less than num_points\n");
	fence.count = num_points;
	fence.items[ix].lat = (float)lat;
	fence.items[ix].lon = (float)lon;
	if (num_points == 0)
		publish_fence(&fence);
	else if (ix == (num_points - 1))
		publish_fence(&fence);
=======

	// Number of points = 0 means clear the fence
	if ((num_points != 0) && ((ix < 0) || (ix >= num_points))) {
		errx(1, "Index must be greater than 0 and less than num_points");
	}

	vertex.lat = (float)lat;
	vertex.lon = (float)lon;

	fh = dm_open();

	if (fh < 0) {
		errx(1, "cant open data manager handle");
	}

	if (dm_write(fh, DM_KEY_FENCE_POINTS, ix, DM_PERSIST_POWER_ON_RESET, (const char *)(&vertex), sizeof(vertex)) == sizeof(vertex)) {
		close(fh);
		if ((num_points == 0) || (ix == (num_points - 1)))
			publish_fence((unsigned)num_points);
		return;
	}

	close(fh);
	errx(1, "can't store fence point");
}

static void usage()
{
	errx(1, "usage: navigator {start|stop|status|fencepoint}");
>>>>>>> 1340b4aa
}

int navigator_main(int argc, char *argv[])
{
<<<<<<< HEAD
	if (argc < 2)
		errx(1, "usage: navigator {start|stop|status|loadfence|savefence|fencepoint}");
=======
	if (argc < 2) {
		usage();
	}
>>>>>>> 1340b4aa

	if (!strcmp(argv[1], "start")) {

		if (navigator::g_navigator != nullptr) {
			errx(1, "already running");
		}

		navigator::g_navigator = new Navigator;

		if (navigator::g_navigator == nullptr) {
			errx(1, "alloc failed");
		}

		if (OK != navigator::g_navigator->start()) {
			delete navigator::g_navigator;
			navigator::g_navigator = nullptr;
			err(1, "start failed");
		}

		return 0;
	}

	if (navigator::g_navigator == nullptr)
		errx(1, "not running");
<<<<<<< HEAD

	if (!strcmp(argv[1], "stop")) {
=======
>>>>>>> 1340b4aa

	if (!strcmp(argv[1], "stop")) {
		delete navigator::g_navigator;
		navigator::g_navigator = nullptr;

<<<<<<< HEAD
	if (!strcmp(argv[1], "status")) {
		navigator::g_navigator->status();
		exit(0);
	}

	if (!strcmp(argv[1], "loadfence")) {
		char *fname = nullptr;
		if (argc > 2)
			fname = argv[2];
		navigator::g_navigator->load_fence(fname);
		exit(0);
	}

	if (!strcmp(argv[1], "savefence")) {
		char *fname = nullptr;
		if (argc > 2)
			fname = argv[2];
		navigator::g_navigator->save_fence(fname);
		exit(0);
	}

	if (!strcmp(argv[1], "fencepoint")) {
		navigator::g_navigator->fence_point(argc - 2, argv + 2);
		exit(0);
	}

	warnx("unrecognized command\nusage: navigator {start|stop|status|loadfence|savefence|fencepoint}");
	return 1;
=======
	} else if (!strcmp(argv[1], "status")) {
		navigator::g_navigator->status();

	} else if ((!strcmp(argv[1], "fencepoint")) || (!strcmp(argv[1], "point"))) {
		navigator::g_navigator->fence_point(argc - 2, argv + 2);

	} else {
		usage();
	}

	return 0;
>>>>>>> 1340b4aa
}<|MERGE_RESOLUTION|>--- conflicted
+++ resolved
@@ -96,11 +96,7 @@
 	~Navigator();
 
 	/**
-<<<<<<< HEAD
-	 * Start the navigator task.
-=======
 	* Start the navigator task.
->>>>>>> 1340b4aa
 	 *
 	 * @return		OK on success.
 	 */
@@ -114,22 +110,10 @@
 	/**
 	 * Load fence parameters.
 	 */
-<<<<<<< HEAD
-	void		load_fence(const char *file_name);
-
-	/**
-	 * Save fence parameters.
-	 */
-	void		save_fence(const char *file_name);
-
-	/**
-	 * Specify fence vertex parameter.
-=======
 	bool		load_fence(unsigned vertices);
 
 	/**
 	 * Specify fence vertex position.
->>>>>>> 1340b4aa
 	 */
 	void		fence_point(int argc, char *argv[]);
 
@@ -167,12 +151,7 @@
 
 	struct	fence_s 				_fence;			/**< storage for fence vertices */
 	bool						_fence_valid;		/**< flag if fence is valid */
-<<<<<<< HEAD
-	bool						_inside_fence;		/**< vehicle is inside fence */	
-	bool						_fence_needs_save;	/**< save fence at next opportunity */
-=======
 	bool						_inside_fence;		/**< vehicle is inside fence */
->>>>>>> 1340b4aa
 
 	/** manual control states */
 	float		_seatbelt_hold_heading;		/**< heading the system should hold in seatbelt mode */
@@ -246,15 +225,9 @@
 	 */
 	void		task_main() __attribute__((noreturn));
 
-<<<<<<< HEAD
-	void		publish_fence(const struct fence_s *fence);
-
-	bool		fence_valid(const struct fence_s *fence);
-=======
 	void		publish_fence(unsigned vertices);
 
 	bool		fence_valid(const struct fence_s &fence);
->>>>>>> 1340b4aa
 };
 
 namespace navigator
@@ -294,21 +267,12 @@
 	_mission_valid(false),
 	_loiter_hold(false),
 	_fence_valid(false),
-<<<<<<< HEAD
-	_inside_fence(true),
-	_fence_needs_save(false)
-{
-	_global_pos.valid = false;
-	memset(&_fence, 0, sizeof(_fence));
-	_mission_items = (mission_item_s*)malloc(sizeof(mission_item_s) * _mission_items_maxcount);
-=======
 	_inside_fence(true)
 {
 	_global_pos.valid = false;
 	memset(&_fence, 0, sizeof(_fence));
 	_mission_items = (mission_item_s *)malloc(sizeof(mission_item_s) * _mission_items_maxcount);
 
->>>>>>> 1340b4aa
 	if (!_mission_items) {
 		_mission_items_maxcount = 0;
 		warnx("no free RAM to allocate mission, rejecting any waypoints");
@@ -435,23 +399,6 @@
 	_manual_control_sub = orb_subscribe(ORB_ID(manual_control_setpoint));
 
 	// Load initial states
-<<<<<<< HEAD
-	if (orb_copy(ORB_ID(vehicle_status), _vstatus_sub, &_vstatus) != OK)
-		_vstatus.arming_state = ARMING_STATE_STANDBY; // for testing... commander may not be running
-	orb_copy(ORB_ID(vehicle_attitude), _att_sub, &_att);
-	struct mission_s mission;
-	orb_copy(ORB_ID(mission), _mission_sub, &mission);
-	if (mission.count <= _mission_items_maxcount) {
-		/*
-		 * Perform an atomic copy & state update
-		 */
-		irqstate_t flags = irqsave();
-		memcpy(_mission_items, mission.items, mission.count * sizeof(struct mission_item_s));
-		_mission_valid = true;
-		irqrestore(flags);
-	}
-
-=======
 	if (orb_copy(ORB_ID(vehicle_status), _vstatus_sub, &_vstatus) != OK) {
 		_vstatus.arming_state = ARMING_STATE_STANDBY;    // for testing... commander may not be running
 	}
@@ -459,7 +406,6 @@
 	orb_copy(ORB_ID(vehicle_attitude), _att_sub, &_att);
 	mission_update();
 
->>>>>>> 1340b4aa
 	/* rate limit vehicle status updates to 5Hz */
 	orb_set_interval(_vstatus_sub, 200);
 	/* rate limit position updates to 50 Hz */
@@ -467,11 +413,7 @@
 
 	parameters_update();
 
-<<<<<<< HEAD
-	load_fence(nullptr);
-=======
 	_fence_valid = load_fence(GEOFENCE_MAX_VERTICES);
->>>>>>> 1340b4aa
 
 	/* wakeup source(s) */
 	struct pollfd fds[3];
@@ -518,23 +460,9 @@
 		/* only update fence if it has changed */
 		if (fds[2].revents & POLLIN) {
 			/* read from fence to clear updated flag */
-<<<<<<< HEAD
-			struct fence_s fence;
-			orb_copy(ORB_ID(fence), _fence_sub, &fence);
-			if (fence_valid(&fence)) {
-				// Only update and save if it has changed
-				unsigned len = sizeof(fence.count) + (fence.count * sizeof(struct fence_item_s));
-				if (memcmp(&fence, &_fence, len)) {
-					memcpy(&_fence, &fence, len);
-					_fence_valid = _fence.count != 0;
-					_fence_needs_save = true;
-				}
-			}
-=======
 			unsigned vertices;
 			orb_copy(ORB_ID(fence), _fence_sub, &vertices);
 			_fence_valid = load_fence(vertices);
->>>>>>> 1340b4aa
 		}
 
 		/* only run controller if position changed */
@@ -668,14 +596,6 @@
 
 		perf_end(_loop_perf);
 
-<<<<<<< HEAD
-		// Only do file io if in standby mode
-		if (_fence_needs_save && (_vstatus.arming_state == ARMING_STATE_STANDBY)) {
-			_fence_needs_save = false;
-			save_fence(nullptr);
-		}
-=======
->>>>>>> 1340b4aa
 	}
 
 	warnx("exiting.");
@@ -706,11 +626,7 @@
 }
 
 void
-<<<<<<< HEAD
-Navigator::status()
-=======
 Navigator::status() 
->>>>>>> 1340b4aa
 {
 	warnx("Global position is %svalid", _global_pos.valid ? "" : "in");
 	if (_global_pos.valid) {
@@ -728,11 +644,7 @@
 			const char *ret_point = "";
 			if (i == 0)
 				ret_point = "(return point)";
-<<<<<<< HEAD
-			warnx("%6u %9.5f %8.5f %s", i, (double)_fence.items[i].lon, (double)_fence.items[i].lat, ret_point);
-=======
 			warnx("%6u %9.5f %8.5f %s", i, (double)_fence.vertices[i].lon, (double)_fence.vertices[i].lat, ret_point);
->>>>>>> 1340b4aa
 		}
 		if (_global_pos.valid)
 			warnx("Craft is %sside fence", _inside_fence ? "in" : "out");
@@ -741,99 +653,6 @@
 }
 
 void
-<<<<<<< HEAD
-Navigator::publish_fence(const struct fence_s *fence)
-{
-	if (_fence_pub == -1)
-		_fence_pub = orb_advertise(ORB_ID(fence), fence);
-	else
-		orb_publish(ORB_ID(fence), _fence_pub, fence);
-}
-
-bool
-Navigator::fence_valid(const struct fence_s *fence)
-{
-	struct vehicle_global_position_s pos;
-	// NULL fence is valid
-	if (fence->count == 0)
-		return true;
-	// Otherwise
-	if ((fence->count < 4) || (fence->count > GEOFENCE_MAX_VERTICES)) {
-		warnx("Fence must have at least 3 sides and not more than %d", GEOFENCE_MAX_VERTICES - 1);
-		return false;
-	}
-	pos.lat = (int)(fence->items[0].lat * 1e7f);
-	pos.lon = (int)(fence->items[0].lon * 1e7f);
-	if (!inside_geofence(&pos, fence)) {
-		warnx("Return point must be inside fence");
-		return false;
-	}
-	return true;
-}
-
-void
-Navigator::load_fence(const char *fname)
-{
-	const char *file_name = GEOFENCE_DEFAULT_FILE_NAME;
-	int fence_file, result;
-	struct fence_s fence;
-
-	if (fname)
-		file_name = fname;
-
-	warnx("Loading fence parameters from '%s'", file_name);
-	fence_file = open(file_name, O_RDONLY);
-	if (fence_file < 0)
-		errx(1, "Could not open file '%s'", file_name);
-
-	result = read(fence_file, &fence, sizeof(fence));
-
-	close(fence_file);
-
-	if (result < sizeof(fence.count))
-		errx(1, "error reading file");
-	else if (result < (sizeof(fence.count) + (fence.count * sizeof(struct fence_item_s))))
-		errx(1, "error reading file");
-
-	if (fence_valid(&fence)) {
-		memcpy(&_fence, &fence, sizeof(_fence));
-		_fence_valid = _fence.count != 0;
-	}
-	else
-		errx(1, "Invalid fence loaded, ignored!\n");
-}
-
-void
-Navigator::save_fence(const char *fname)
-{
-	const char *file_name = GEOFENCE_DEFAULT_FILE_NAME;
-	int fence_file, result;
-	unsigned ix;
-
-	if (!fence_valid(&_fence))
-		errx(1, "Not saving invalid fence");
-
-	if (fname)
-		file_name = fname;
-
-	warnx("Saving fence parameters to '%s'", file_name);
-	/* delete the parameter file in case it exists */
-	unlink(file_name);
-	fence_file = open(file_name,  O_WRONLY | O_CREAT | O_EXCL);
-	if (fence_file < 0)
-		errx(1, "opening '%s' failed", file_name);
-
-	int len = sizeof(_fence.count) + (_fence.count * sizeof(struct fence_item_s));
-
-	result = write(fence_file, &_fence, len);
-
-	close(fence_file);
-
-	if (result < len) {
-		unlink(file_name);
-		errx(1, "error saving to '%s'", file_name);
-	}
-=======
 Navigator::publish_fence(unsigned vertices)
 {
 	if (_fence_pub == -1) {
@@ -898,7 +717,6 @@
 		warnx("error opening data manager");
 
 	return _fence.count != 0;
->>>>>>> 1340b4aa
 }
 
 void
@@ -906,13 +724,6 @@
 {
 	int ix, num_points;
 	double lon, lat;
-<<<<<<< HEAD
-	char *end;
-	static struct fence_s fence;
-
-	if (argc < 4)
-		errx(1, "Specify: index num_points latitude longitude");
-=======
 	struct fence_vertex_s vertex;
 	char *end;
 	int fh;
@@ -920,24 +731,11 @@
 	if (argc < 4) {
 		errx(1, "Specify: index num_points latitude longitude");
 	}
->>>>>>> 1340b4aa
 
 	ix = atoi(argv[0]);
 	num_points = atoi(argv[1]);
 	lat = strtod(argv[2], &end);
 	lon = strtod(argv[3], &end);
-<<<<<<< HEAD
-	// Number of points = 0 means clear the fence
-	if ((num_points != 0) && ((ix < 0) || (ix >= num_points)))
-		errx(1, "Index must be greater than 0 and less than num_points\n");
-	fence.count = num_points;
-	fence.items[ix].lat = (float)lat;
-	fence.items[ix].lon = (float)lon;
-	if (num_points == 0)
-		publish_fence(&fence);
-	else if (ix == (num_points - 1))
-		publish_fence(&fence);
-=======
 
 	// Number of points = 0 means clear the fence
 	if ((num_points != 0) && ((ix < 0) || (ix >= num_points))) {
@@ -967,19 +765,13 @@
 static void usage()
 {
 	errx(1, "usage: navigator {start|stop|status|fencepoint}");
->>>>>>> 1340b4aa
 }
 
 int navigator_main(int argc, char *argv[])
 {
-<<<<<<< HEAD
-	if (argc < 2)
-		errx(1, "usage: navigator {start|stop|status|loadfence|savefence|fencepoint}");
-=======
 	if (argc < 2) {
 		usage();
 	}
->>>>>>> 1340b4aa
 
 	if (!strcmp(argv[1], "start")) {
 
@@ -1004,46 +796,11 @@
 
 	if (navigator::g_navigator == nullptr)
 		errx(1, "not running");
-<<<<<<< HEAD
-
-	if (!strcmp(argv[1], "stop")) {
-=======
->>>>>>> 1340b4aa
 
 	if (!strcmp(argv[1], "stop")) {
 		delete navigator::g_navigator;
 		navigator::g_navigator = nullptr;
 
-<<<<<<< HEAD
-	if (!strcmp(argv[1], "status")) {
-		navigator::g_navigator->status();
-		exit(0);
-	}
-
-	if (!strcmp(argv[1], "loadfence")) {
-		char *fname = nullptr;
-		if (argc > 2)
-			fname = argv[2];
-		navigator::g_navigator->load_fence(fname);
-		exit(0);
-	}
-
-	if (!strcmp(argv[1], "savefence")) {
-		char *fname = nullptr;
-		if (argc > 2)
-			fname = argv[2];
-		navigator::g_navigator->save_fence(fname);
-		exit(0);
-	}
-
-	if (!strcmp(argv[1], "fencepoint")) {
-		navigator::g_navigator->fence_point(argc - 2, argv + 2);
-		exit(0);
-	}
-
-	warnx("unrecognized command\nusage: navigator {start|stop|status|loadfence|savefence|fencepoint}");
-	return 1;
-=======
 	} else if (!strcmp(argv[1], "status")) {
 		navigator::g_navigator->status();
 
@@ -1055,5 +812,4 @@
 	}
 
 	return 0;
->>>>>>> 1340b4aa
 }