--- conflicted
+++ resolved
@@ -124,43 +124,24 @@
 	} else {
 		debug("S.Bus: open failed");
 	}
-<<<<<<< HEAD
 
 	sbus_decode_state = SBUS2_DECODE_STATE_DESYNC;
 
-=======
->>>>>>> d67089b2
 	return sbus_fd;
 }
 
 void
 sbus1_output(uint16_t *values, uint16_t num_values)
 {
-<<<<<<< HEAD
-	/*
-	 * S.BUS2 outputs are defined as:
-	 *
-	 */
-	 #warning SBUS1 output is not yet implemented
-=======
 	char a = 'A';
 	write(sbus_fd, &a, 1);
->>>>>>> d67089b2
 }
 
 void
 sbus2_output(uint16_t *values, uint16_t num_values)
 {
-<<<<<<< HEAD
-	/*
-	 * S.BUS2 outputs are defined as:
-	 *
-	 */
-	#warning SBUS2 output is not yet implemented
-=======
 	char b = 'B';
 	write(sbus_fd, &b, 1);
->>>>>>> d67089b2
 }
 
 bool
