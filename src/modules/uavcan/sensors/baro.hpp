--- conflicted
+++ resolved
@@ -61,26 +61,6 @@
 	ssize_t	read(struct file *filp, char *buffer, size_t buflen);
 	int ioctl(struct file *filp, int cmd, unsigned long arg) override;
 
-<<<<<<< HEAD
-        void air_pressure_sub_cb(const uavcan::ReceivedDataStructure<uavcan::equipment::air_data::StaticPressure> &msg);
-        void air_temperature_sub_cb(const uavcan::ReceivedDataStructure<uavcan::equipment::air_data::StaticTemperature> &msg);
-
-        typedef uavcan::MethodBinder < UavcanBarometerBridge *,
-                void (UavcanBarometerBridge::*)
-                (const uavcan::ReceivedDataStructure<uavcan::equipment::air_data::StaticPressure> &) >
-                AirPressureCbBinder;
-
-        typedef uavcan::MethodBinder < UavcanBarometerBridge *,
-                void (UavcanBarometerBridge::*)
-                (const uavcan::ReceivedDataStructure<uavcan::equipment::air_data::StaticTemperature> &) >
-                AirTemperatureCbBinder;
-
-        uavcan::Subscriber<uavcan::equipment::air_data::StaticPressure, AirPressureCbBinder> _sub_air_pressure_data;
-        uavcan::Subscriber<uavcan::equipment::air_data::StaticTemperature, AirTemperatureCbBinder> _sub_air_temperature_data;
-	unsigned _msl_pressure = 101325;
-	RingBuffer	*_reports;
-        float last_temperature;
-=======
 	void air_pressure_sub_cb(const uavcan::ReceivedDataStructure<uavcan::equipment::air_data::StaticPressure> &msg);
 	void air_temperature_sub_cb(const uavcan::ReceivedDataStructure<uavcan::equipment::air_data::StaticTemperature> &msg);
 
@@ -99,6 +79,5 @@
 	unsigned _msl_pressure = 101325;
 	ringbuffer::RingBuffer	*_reports;
 	float last_temperature;
->>>>>>> 52345b4f
 
 };