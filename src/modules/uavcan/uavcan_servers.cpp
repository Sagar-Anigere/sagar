/****************************************************************************
 *
 *   Copyright (c) 2014 PX4 Development Team. All rights reserved.
 *
 * Redistribution and use in source and binary forms, with or without
 * modification, are permitted provided that the following conditions
 * are met:
 *
 * 1. Redistributions of source code must retain the above copyright
 *    notice, this list of conditions and the following disclaimer.
 * 2. Redistributions in binary form must reproduce the above copyright
 *    notice, this list of conditions and the following disclaimer in
 *    the documentation and/or other materials provided with the
 *    distribution.
 * 3. Neither the name PX4 nor the names of its contributors may be
 *    used to endorse or promote products derived from this software
 *    without specific prior written permission.
 *
 * THIS SOFTWARE IS PROVIDED BY THE COPYRIGHT HOLDERS AND CONTRIBUTORS
 * "AS IS" AND ANY EXPRESS OR IMPLIED WARRANTIES, INCLUDING, BUT NOT
 * LIMITED TO, THE IMPLIED WARRANTIES OF MERCHANTABILITY AND FITNESS
 * FOR A PARTICULAR PURPOSE ARE DISCLAIMED. IN NO EVENT SHALL THE
 * COPYRIGHT OWNER OR CONTRIBUTORS BE LIABLE FOR ANY DIRECT, INDIRECT,
 * INCIDENTAL, SPECIAL, EXEMPLARY, OR CONSEQUENTIAL DAMAGES (INCLUDING,
 * BUT NOT LIMITED TO, PROCUREMENT OF SUBSTITUTE GOODS OR SERVICES; LOSS
 * OF USE, DATA, OR PROFITS; OR BUSINESS INTERRUPTION) HOWEVER CAUSED
 * AND ON ANY THEORY OF LIABILITY, WHETHER IN CONTRACT, STRICT
 * LIABILITY, OR TORT (INCLUDING NEGLIGENCE OR OTHERWISE) ARISING IN
 * ANY WAY OUT OF THE USE OF THIS SOFTWARE, EVEN IF ADVISED OF THE
 * POSSIBILITY OF SUCH DAMAGE.
 *
 ****************************************************************************/

#include <nuttx/config.h>

#include <cstdlib>
#include <cstring>
#include <fcntl.h>
#include <dirent.h>
#include <memory>
#include <pthread.h>
#include <systemlib/err.h>
#include <systemlib/systemlib.h>
#include <systemlib/param/param.h>
#include <systemlib/mixer/mixer.h>
#include <systemlib/board_serial.h>
#include <systemlib/scheduling_priorities.h>
#include <systemlib/git_version.h>
#include <version/version.h>
#include <arch/board/board.h>
#include <arch/chip/chip.h>

#include "uavcan_main.hpp"
#include "uavcan_servers.hpp"
#include "uavcan_virtual_can_driver.hpp"

#include <uavcan_posix/dynamic_node_id_server/file_event_tracer.hpp>
#include <uavcan_posix/dynamic_node_id_server/file_storage_backend.hpp>
#include <uavcan_posix/firmware_version_checker.hpp>

#include <uORB/topics/vehicle_command.h>
#include <uORB/topics/uavcan_parameter_request.h>
#include <uORB/topics/uavcan_parameter_value.h>

#include <v1.0/common/mavlink.h>

//todo:The Inclusion of file_server_backend is killing
// #include <sys/types.h> and leaving OK undefined
# define OK 0



/**
 * @file uavcan_servers.cpp
 *
 * Implements basic functionality of UAVCAN node.
 *
 * @author Pavel Kirienko <pavel.kirienko@gmail.com>
 *         David Sidrane <david_s5@nscdg.com>
 */

/*
 * UavcanNode
 */
UavcanServers *UavcanServers::_instance;
UavcanServers::UavcanServers(uavcan::INode &main_node) :
	_subnode_thread(-1),
	_vdriver(NumIfaces, uavcan_stm32::SystemClock::instance(), main_node.getAllocator(), VirtualIfaceBlockAllocationQuota),
	_subnode(_vdriver, uavcan_stm32::SystemClock::instance(), main_node.getAllocator()),
	_main_node(main_node),
	_tracer(),
	_storage_backend(),
	_fw_version_checker(),
	_server_instance(_subnode, _storage_backend, _tracer),
	_fileserver_backend(_subnode),
	_node_info_retriever(_subnode),
	_fw_upgrade_trigger(_subnode, _fw_version_checker),
	_fw_server(_subnode, _fileserver_backend),
	_count_in_progress(false),
	_count_index(0),
	_param_in_progress(0),
	_param_index(0),
	_param_list_in_progress(false),
	_param_list_all_nodes(false),
	_param_list_node_id(1),
	_param_dirty_bitmap{0, 0, 0, 0},
	_param_save_opcode(0),
	_cmd_in_progress(false),
	_param_response_pub(nullptr),
	_param_getset_client(_subnode),
	_param_opcode_client(_subnode),
	_param_restartnode_client(_subnode),
	_mutex_inited(false),
	_check_fw(false),
	_esc_enumeration_active(false),
	_esc_enumeration_index(0),
	_beep_pub(_subnode),
	_enumeration_indication_sub(_subnode),
	_enumeration_client(_subnode),
	_enumeration_getset_client(_subnode),
	_enumeration_save_client(_subnode)

{
}

UavcanServers::~UavcanServers()
{
	if (_mutex_inited) {
		(void)Lock::deinit(_subnode_mutex);
	}

	_main_node.getDispatcher().removeRxFrameListener();
}

int UavcanServers::stop()
{
	UavcanServers *server = instance();

	if (server == nullptr) {
		warnx("Already stopped");
		return -1;
	}

	if (server->_subnode_thread) {
		warnx("stopping fw srv thread...");
		server->_subnode_thread_should_exit = true;
		(void)pthread_join(server->_subnode_thread, NULL);
	}

	_instance = nullptr;

	server->_main_node.getDispatcher().removeRxFrameListener();

	delete server;
	return 0;
}

int UavcanServers::start(uavcan::INode &main_node)
{
	if (_instance != nullptr) {
		warnx("Already started");
		return -1;
	}

	/*
	 * Node init
	 */
	_instance = new UavcanServers(main_node);

	if (_instance == nullptr) {
		warnx("Out of memory");
		return -2;
	}

	int rv  = _instance->init();

	if (rv < 0) {
		warnx("Node init failed: %d", rv);
		delete _instance;
		_instance = nullptr;
		return rv;
	}

	/*
	 * Start the thread. Normally it should never exit.
	 */
	pthread_attr_t tattr;
	struct sched_param param;

	pthread_attr_init(&tattr);
	(void)pthread_attr_getschedparam(&tattr, &param);
	tattr.stacksize = StackSize;
	param.sched_priority = Priority;
	if (pthread_attr_setschedparam(&tattr, &param)) {
		warnx("setting sched params failed");
	}

	static auto run_trampoline = [](void *) {return UavcanServers::_instance->run(_instance);};

	rv = pthread_create(&_instance->_subnode_thread, &tattr, static_cast<pthread_startroutine_t>(run_trampoline), NULL);

	if (rv != 0) {
		rv = -rv;
		warnx("pthread_create() failed: %d", rv);
		delete _instance;
		_instance = nullptr;
	}

	return rv;
}

int UavcanServers::init()
{
	errno = 0;

	/*
	 * Initialize the mutex.
	 * giving it its path
	 */

	int ret = Lock::init(_subnode_mutex);

	if (ret < 0) {
		warnx("Lock init: %d", errno);
		return ret;
	}

	_mutex_inited = true;

	_subnode.setNodeID(_main_node.getNodeID());
	_main_node.getDispatcher().installRxFrameListener(&_vdriver);


	/*
	 * Initialize the fw version checker.
	 * giving it its path
	 */
	ret = _fw_version_checker.createFwPaths(UAVCAN_FIRMWARE_PATH);

	if (ret < 0) {
		warnx("FirmwareVersionChecker init: %d, errno: %d", ret, errno);
		return ret;
	}

	/* Start fw file server back */

	ret = _fw_server.start();

	if (ret < 0) {
		warnx("BasicFileServer init: %d, errno: %d", ret, errno);
		return ret;
	}

	/* Initialize storage back end for the node allocator using UAVCAN_NODE_DB_PATH directory */

	ret = _storage_backend.init(UAVCAN_NODE_DB_PATH);

	if (ret < 0) {
		warnx("FileStorageBackend init: %d, errno: %d", ret, errno);
		return ret;
	}

	/* Initialize trace in the UAVCAN_NODE_DB_PATH directory */

	ret = _tracer.init(UAVCAN_LOG_FILE);

	if (ret < 0) {
		warnx("FileEventTracer init: %d, errno: %d", ret, errno);
		return ret;
	}

	/* hardware version */
	uavcan::protocol::HardwareVersion hwver;
	UavcanNode::getHardwareVersion(hwver);

	/* Initialize the dynamic node id server  */
	ret = _server_instance.init(hwver.unique_id);

	if (ret < 0) {
		warnx("CentralizedServer init: %d", ret);
		return ret;
	}

	/* Start node info retriever to fetch node info from new nodes */

	ret = _node_info_retriever.start();

	if (ret < 0) {
		warnx("NodeInfoRetriever init: %d", ret);
		return ret;
	}

	/* Start the fw version checker   */

	ret = _fw_upgrade_trigger.start(_node_info_retriever, _fw_version_checker.getFirmwarePath());

	if (ret < 0) {
		warnx("FirmwareUpdateTrigger init: %d", ret);
		return ret;
	}

	/*  Start the Node   */

	return OK;
}

pthread_addr_t UavcanServers::run(pthread_addr_t)
{
	prctl(PR_SET_NAME, "uavcan fw srv", 0);

	Lock lock(_subnode_mutex);

	/*
	Copy any firmware bundled in the ROMFS to the appropriate location on the
	SD card, unless the user has copied other firmware for that device.
	*/
	unpackFwFromROMFS(UAVCAN_FIRMWARE_PATH, UAVCAN_ROMFS_FW_PATH);

	/* the subscribe call needs to happen in the same thread,
	 * so not in the constructor */
	int cmd_sub = orb_subscribe(ORB_ID(vehicle_command));
	int param_request_sub = orb_subscribe(ORB_ID(uavcan_parameter_request));
	int armed_sub = orb_subscribe(ORB_ID(actuator_armed));

	/* Set up shared service clients */
	_param_getset_client.setCallback(GetSetCallback(this, &UavcanServers::cb_getset));
	_param_opcode_client.setCallback(ExecuteOpcodeCallback(this, &UavcanServers::cb_opcode));
	_param_restartnode_client.setCallback(RestartNodeCallback(this, &UavcanServers::cb_restart));
	_enumeration_client.setCallback(EnumerationBeginCallback(this, &UavcanServers::cb_enumeration_begin));
	_enumeration_indication_sub.start(EnumerationIndicationCallback(this, &UavcanServers::cb_enumeration_indication));
	_enumeration_getset_client.setCallback(GetSetCallback(this, &UavcanServers::cb_enumeration_getset));
	_enumeration_save_client.setCallback(ExecuteOpcodeCallback(this, &UavcanServers::cb_enumeration_save));

	_count_in_progress = _param_in_progress = _param_list_in_progress = _cmd_in_progress = _param_list_all_nodes = false;
	memset(_param_counts, 0, sizeof(_param_counts));

	_esc_enumeration_active = false;
	memset(_esc_enumeration_ids, 0, sizeof(_esc_enumeration_ids));
	_esc_enumeration_index = 0;

	while (!_subnode_thread_should_exit) {

		if (_check_fw == true) {
			_check_fw = false;
			_node_info_retriever.invalidateAll();
		}

		const int spin_res = _subnode.spin(uavcan::MonotonicDuration::fromMSec(10));
		if (spin_res < 0) {
			warnx("node spin error %i", spin_res);
		}

		// Check for parameter requests (get/set/list)
		bool param_request_ready;
		orb_check(param_request_sub, &param_request_ready);

		if (param_request_ready && !_param_list_in_progress && !_param_in_progress && !_count_in_progress) {
			struct uavcan_parameter_request_s request;
			orb_copy(ORB_ID(uavcan_parameter_request), param_request_sub, &request);

			if (_param_counts[request.node_id]) {
				/*
				 * We know how many parameters are exposed by this node, so
				 * process the request.
				 */
				if (request.message_type == MAVLINK_MSG_ID_PARAM_REQUEST_READ) {
					uavcan::protocol::param::GetSet::Request req;
					if (request.param_index >= 0) {
						req.index = request.param_index;
					} else {
						req.name = (char*)request.param_id;
					}

					int call_res = _param_getset_client.call(request.node_id, req);
					if (call_res < 0) {
						warnx("UAVCAN command bridge: couldn't send GetSet: %d", call_res);
					} else {
						_param_in_progress = true;
						_param_index = request.param_index;
					}
				} else if (request.message_type == MAVLINK_MSG_ID_PARAM_SET) {
					uavcan::protocol::param::GetSet::Request req;
					if (request.param_index >= 0) {
						req.index = request.param_index;
					} else {
						req.name = (char*)request.param_id;
					}

					if (request.param_type == MAV_PARAM_TYPE_REAL32) {
						req.value.to<uavcan::protocol::param::Value::Tag::real_value>() = request.real_value;
					} else if (request.param_type == MAV_PARAM_TYPE_UINT8) {
						req.value.to<uavcan::protocol::param::Value::Tag::boolean_value>() = request.int_value;
					} else {
						req.value.to<uavcan::protocol::param::Value::Tag::integer_value>() = request.int_value;
					}

					// Set the dirty bit for this node
					set_node_params_dirty(request.node_id);

					int call_res = _param_getset_client.call(request.node_id, req);
					if (call_res < 0) {
						warnx("UAVCAN command bridge: couldn't send GetSet: %d", call_res);
					} else {
						_param_in_progress = true;
						_param_index = request.param_index;
					}
				} else if (request.message_type == MAVLINK_MSG_ID_PARAM_REQUEST_LIST) {
					// This triggers the _param_list_in_progress case below.
					_param_index = 0;
					_param_list_in_progress = true;
					_param_list_node_id = request.node_id;
					_param_list_all_nodes = false;

					warnx("UAVCAN command bridge: starting component-specific param list");
				}
			} else if (request.node_id == MAV_COMP_ID_ALL) {
				if (request.message_type == MAVLINK_MSG_ID_PARAM_REQUEST_LIST) {
					/*
					 * This triggers the _param_list_in_progress case below,
					 * but additionally iterates over all active nodes.
					 */
					_param_index = 0;
					_param_list_in_progress = true;
					_param_list_node_id = get_next_active_node_id(1);
					_param_list_all_nodes = true;

					warnx("UAVCAN command bridge: starting global param list with node %hhu", _param_list_node_id);

					if (_param_counts[_param_list_node_id] == 0) {
						param_count(_param_list_node_id);
					}
				}
			} else {
				/*
				 * Need to know how many parameters this node has before we can
				 * continue; count them now and then process the request.
				 */
				param_count(request.node_id);
			}
		}

		// Handle parameter listing index/node ID advancement
		if (_param_list_in_progress && !_param_in_progress && !_count_in_progress) {
			if (_param_index >= _param_counts[_param_list_node_id]) {
				warnx("UAVCAN command bridge: completed param list for node %hhu", _param_list_node_id);
				// Reached the end of the current node's parameter set.
				_param_list_in_progress = false;

				if (_param_list_all_nodes) {
					// We're listing all parameters for all nodes -- get the next node ID
					uint8_t next_id = get_next_active_node_id(_param_list_node_id);
					if (next_id < 128) {
						_param_list_node_id = next_id;
						/*
						 * If there is a next node ID, check if that node's parameters
						 * have been counted before. If not, do it now.
						 */
						if (_param_counts[_param_list_node_id] == 0) {
							param_count(_param_list_node_id);
						}
						// Keep on listing.
						_param_index = 0;
						_param_list_in_progress = true;
						warnx("UAVCAN command bridge: started param list for node %hhu", _param_list_node_id);
					}
				}
			}
		}

		// Check if we're still listing, and need to get the next parameter
		if (_param_list_in_progress && !_param_in_progress && !_count_in_progress) {
			// Ready to request the next value -- _param_index is incremented
			// after each successful fetch by cb_getset
			uavcan::protocol::param::GetSet::Request req;
			req.index = _param_index;

			int call_res = _param_getset_client.call(_param_list_node_id, req);
			if (call_res < 0) {
				_param_list_in_progress = false;
				warnx("UAVCAN command bridge: couldn't send param list GetSet: %d", call_res);
			} else {
				_param_in_progress = true;
			}
		}

		// Check for ESC enumeration commands
		bool cmd_ready;
		orb_check(cmd_sub, &cmd_ready);

		if (cmd_ready && !_cmd_in_progress) {
			struct vehicle_command_s cmd;
			orb_copy(ORB_ID(vehicle_command), cmd_sub, &cmd);

			if (cmd.command == vehicle_command_s::VEHICLE_CMD_PREFLIGHT_UAVCAN) {
				int command_id = static_cast<int>(cmd.param1 + 0.5f);
				int node_id = static_cast<int>(cmd.param2 + 0.5f);
				int call_res;

				warnx("UAVCAN command bridge: received UAVCAN command ID %d, node ID %d", command_id, node_id);

				switch (command_id) {
				case 0:
				case 1: {
						_esc_enumeration_active = command_id;
						_esc_enumeration_index = 0;
						_esc_count = 0;
						uavcan::protocol::enumeration::Begin::Request req;
						req.parameter_name = "esc_index";
						req.timeout_sec = _esc_enumeration_active ? 65535 : 0;
						call_res = _enumeration_client.call(get_next_active_node_id(1), req);
						if (call_res < 0) {
							warnx("UAVCAN ESC enumeration: couldn't send initial Begin request: %d", call_res);
						}
						break;
					}
				default: {
						warnx("UAVCAN command bridge: unknown command ID %d", command_id);
						break;
					}
				}
			} else if (cmd.command == vehicle_command_s::VEHICLE_CMD_PREFLIGHT_STORAGE) {
				int command_id = static_cast<int>(cmd.param1 + 0.5f);

				warnx("UAVCAN command bridge: received storage command ID %d", command_id);

				switch (command_id) {
				case 1: {
						// Param save request
						int node_id;
						node_id = get_next_dirty_node_id(1);
						if (node_id < 128) {
							_param_save_opcode = uavcan::protocol::param::ExecuteOpcode::Request::OPCODE_SAVE;
							param_opcode(node_id);
						}
						break;
					}
				case 2: {
						// Command is a param erase request -- apply it to all active nodes by setting the dirty bit
						_param_save_opcode = uavcan::protocol::param::ExecuteOpcode::Request::OPCODE_ERASE;
						for (int i = 1; i < 128; i = get_next_active_node_id(i)) {
							set_node_params_dirty(i);
						}
						param_opcode(get_next_dirty_node_id(1));
						break;
					}
				}
			}
		}

		// Shut down once armed
		// TODO (elsewhere): start up again once disarmed?
		bool updated;
		orb_check(armed_sub, &updated);
		if (updated) {
			struct actuator_armed_s armed;
			orb_copy(ORB_ID(actuator_armed), armed_sub, &armed);

			if (armed.armed && !armed.lockdown) {
				warnx("UAVCAN command bridge: system armed, exiting now.");
				break;
			}
		}
	}

	_subnode_thread_should_exit = false;

	warnx("exiting");
	return (pthread_addr_t) 0;
}

void UavcanServers::cb_getset(const uavcan::ServiceCallResult<uavcan::protocol::param::GetSet> &result)
{
	if (_count_in_progress) {
		/*
		 * Currently in parameter count mode:
		 * Iterate over all parameters for the node to which the request was
		 * originally sent, in order to find the maximum parameter ID. If a
		 * request fails, set the node's parameter count to zero.
		 */
		uint8_t node_id = result.getCallID().server_node_id.get();

		if (result.isSuccessful()) {
			uavcan::protocol::param::GetSet::Response resp = result.getResponse();
			if (resp.name.size()) {
				_count_index++;
				_param_counts[node_id] = _count_index;

				uavcan::protocol::param::GetSet::Request req;
				req.index = _count_index;

				int call_res = _param_getset_client.call(result.getCallID().server_node_id, req);
				if (call_res < 0) {
					_count_in_progress = false;
					_count_index = 0;
					warnx("UAVCAN command bridge: couldn't send GetSet during param count: %d", call_res);
				}
			} else {
				_count_in_progress = false;
				_count_index = 0;
				warnx("UAVCAN command bridge: completed param count for node %hhu: %hhu", node_id, _param_counts[node_id]);
			}
		} else {
			_param_counts[node_id] = 0;
			_count_in_progress = false;
			_count_index = 0;
			warnx("UAVCAN command bridge: GetSet error during param count");
		}
	} else {
		/*
		 * Currently in parameter get/set mode:
		 * Publish a uORB uavcan_parameter_value message containing the current value
		 * of the parameter.
		 */
		if (result.isSuccessful()) {
			uavcan::protocol::param::GetSet::Response param = result.getResponse();

			struct uavcan_parameter_value_s response;
			response.node_id = result.getCallID().server_node_id.get();
			strncpy(response.param_id, param.name.c_str(), sizeof(response.param_id) - 1);
			response.param_id[16] = '\0';
			response.param_index = _param_index;
			response.param_count = _param_counts[response.node_id];

			if (param.value.is(uavcan::protocol::param::Value::Tag::integer_value)) {
				response.param_type = MAV_PARAM_TYPE_INT64;
				response.int_value = param.value.to<uavcan::protocol::param::Value::Tag::integer_value>();
			} else if (param.value.is(uavcan::protocol::param::Value::Tag::real_value)) {
				response.param_type = MAV_PARAM_TYPE_REAL32;
				response.real_value = param.value.to<uavcan::protocol::param::Value::Tag::real_value>();
			} else if (param.value.is(uavcan::protocol::param::Value::Tag::boolean_value)) {
				response.param_type = MAV_PARAM_TYPE_UINT8;
				response.int_value = param.value.to<uavcan::protocol::param::Value::Tag::boolean_value>();
			}

			if (_param_response_pub == nullptr) {
				_param_response_pub = orb_advertise(ORB_ID(uavcan_parameter_value), &response);
			} else {
				orb_publish(ORB_ID(uavcan_parameter_value), _param_response_pub, &response);
			}
		} else {
			warnx("UAVCAN command bridge: GetSet error");
		}

		_param_in_progress = false;
		_param_index++;
	}
}

void UavcanServers::param_count(uavcan::NodeID node_id)
{
	uavcan::protocol::param::GetSet::Request req;
	req.index = 0;
	int call_res = _param_getset_client.call(node_id, req);
	if (call_res < 0) {
		warnx("UAVCAN command bridge: couldn't start parameter count: %d", call_res);
	} else {
		_count_in_progress = true;
		_count_index = 0;
		warnx("UAVCAN command bridge: starting param count");
	}
}

void UavcanServers::param_opcode(uavcan::NodeID node_id)
{
	uavcan::protocol::param::ExecuteOpcode::Request opcode_req;
	opcode_req.opcode = _param_save_opcode;
	int call_res = _param_opcode_client.call(node_id, opcode_req);
	if (call_res < 0) {
		warnx("UAVCAN command bridge: couldn't send ExecuteOpcode: %d", call_res);
	} else {
		_cmd_in_progress = true;
		warnx("UAVCAN command bridge: sent ExecuteOpcode");
	}
}

void UavcanServers::cb_opcode(const uavcan::ServiceCallResult<uavcan::protocol::param::ExecuteOpcode> &result)
{
	bool success = result.isSuccessful();
	uint8_t node_id = result.getCallID().server_node_id.get();
	uavcan::protocol::param::ExecuteOpcode::Response resp = result.getResponse();
	success &= resp.ok;
	_cmd_in_progress = false;

	if (!result.isSuccessful()) {
		warnx("UAVCAN command bridge: save request for node %hhu timed out.", node_id);
	} else if (!result.getResponse().ok) {
		warnx("UAVCAN command bridge: save request for node %hhu rejected.", node_id);
	} else {
		warnx("UAVCAN command bridge: save request for node %hhu completed OK, restarting.", node_id);

		uavcan::protocol::RestartNode::Request restart_req;
		restart_req.magic_number = restart_req.MAGIC_NUMBER;
		int call_res = _param_restartnode_client.call(node_id, restart_req);
		if (call_res < 0) {
			warnx("UAVCAN command bridge: couldn't send RestartNode: %d", call_res);
		} else {
			warnx("UAVCAN command bridge: sent RestartNode");
			_cmd_in_progress = true;
		}
	}

	if (!_cmd_in_progress) {
		/*
		 * Something went wrong, so cb_restart is never going to be called as a result of this request.
		 * To ensure we try to execute the opcode on all nodes that permit it, get the next dirty node
		 * ID and keep processing here. The dirty bit on the current node is still set, so the
		 * save/erase attempt will occur when the next save/erase command is received over MAVLink.
		 */
		node_id = get_next_dirty_node_id(node_id);
		if (node_id < 128) {
			param_opcode(node_id);
		}
	}
}

void UavcanServers::cb_restart(const uavcan::ServiceCallResult<uavcan::protocol::RestartNode> &result)
{
	bool success = result.isSuccessful();
	uint8_t node_id = result.getCallID().server_node_id.get();
	uavcan::protocol::RestartNode::Response resp = result.getResponse();
	success &= resp.ok;
	_cmd_in_progress = false;

	if (success) {
		warnx("UAVCAN command bridge: restart request for node %hhu completed OK.", node_id);
		// Clear the dirty flag
		clear_node_params_dirty(node_id);
	} else {
		warnx("UAVCAN command bridge: restart request for node %hhu failed.", node_id);
	}

	// Get the next dirty node ID and send the same command to it
	node_id = get_next_dirty_node_id(node_id);
	if (node_id < 128) {
		param_opcode(node_id);
	}
}

uint8_t UavcanServers::get_next_active_node_id(uint8_t base)
{
	base++;
	for (; base < 128 && (!_node_info_retriever.isNodeKnown(base) ||
						   _subnode.getNodeID().get() == base); base++);
	return base;
}

uint8_t UavcanServers::get_next_dirty_node_id(uint8_t base)
{
	base++;
	for (; base < 128 && !are_node_params_dirty(base); base++);
	return base;
}

void UavcanServers::cb_enumeration_begin(const uavcan::ServiceCallResult<uavcan::protocol::enumeration::Begin> &result)
{
	uint8_t next_id = get_next_active_node_id(result.getCallID().server_node_id.get());

	if (!result.isSuccessful()) {
		warnx("UAVCAN ESC enumeration: begin request for node %hhu timed out.", result.getCallID().server_node_id.get());
	} else if (result.getResponse().error) {
		warnx("UAVCAN ESC enumeration: begin request for node %hhu rejected: %hhu", result.getCallID().server_node_id.get(), result.getResponse().error);
	} else {
		_esc_count++;
		warnx("UAVCAN ESC enumeration: begin request for node %hhu completed OK.", result.getCallID().server_node_id.get());
	}

	if (next_id < 128) {
		// Still other active nodes to send the request to
		uavcan::protocol::enumeration::Begin::Request req;
		req.parameter_name = "esc_index";
		req.timeout_sec = _esc_enumeration_active ? 65535 : 0;

		int call_res = _enumeration_client.call(next_id, req);
		if (call_res < 0) {
			warnx("UAVCAN ESC enumeration: couldn't send Begin request: %d", call_res);
		} else {
			warnx("UAVCAN ESC enumeration: sent Begin request");
		}
	} else {
		warnx("UAVCAN ESC enumeration: begun enumeration on all nodes.");
	}
}

void UavcanServers::cb_enumeration_indication(const uavcan::ReceivedDataStructure<uavcan::protocol::enumeration::Indication> &msg)
{
	// Called whenever an ESC thinks it has received user input.
	warnx("UAVCAN ESC enumeration: got indication");

	if (!_esc_enumeration_active) {
		// Ignore any messages received when we're not expecting them
		return;
	}

	// First, check if we've already seen an indication from this ESC. If so,
	// just re-issue the previous get/set request.
	int i;
	for (i = 0; i < _esc_enumeration_index; i++) {
		if (_esc_enumeration_ids[i] == msg.getSrcNodeID().get()) {
			warnx("UAVCAN ESC enumeration: already enumerated ESC ID %hhu as index %d", _esc_enumeration_ids[i], i);
			break;
		}
	}

	uavcan::protocol::param::GetSet::Request req;
	req.name = "esc_index";
	req.value.to<uavcan::protocol::param::Value::Tag::integer_value>() = i;

	int call_res = _enumeration_getset_client.call(msg.getSrcNodeID(), req);
	if (call_res < 0) {
		warnx("UAVCAN ESC enumeration: couldn't send GetSet: %d", call_res);
	} else {
		warnx("UAVCAN ESC enumeration: sent GetSet to node %hhu (index %d)", _esc_enumeration_ids[i], i);
	}
}

void UavcanServers::cb_enumeration_getset(const uavcan::ServiceCallResult<uavcan::protocol::param::GetSet> &result)
{
	if (!result.isSuccessful()) {
		warnx("UAVCAN ESC enumeration: save request for node %hhu timed out.", result.getCallID().server_node_id.get());
	} else {
		warnx("UAVCAN ESC enumeration: save request for node %hhu completed OK.", result.getCallID().server_node_id.get());

		uavcan::protocol::param::GetSet::Response resp = result.getResponse();
		uint8_t esc_index = (uint8_t)resp.value.to<uavcan::protocol::param::Value::Tag::integer_value>();
		esc_index = std::min((uint8_t)(uavcan::equipment::esc::RawCommand::FieldTypes::cmd::MaxSize - 1), esc_index);
		_esc_enumeration_index = std::max(_esc_enumeration_index, (uint8_t)(esc_index + 1));

		_esc_enumeration_ids[esc_index] = result.getCallID().server_node_id.get();

		uavcan::protocol::param::ExecuteOpcode::Request opcode_req;
		opcode_req.opcode = opcode_req.OPCODE_SAVE;
		int call_res = _enumeration_save_client.call(result.getCallID().server_node_id, opcode_req);
		if (call_res < 0) {
			warnx("UAVCAN ESC enumeration: couldn't send ExecuteOpcode: %d", call_res);
		} else {
			warnx("UAVCAN ESC enumeration: sent ExecuteOpcode to node %hhu (index %hhu)", _esc_enumeration_ids[esc_index], esc_index);
		}
	}
}

void UavcanServers::cb_enumeration_save(const uavcan::ServiceCallResult<uavcan::protocol::param::ExecuteOpcode> &result)
{
	uavcan::equipment::indication::BeepCommand beep;

	if (!result.isSuccessful()) {
		warnx("UAVCAN ESC enumeration: save request for node %hhu timed out.", result.getCallID().server_node_id.get());
		beep.frequency = 880.0f;
		beep.duration = 1.0f;
	} else if (!result.getResponse().ok) {
		warnx("UAVCAN ESC enumeration: save request for node %hhu rejected", result.getCallID().server_node_id.get());
		beep.frequency = 880.0f;
		beep.duration = 1.0f;
	} else {
		warnx("UAVCAN ESC enumeration: save request for node %hhu completed OK.", result.getCallID().server_node_id.get());
		beep.frequency = 440.0f;
		beep.duration = 0.25f;
	}

	(void)_beep_pub.broadcast(beep);

	warnx("UAVCAN ESC enumeration: completed %hhu of %hhu", _esc_enumeration_index, _esc_count);

	if (_esc_enumeration_index == uavcan::equipment::esc::RawCommand::FieldTypes::cmd::MaxSize - 1 ||
			_esc_enumeration_index == _esc_count) {
		_esc_enumeration_active = false;

		// Tell all ESCs to stop enumerating
		uavcan::protocol::enumeration::Begin::Request req;
		req.parameter_name = "esc_index";
		req.timeout_sec = 0;
		int call_res = _enumeration_client.call(get_next_active_node_id(1), req);
		if (call_res < 0) {
			warnx("UAVCAN ESC enumeration: couldn't send Begin request to stop enumeration: %d", call_res);
		} else {
			warnx("UAVCAN ESC enumeration: sent Begin request to stop enumeration");
		}
	}
}

void UavcanServers::unpackFwFromROMFS(const char* sd_path, const char* romfs_path) {
	/*
	Copy the ROMFS firmware directory to the appropriate location on SD, without
	overriding any firmware the user has already loaded there.

	The SD firmware directory structure is along the lines of:

		/fs/microsd/fw
		-	/c
			-	/nodename-v1-1.0.25d0137d.bin		cache file (copy of /fs/microsd/fw/org.pixhawk.nodename-v1/1.1/nodename-v1-1.0.25d0137d.bin)
			-	/othernode-v3-1.6.25d0137d.bin		cache file (copy of /fs/microsd/fw/com.example.othernode-v3/1.6/othernode-v3-1.6.25d0137d.bin)
		-	/org.pixhawk.nodename-v1				device directory for org.pixhawk.nodename-v1
		-	-	/1.0								version directory for hardware 1.0
		-	-	/1.1								version directory for hardware 1.1
		-	-	-	/nodename-v1-1.0.25d0137d.bin	firmware file for org.pixhawk.nodename-v1 nodes, hardware version 1.1
		-	/com.example.othernode-v3				device directory for com.example.othernode-v3
		-	-	/1.0								version directory for hardawre 1.0
		-	-	-	/othernode-v3-1.6.25d0137d.bin	firmware file for com.example.othernode-v3, hardware version 1.6

	The ROMFS directory structure is the same, but located at /etc/uavcan/fw
	Files located there are prefixed with _ to identify them a comming from the rom
	file system.

	We iterate over all device directories in the ROMFS base directory, and create
	corresponding device directories on the SD card if they don't already exist.

	In each device directory, we iterate over each version directory and create a
	corresponding version directory on the SD card if it doesn't already exist.

	In each version directory, we remove any files with a name starting with "_"
	in the corresponding directory on the SD card that don't match the bundled firmware
	filename; if the directory is empty after that process, we copy the bundled firmware.

	todo:This code would benefit from the use of strcat.

	*/
	const size_t maxlen = UAVCAN_MAX_PATH_LENGTH;
	const size_t sd_path_len = strlen(sd_path);
	const size_t romfs_path_len = strlen(romfs_path);
	struct stat sb;
	int rv;
	char dstpath[maxlen + 1];
	char srcpath[maxlen + 1];

	DIR* const romfs_dir = opendir(romfs_path);
	if (!romfs_dir) {
		warnx("base: couldn't open %s", romfs_path);
		return;
	}

	memcpy(dstpath, sd_path, sd_path_len + 1);
	memcpy(srcpath, romfs_path, romfs_path_len + 1);

	// Iterate over all device directories in ROMFS
	struct dirent* dev_dirent = NULL;
	while ((dev_dirent = readdir(romfs_dir)) != NULL) {
		// Skip if not a directory
		if (!DIRENT_ISDIRECTORY(dev_dirent->d_type)) {
			continue;
		}

		// Make sure the path fits
		size_t dev_dirname_len = strlen(dev_dirent->d_name);
		size_t srcpath_dev_len = romfs_path_len + 1 + dev_dirname_len;
		if (srcpath_dev_len > maxlen) {
			warnx("dev: srcpath '%s/%s' too long", romfs_path, dev_dirent->d_name);
			continue;
		}
		size_t dstpath_dev_len = sd_path_len + 1 + dev_dirname_len;
		if (dstpath_dev_len > maxlen) {
			warnx("dev: dstpath '%s/%s' too long", sd_path, dev_dirent->d_name);
			continue;
		}

		// Create the device name directory on the SD card if it doesn't already exist
		dstpath[sd_path_len] = '/';
		memcpy(&dstpath[sd_path_len + 1], dev_dirent->d_name, dev_dirname_len + 1);

		if (stat(dstpath, &sb) != 0 || !S_ISDIR(sb.st_mode)) {
			rv = mkdir(dstpath, S_IRWXU | S_IRWXG | S_IRWXO);
			if (rv != 0) {
				warnx("dev: couldn't create '%s'", dstpath);
				continue;
			}
		}

		// Set up the source path
		srcpath[romfs_path_len] = '/';
		memcpy(&srcpath[romfs_path_len + 1], dev_dirent->d_name, dev_dirname_len + 1);

		DIR* const dev_dir = opendir(srcpath);
		if (!dev_dir) {
			warnx("dev: couldn't open '%s'", srcpath);
			continue;
		}

		// Iterate over all version directories in the current ROMFS device directory
		struct dirent* ver_dirent = NULL;
		while ((ver_dirent = readdir(dev_dir)) != NULL) {
			// Skip if not a directory
			if (!DIRENT_ISDIRECTORY(ver_dirent->d_type)) {
				continue;
			}

			// Make sure the path fits
			size_t ver_dirname_len = strlen(ver_dirent->d_name);
			size_t srcpath_ver_len = srcpath_dev_len + 1 + ver_dirname_len;
			if (srcpath_ver_len > maxlen) {
				warnx("ver: srcpath '%s/%s' too long", srcpath, ver_dirent->d_name);
				continue;
			}
			size_t dstpath_ver_len = dstpath_dev_len + 1 + ver_dirname_len;
			if (dstpath_ver_len > maxlen) {
				warnx("ver: dstpath '%s/%s' too long", dstpath, ver_dirent->d_name);
				continue;
			}

			// Create the device version directory on the SD card if it doesn't already exist
			dstpath[dstpath_dev_len] = '/';
			memcpy(&dstpath[dstpath_dev_len + 1], ver_dirent->d_name, ver_dirname_len + 1);

			if (stat(dstpath, &sb) != 0 || !S_ISDIR(sb.st_mode)) {
				rv = mkdir(dstpath, S_IRWXU | S_IRWXG | S_IRWXO);
				if (rv != 0) {
					warnx("ver: couldn't create '%s'", dstpath);
					continue;
				}
			}

			// Set up the source path
			srcpath[srcpath_dev_len] = '/';
			memcpy(&srcpath[srcpath_dev_len + 1], ver_dirent->d_name, ver_dirname_len + 1);

			// Find the name of the bundled firmware file, or move on to the
			// next directory if there's no file here.
			DIR* const src_ver_dir = opendir(srcpath);
			if (!src_ver_dir) {
				warnx("ver: couldn't open '%s'", srcpath);
				continue;
			}

			struct dirent* src_fw_dirent = NULL;
			while ((src_fw_dirent = readdir(src_ver_dir)) != NULL &&
					!DIRENT_ISFILE(src_fw_dirent->d_type));

			if (!src_fw_dirent) {
				(void)closedir(src_ver_dir);
				continue;
			}

			size_t fw_len = strlen(src_fw_dirent->d_name);

			bool copy_fw = true;

			// Clear out any romfs_ files in the version directory on the SD card
			DIR* const dst_ver_dir = opendir(dstpath);
			if (!dst_ver_dir) {
				warnx("unlink: couldn't open '%s'", dstpath);
			} else {
				struct dirent* fw_dirent = NULL;
				while ((fw_dirent = readdir(dst_ver_dir)) != NULL) {
					// Skip if not a file
					if (!DIRENT_ISFILE(fw_dirent->d_type)) {
						continue;
					}

					if (!memcmp(&fw_dirent->d_name, src_fw_dirent->d_name, fw_len)) {
						/*
						 * Exact match between SD card filename and ROMFS filename; must be the same version
						 * so don't bother deleting and rewriting it.
						 */
						copy_fw = false;
					} else if (!memcmp(fw_dirent->d_name, UAVCAN_ROMFS_FW_PREFIX, sizeof(UAVCAN_ROMFS_FW_PREFIX) - 1)) {
<<<<<<< HEAD
						size_t fw_len = strlen(fw_dirent->d_name);
						size_t dstpath_fw_len = dstpath_ver_len + fw_len;
=======
						size_t dst_fw_len = strlen(fw_dirent->d_name);
						size_t dstpath_fw_len = dstpath_ver_len + dst_fw_len;
>>>>>>> 1a5040b9
						if (dstpath_fw_len > maxlen) {
							// sizeof(prefix) includes trailing NUL, cancelling out the +1 for the path separator
							warnx("unlink: path '%s/%s' too long", dstpath, fw_dirent->d_name);
						} else {
							// File name starts with "_", delete it.
							dstpath[dstpath_ver_len] = '/';
							memcpy(&dstpath[dstpath_ver_len + 1], fw_dirent->d_name, dst_fw_len + 1);
							unlink(dstpath);
							warnx("unlink: removed '%s'", dstpath);
						}
					} else {
						// User file, don't copy firmware
						copy_fw = false;
					}
				}
				(void)closedir(dst_ver_dir);
			}

			// If we need to, copy the file from ROMFS to the SD card
			if (copy_fw) {
				size_t srcpath_fw_len = srcpath_ver_len + 1 + fw_len;
				size_t dstpath_fw_len = dstpath_ver_len + fw_len;

				if (srcpath_fw_len > maxlen) {
					warnx("copy: srcpath '%s/%s' too long", srcpath, src_fw_dirent->d_name);
				} else if (dstpath_fw_len > maxlen) {
					warnx("copy: dstpath '%s/%s' too long", dstpath, src_fw_dirent->d_name);
				} else {
					// All OK, make the paths and copy the file
					srcpath[srcpath_ver_len] = '/';
					memcpy(&srcpath[srcpath_ver_len + 1], src_fw_dirent->d_name, fw_len + 1);

					dstpath[dstpath_ver_len] = '/';
					memcpy(&dstpath[dstpath_ver_len +1], src_fw_dirent->d_name, fw_len + 1);

					rv = copyFw(dstpath, srcpath);
					if (rv != 0) {
						warnx("copy: '%s' -> '%s' failed: %d", srcpath, dstpath, rv);
					} else {
						warnx("copy: '%s' -> '%s' succeeded", srcpath, dstpath);
					}
				}
			}

			(void)closedir(src_ver_dir);
		}

		(void)closedir(dev_dir);
	}

	(void)closedir(romfs_dir);
}

int UavcanServers::copyFw(const char* dst, const char* src) {
	int rv = 0;
	int dfd, sfd;
	uint8_t buffer[512];

	dfd = open(dst, O_WRONLY | O_CREAT, 0666);
	if (dfd < 0) {
		warnx("copyFw: couldn't open dst");
		return -errno;
	}

	sfd = open(src, O_RDONLY, 0);
	if (sfd < 0) {
		(void)close(dfd);
		warnx("copyFw: couldn't open src");
		return -errno;
	}

	ssize_t size = 0;
	do {
		size = read(sfd, buffer, sizeof(buffer));
		if (size < 0) {
			warnx("copyFw: couldn't read");
			rv = -errno;
		} else if (size > 0) {
			rv = 0;
			ssize_t remaining = size;
			ssize_t total_written = 0;
			ssize_t written = 0;
			do {
				written = write(dfd, &buffer[total_written], remaining);
				if (written < 0) {
					warnx("copyFw: couldn't write");
					rv = -errno;
				} else {
					total_written += written;
					remaining -=  written;
				}
			} while (written > 0 && remaining > 0);
		}
	} while (rv == 0 && size != 0);

	(void)close(dfd);
	(void)close(sfd);

	return rv;
}<|MERGE_RESOLUTION|>--- conflicted
+++ resolved
@@ -1050,13 +1050,8 @@
 						 */
 						copy_fw = false;
 					} else if (!memcmp(fw_dirent->d_name, UAVCAN_ROMFS_FW_PREFIX, sizeof(UAVCAN_ROMFS_FW_PREFIX) - 1)) {
-<<<<<<< HEAD
-						size_t fw_len = strlen(fw_dirent->d_name);
-						size_t dstpath_fw_len = dstpath_ver_len + fw_len;
-=======
 						size_t dst_fw_len = strlen(fw_dirent->d_name);
 						size_t dstpath_fw_len = dstpath_ver_len + dst_fw_len;
->>>>>>> 1a5040b9
 						if (dstpath_fw_len > maxlen) {
 							// sizeof(prefix) includes trailing NUL, cancelling out the +1 for the path separator
 							warnx("unlink: path '%s/%s' too long", dstpath, fw_dirent->d_name);
