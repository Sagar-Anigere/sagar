--- conflicted
+++ resolved
@@ -85,15 +85,10 @@
 			_instance->set_hostname(argv[4]);
 		}
 
-		if (argc == 6 && strcmp(argv[3], "-t") == 0) {
+		if (argc == 5 && strcmp(argv[3], "-t") == 0) {
 			_instance->set_ip(InternetProtocol::TCP);
-<<<<<<< HEAD
 			_instance->set_port(atoi(argv[3]));
 			_instance->set_tcp_remote_ipaddr(argv[4]);
-=======
-			_instance->set_tcp_remote_ipaddr(argv[4]);
-			_instance->set_port(atoi(argv[5]));
->>>>>>> 540e4f94
 		}
 
 		_instance->run();
