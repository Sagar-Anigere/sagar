--- conflicted
+++ resolved
@@ -49,13 +49,6 @@
  */
 PARAM_DEFINE_INT32(SYS_AUTOSTART, 0);
 
-<<<<<<< HEAD
-// Automatically configure default values
-PARAM_DEFINE_INT32(SYS_AUTOCONFIG, 0);
-
-// Select primary output (0 = IO PWM, 1 = FMU PWM, 2 = MKBLCTRL)
-PARAM_DEFINE_INT32(SYS_OUTPUT, 0);
-=======
 /**
  * Automatically configure default values.
  *
@@ -67,4 +60,6 @@
  * @group System
  */
 PARAM_DEFINE_INT32(SYS_AUTOCONFIG, 0);
->>>>>>> 501dc0cf
+
+// Select primary output (0 = IO PWM, 1 = FMU PWM, 2 = MKBLCTRL)
+PARAM_DEFINE_INT32(SYS_OUTPUT, 0);