--- conflicted
+++ resolved
@@ -73,24 +73,17 @@
 	float intmax;
 	float sp;
 	float integral;
-	float error_previous_filtered;
-	float control_previous;
+	float error_previous;
 	float last_output;
 	float limit;
 	float dt_min;
 	uint8_t mode;
-	float diff_filter_factor;
 	uint8_t count;
 	uint8_t saturated;
 } PID_t;
 
-<<<<<<< HEAD
-__EXPORT void pid_init(PID_t *pid, float kp, float ki, float kd, float intmax, float limit, float diff_filter_factor, uint8_t mode);
-__EXPORT int pid_set_parameters(PID_t *pid, float kp, float ki, float kd, float intmax, float limit, float diff_filter_factor);
-=======
 __EXPORT void pid_init(PID_t *pid, float kp, float ki, float kd, float intmax, float limit, uint8_t mode, float dt_min);
 __EXPORT int pid_set_parameters(PID_t *pid, float kp, float ki, float kd, float intmax, float limit);
->>>>>>> cf2dbdf9
 //void pid_set(PID_t *pid, float sp);
 __EXPORT float pid_calculate(PID_t *pid, float sp, float val, float val_dot, float dt, float *ctrl_p, float *ctrl_i, float *ctrl_d);
 
