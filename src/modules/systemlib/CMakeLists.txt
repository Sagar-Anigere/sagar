############################################################################
#
#   Copyright (c) 2015 PX4 Development Team. All rights reserved.
#
# Redistribution and use in source and binary forms, with or without
# modification, are permitted provided that the following conditions
# are met:
#
# 1. Redistributions of source code must retain the above copyright
#    notice, this list of conditions and the following disclaimer.
# 2. Redistributions in binary form must reproduce the above copyright
#    notice, this list of conditions and the following disclaimer in
#    the documentation and/or other materials provided with the
#    distribution.
# 3. Neither the name PX4 nor the names of its contributors may be
#    used to endorse or promote products derived from this software
#    without specific prior written permission.
#
# THIS SOFTWARE IS PROVIDED BY THE COPYRIGHT HOLDERS AND CONTRIBUTORS
# "AS IS" AND ANY EXPRESS OR IMPLIED WARRANTIES, INCLUDING, BUT NOT
# LIMITED TO, THE IMPLIED WARRANTIES OF MERCHANTABILITY AND FITNESS
# FOR A PARTICULAR PURPOSE ARE DISCLAIMED. IN NO EVENT SHALL THE
# COPYRIGHT OWNER OR CONTRIBUTORS BE LIABLE FOR ANY DIRECT, INDIRECT,
# INCIDENTAL, SPECIAL, EXEMPLARY, OR CONSEQUENTIAL DAMAGES (INCLUDING,
# BUT NOT LIMITED TO, PROCUREMENT OF SUBSTITUTE GOODS OR SERVICES; LOSS
# OF USE, DATA, OR PROFITS; OR BUSINESS INTERRUPTION) HOWEVER CAUSED
# AND ON ANY THEORY OF LIABILITY, WHETHER IN CONTRACT, STRICT
# LIABILITY, OR TORT (INCLUDING NEGLIGENCE OR OTHERWISE) ARISING IN
# ANY WAY OUT OF THE USE OF THIS SOFTWARE, EVEN IF ADVISED OF THE
# POSSIBILITY OF SUCH DAMAGE.
#
############################################################################

# for generated files
include_directories(${PX4_BINARY_DIR}/src/modules/param)

set(SRCS
	perf_counter.c
	conversions.c
	cpuload.c
	pid/pid.c
	airspeed.c
	mavlink_log.c
	rc_check.c
	otp.c
	board_serial.c
	pwm_limit/pwm_limit.c
	mcu_version.c
	bson/tinybson.c
	circuit_breaker.cpp
	battery.cpp
	hysteresis/hysteresis.cpp
	)

if(${OS} STREQUAL "nuttx")
	list(APPEND SRCS
		err.c
		printload.c
		param/param.c
		flashparams/flashparams.c
		flashparams/flashfs.c
		up_cxxinitialize.c
		)
elseif ("${CONFIG_SHMEM}" STREQUAL "1")
	list(APPEND SRCS
		param/param_shmem.c
		print_load_posix.c
		)
else()
	list(APPEND SRCS
		param/param.c
		print_load_posix.c
		)
endif()

if(NOT ${OS} STREQUAL "qurt")
	list(APPEND SRCS
		hx_stream.c
		)
endif()

px4_add_module(
	MODULE modules__systemlib
	COMPILE_FLAGS
		-Wno-sign-compare
<<<<<<< HEAD
		-Wno-attributes
		-Wno-packed
		-Os
=======
>>>>>>> e73cd08a
	SRCS ${SRCS}
	DEPENDS
		platforms__common
		modules__param
	)
# vim: set noet ft=cmake fenc=utf-8 ff=unix :<|MERGE_RESOLUTION|>--- conflicted
+++ resolved
@@ -83,12 +83,6 @@
 	MODULE modules__systemlib
 	COMPILE_FLAGS
 		-Wno-sign-compare
-<<<<<<< HEAD
-		-Wno-attributes
-		-Wno-packed
-		-Os
-=======
->>>>>>> e73cd08a
 	SRCS ${SRCS}
 	DEPENDS
 		platforms__common
