/****************************************************************************
 *
 *   Copyright (c) 2013 PX4 Development Team. All rights reserved.
 *   Author: 	Lorenz Meier
 *
 * Redistribution and use in source and binary forms, with or without
 * modification, are permitted provided that the following conditions
 * are met:
 *
 * 1. Redistributions of source code must retain the above copyright
 *    notice, this list of conditions and the following disclaimer.
 * 2. Redistributions in binary form must reproduce the above copyright
 *    notice, this list of conditions and the following disclaimer in
 *    the documentation and/or other materials provided with the
 *    distribution.
 * 3. Neither the name PX4 nor the names of its contributors may be
 *    used to endorse or promote products derived from this software
 *    without specific prior written permission.
 *
 * THIS SOFTWARE IS PROVIDED BY THE COPYRIGHT HOLDERS AND CONTRIBUTORS
 * "AS IS" AND ANY EXPRESS OR IMPLIED WARRANTIES, INCLUDING, BUT NOT
 * LIMITED TO, THE IMPLIED WARRANTIES OF MERCHANTABILITY AND FITNESS
 * FOR A PARTICULAR PURPOSE ARE DISCLAIMED. IN NO EVENT SHALL THE
 * COPYRIGHT OWNER OR CONTRIBUTORS BE LIABLE FOR ANY DIRECT, INDIRECT,
 * INCIDENTAL, SPECIAL, EXEMPLARY, OR CONSEQUENTIAL DAMAGES (INCLUDING,
 * BUT NOT LIMITED TO, PROCUREMENT OF SUBSTITUTE GOODS OR SERVICES; LOSS
 * OF USE, DATA, OR PROFITS; OR BUSINESS INTERRUPTION) HOWEVER CAUSED
 * AND ON ANY THEORY OF LIABILITY, WHETHER IN CONTRACT, STRICT
 * LIABILITY, OR TORT (INCLUDING NEGLIGENCE OR OTHERWISE) ARISING IN
 * ANY WAY OUT OF THE USE OF THIS SOFTWARE, EVEN IF ADVISED OF THE
 * POSSIBILITY OF SUCH DAMAGE.
 *
 ****************************************************************************/


/**
 * @file fw_pos_control_l1_main.c
 * Implementation of a generic position controller based on the L1 norm. Outputs a bank / roll
 * angle, equivalent to a lateral motion (for copters and rovers).
 *
 * Original publication for horizontal control class:
 *    S. Park, J. Deyst, and J. P. How, "A New Nonlinear Guidance Logic for Trajectory Tracking,"
 *    Proceedings of the AIAA Guidance, Navigation and Control
 *    Conference, Aug 2004. AIAA-2004-4900.
 *
 * Original implementation for total energy control class:
 *    Paul Riseborough and Andrew Tridgell, 2013 (code in lib/external_lgpl)
 *
 * More details and acknowledgements in the referenced library headers.
 *
 * @author Lorenz Meier <lm@inf.ethz.ch>
 */

#include <nuttx/config.h>
#include <stdio.h>
#include <stdlib.h>
#include <string.h>
#include <unistd.h>
#include <fcntl.h>
#include <errno.h>
#include <math.h>
#include <poll.h>
#include <time.h>
#include <drivers/drv_hrt.h>
#include <drivers/drv_accel.h>
#include <arch/board/board.h>
#include <uORB/uORB.h>
#include <uORB/topics/airspeed.h>
#include <uORB/topics/vehicle_global_position.h>
#include <uORB/topics/mission_item_triplet.h>
#include <uORB/topics/vehicle_attitude_setpoint.h>
#include <uORB/topics/manual_control_setpoint.h>
#include <uORB/topics/actuator_controls.h>
#include <uORB/topics/vehicle_rates_setpoint.h>
#include <uORB/topics/vehicle_attitude.h>
#include <uORB/topics/vehicle_control_mode.h>
#include <uORB/topics/navigation_capabilities.h>
#include <uORB/topics/parameter_update.h>
#include <systemlib/param/param.h>
#include <systemlib/err.h>
#include <systemlib/pid/pid.h>
#include <geo/geo.h>
#include <systemlib/perf_counter.h>
#include <systemlib/systemlib.h>
#include <mathlib/mathlib.h>
#include <mavlink/mavlink_log.h>

#include <ecl/l1/ecl_l1_pos_controller.h>
#include <external_lgpl/tecs/tecs.h>

/**
 * L1 control app start / stop handling function
 *
 * @ingroup apps
 */
extern "C" __EXPORT int fw_pos_control_l1_main(int argc, char *argv[]);

static int mavlink_fd;

class FixedwingPositionControl
{
public:
	/**
	 * Constructor
	 */
	FixedwingPositionControl();

	/**
	 * Destructor, also kills the sensors task.
	 */
	~FixedwingPositionControl();

	/**
	 * Start the sensors task.
	 *
	 * @return		OK on success.
	 */
	int		start();

private:

	bool		_task_should_exit;		/**< if true, sensor task should exit */
	int		_control_task;			/**< task handle for sensor task */

	int		_global_pos_sub;
	int		_mission_item_triplet_sub;
	int		_att_sub;			/**< vehicle attitude subscription */
	int		_attitude_sub;			/**< raw rc channels data subscription */
	int		_airspeed_sub;			/**< airspeed subscription */
	int		_control_mode_sub;			/**< vehicle status subscription */
	int 		_params_sub;			/**< notification of parameter updates */
	int 		_manual_control_sub;		/**< notification of manual control updates */
	int		_accel_sub;			/**< body frame accelerations */

	orb_advert_t	_attitude_sp_pub;		/**< attitude setpoint */
	orb_advert_t	_nav_capabilities_pub;		/**< navigation capabilities publication */

	struct vehicle_attitude_s			_att;			/**< vehicle attitude */
	struct vehicle_attitude_setpoint_s		_att_sp;		/**< vehicle attitude setpoint */
	struct navigation_capabilities_s		_nav_capabilities;	/**< navigation capabilities */
	struct manual_control_setpoint_s		_manual;		/**< r/c channel data */
	struct airspeed_s				_airspeed;		/**< airspeed */
	struct vehicle_control_mode_s				_control_mode;		/**< vehicle status */
	struct vehicle_global_position_s		_global_pos;		/**< global vehicle position */
	struct mission_item_triplet_s			_mission_item_triplet;		/**< triplet of mission items */
	struct accel_report				_accel;			/**< body frame accelerations */

	perf_counter_t	_loop_perf;			/**< loop performance counter */

	bool		_setpoint_valid;		/**< flag if the position control setpoint is valid */

	/** manual control states */
	float		_seatbelt_hold_heading;		/**< heading the system should hold in seatbelt mode */
	float		_loiter_hold_lat;
	float		_loiter_hold_lon;
	float		_loiter_hold_alt;
	bool		_loiter_hold;

	float		_launch_lat;
	float		_launch_lon;
	float		_launch_alt;
	bool		_launch_valid;

	/* land states */
	/* not in non-abort mode for landing yet */
	bool land_noreturn_horizontal;
	bool land_noreturn_vertical;
	bool land_stayonground;
	bool land_motor_lim;
	bool land_onslope;

	float flare_curve_alt_last;
	/* heading hold */
	float target_bearing;

	/* throttle and airspeed states */
	float _airspeed_error;				///< airspeed error to setpoint in m/s
	bool _airspeed_valid;				///< flag if a valid airspeed estimate exists
	uint64_t _airspeed_last_valid;			///< last time airspeed was valid. Used to detect sensor failures
	float _groundspeed_undershoot;			///< ground speed error to min. speed in m/s
	bool _global_pos_valid;				///< global position is valid
	math::Dcm _R_nb;				///< current attitude

	ECL_L1_Pos_Controller				_l1_control;
	TECS						_tecs;

	struct {
		float l1_period;
		float l1_damping;

		float time_const;
		float min_sink_rate;
		float max_sink_rate;
		float max_climb_rate;
		float throttle_damp;
		float integrator_gain;
		float vertical_accel_limit;
		float height_comp_filter_omega;
		float speed_comp_filter_omega;
		float roll_throttle_compensation;
		float speed_weight;
		float pitch_damping;

		float airspeed_min;
		float airspeed_trim;
		float airspeed_max;

		float pitch_limit_min;
		float pitch_limit_max;
		float roll_limit;
		float throttle_min;
		float throttle_max;
		float throttle_cruise;

		float throttle_land_max;

		float loiter_hold_radius;

		float heightrate_p;

		float land_slope_angle;
		float land_slope_length;
		float land_H1_virt;
		float land_flare_alt_relative;
		float land_thrust_lim_horizontal_distance;

	}		_parameters;			/**< local copies of interesting parameters */

	struct {

		param_t l1_period;
		param_t l1_damping;

		param_t time_const;
		param_t min_sink_rate;
		param_t max_sink_rate;
		param_t max_climb_rate;
		param_t throttle_damp;
		param_t integrator_gain;
		param_t vertical_accel_limit;
		param_t height_comp_filter_omega;
		param_t speed_comp_filter_omega;
		param_t roll_throttle_compensation;
		param_t speed_weight;
		param_t pitch_damping;

		param_t airspeed_min;
		param_t airspeed_trim;
		param_t airspeed_max;

		param_t pitch_limit_min;
		param_t pitch_limit_max;
		param_t roll_limit;
		param_t throttle_min;
		param_t throttle_max;
		param_t throttle_cruise;

		param_t throttle_land_max;

		param_t loiter_hold_radius;

		param_t heightrate_p;

		param_t land_slope_angle;
		param_t land_slope_length;
		param_t land_H1_virt;
		param_t land_flare_alt_relative;
		param_t land_thrust_lim_horizontal_distance;

	}		_parameter_handles;		/**< handles for interesting parameters */


	/**
	 * Update our local parameter cache.
	 */
	int		parameters_update();

	/**
	 * Update control outputs
	 *
	 */
	void		control_update();

	/**
	 * Check for changes in vehicle status.
	 */
	void		vehicle_control_mode_poll();

	/**
	 * Check for airspeed updates.
	 */
	bool		vehicle_airspeed_poll();

	/**
	 * Check for position updates.
	 */
	void		vehicle_attitude_poll();

	/**
	 * Check for accel updates.
	 */
	void		vehicle_accel_poll();

	/**
	 * Check for set triplet updates.
	 */
	void		vehicle_setpoint_poll();

	/**
	 * Get Altitude on the landing glide slope
	 */
	float getLandingSlopeAbsoluteAltitude(float wp_distance, float wp_altitude, float landing_slope_angle_rad, float horizontal_displacement);

	/**
	 * Control position.
	 */
	bool		control_position(const math::Vector2f &global_pos, const math::Vector2f &ground_speed,
					 const struct mission_item_triplet_s &_mission_item_triplet);

	float calculate_target_airspeed(float airspeed_demand);
	void calculate_gndspeed_undershoot(const math::Vector2f &current_position, const math::Vector2f &ground_speed, const struct vehicle_global_position_set_triplet_s &global_triplet);

	/**
	 * Shim for calling task_main from task_create.
	 */
	static void	task_main_trampoline(int argc, char *argv[]);

	/**
	 * Main sensor collection task.
	 */
	void		task_main() __attribute__((noreturn));
};

namespace l1_control
{

/* oddly, ERROR is not defined for c++ */
#ifdef ERROR
# undef ERROR
#endif
static const int ERROR = -1;

FixedwingPositionControl	*g_control;
}

FixedwingPositionControl::FixedwingPositionControl() :

	_task_should_exit(false),
	_control_task(-1),

/* subscriptions */
	_global_pos_sub(-1),
	_mission_item_triplet_sub(-1),
	_att_sub(-1),
	_airspeed_sub(-1),
	_control_mode_sub(-1),
	_params_sub(-1),
	_manual_control_sub(-1),

/* publications */
	_attitude_sp_pub(-1),
	_nav_capabilities_pub(-1),

/* performance counters */
	_loop_perf(perf_alloc(PC_ELAPSED, "fw l1 control")),
/* states */
	_setpoint_valid(false),
	_loiter_hold(false),
	_airspeed_error(0.0f),
	_airspeed_valid(false),
	_groundspeed_undershoot(0.0f),
	_global_pos_valid(false),
	land_noreturn_horizontal(false),
	land_noreturn_vertical(false),
	land_stayonground(false),
	land_motor_lim(false),
	land_onslope(false),
	flare_curve_alt_last(0.0f)
{

	mavlink_fd = open(MAVLINK_LOG_DEVICE, 0);

	/* safely initialize structs */
	vehicle_attitude_s			_att = {0};
	vehicle_attitude_setpoint_s		_att_sp = {0};
	navigation_capabilities_s		_nav_capabilities = {0};
	manual_control_setpoint_s		_manual = {0};
	airspeed_s				_airspeed = {0};
	vehicle_control_mode_s			_control_mode = {0};
	vehicle_global_position_s		_global_pos = {0};
	vehicle_global_position_set_triplet_s	_global_triplet = {0};
	accel_report				_accel = {0};




	_nav_capabilities.turn_distance = 0.0f;

	_parameter_handles.l1_period = param_find("FW_L1_PERIOD");
	_parameter_handles.l1_damping = param_find("FW_L1_DAMPING");
	_parameter_handles.loiter_hold_radius = param_find("FW_LOITER_R");

	_parameter_handles.airspeed_min = param_find("FW_AIRSPD_MIN");
	_parameter_handles.airspeed_trim = param_find("FW_AIRSPD_TRIM");
	_parameter_handles.airspeed_max = param_find("FW_AIRSPD_MAX");

	_parameter_handles.pitch_limit_min = param_find("FW_P_LIM_MIN");
	_parameter_handles.pitch_limit_max = param_find("FW_P_LIM_MAX");
	_parameter_handles.roll_limit = param_find("FW_R_LIM");
	_parameter_handles.throttle_min = param_find("FW_THR_MIN");
	_parameter_handles.throttle_max = param_find("FW_THR_MAX");
	_parameter_handles.throttle_cruise = param_find("FW_THR_CRUISE");
	_parameter_handles.throttle_land_max = param_find("FW_THR_LND_MAX");

	_parameter_handles.land_slope_angle = param_find("FW_LND_ANG");
	_parameter_handles.land_slope_length = param_find("FW_LND_SLLR");
	_parameter_handles.land_H1_virt = param_find("FW_LND_HVIRT");
	_parameter_handles.land_flare_alt_relative = param_find("FW_LND_FLALT");
	_parameter_handles.land_thrust_lim_horizontal_distance = param_find("FW_LND_TLDIST");

	_parameter_handles.time_const = 			param_find("FW_T_TIME_CONST");
	_parameter_handles.min_sink_rate = 			param_find("FW_T_SINK_MIN");
	_parameter_handles.max_sink_rate =			param_find("FW_T_SINK_MAX");
	_parameter_handles.max_climb_rate =			param_find("FW_T_CLMB_MAX");
	_parameter_handles.throttle_damp = 			param_find("FW_T_THR_DAMP");
	_parameter_handles.integrator_gain =			param_find("FW_T_INTEG_GAIN");
	_parameter_handles.vertical_accel_limit =		param_find("FW_T_VERT_ACC");
	_parameter_handles.height_comp_filter_omega =		param_find("FW_T_HGT_OMEGA");
	_parameter_handles.speed_comp_filter_omega =		param_find("FW_T_SPD_OMEGA");
	_parameter_handles.roll_throttle_compensation = 	param_find("FW_T_RLL2THR");
	_parameter_handles.speed_weight = 			param_find("FW_T_SPDWEIGHT");
	_parameter_handles.pitch_damping = 			param_find("FW_T_PTCH_DAMP");
	_parameter_handles.heightrate_p =			param_find("FW_T_HRATE_P");

	/* fetch initial parameter values */
	parameters_update();
}

FixedwingPositionControl::~FixedwingPositionControl()
{
	if (_control_task != -1) {

		/* task wakes up every 100ms or so at the longest */
		_task_should_exit = true;

		/* wait for a second for the task to quit at our request */
		unsigned i = 0;

		do {
			/* wait 20ms */
			usleep(20000);

			/* if we have given up, kill it */
			if (++i > 50) {
				task_delete(_control_task);
				break;
			}
		} while (_control_task != -1);
	}

	l1_control::g_control = nullptr;
}

int
FixedwingPositionControl::parameters_update()
{

	/* L1 control parameters */
	param_get(_parameter_handles.l1_damping, &(_parameters.l1_damping));
	param_get(_parameter_handles.l1_period, &(_parameters.l1_period));
	param_get(_parameter_handles.loiter_hold_radius, &(_parameters.loiter_hold_radius));

	param_get(_parameter_handles.airspeed_min, &(_parameters.airspeed_min));
	param_get(_parameter_handles.airspeed_trim, &(_parameters.airspeed_trim));
	param_get(_parameter_handles.airspeed_max, &(_parameters.airspeed_max));

	param_get(_parameter_handles.pitch_limit_min, &(_parameters.pitch_limit_min));
	param_get(_parameter_handles.pitch_limit_max, &(_parameters.pitch_limit_max));
	param_get(_parameter_handles.roll_limit, &(_parameters.roll_limit));
	param_get(_parameter_handles.throttle_min, &(_parameters.throttle_min));
	param_get(_parameter_handles.throttle_max, &(_parameters.throttle_max));
	param_get(_parameter_handles.throttle_cruise, &(_parameters.throttle_cruise));

	param_get(_parameter_handles.throttle_land_max, &(_parameters.throttle_land_max));

	param_get(_parameter_handles.time_const, &(_parameters.time_const));
	param_get(_parameter_handles.min_sink_rate, &(_parameters.min_sink_rate));
	param_get(_parameter_handles.max_sink_rate, &(_parameters.max_sink_rate));
	param_get(_parameter_handles.throttle_damp, &(_parameters.throttle_damp));
	param_get(_parameter_handles.integrator_gain, &(_parameters.integrator_gain));
	param_get(_parameter_handles.vertical_accel_limit, &(_parameters.vertical_accel_limit));
	param_get(_parameter_handles.height_comp_filter_omega, &(_parameters.height_comp_filter_omega));
	param_get(_parameter_handles.speed_comp_filter_omega, &(_parameters.speed_comp_filter_omega));
	param_get(_parameter_handles.roll_throttle_compensation, &(_parameters.roll_throttle_compensation));
	param_get(_parameter_handles.speed_weight, &(_parameters.speed_weight));
	param_get(_parameter_handles.pitch_damping, &(_parameters.pitch_damping));
	param_get(_parameter_handles.max_climb_rate, &(_parameters.max_climb_rate));

	param_get(_parameter_handles.heightrate_p, &(_parameters.heightrate_p));

	param_get(_parameter_handles.land_slope_angle, &(_parameters.land_slope_angle));
	param_get(_parameter_handles.land_slope_length, &(_parameters.land_slope_length));
	param_get(_parameter_handles.land_H1_virt, &(_parameters.land_H1_virt));
	param_get(_parameter_handles.land_flare_alt_relative, &(_parameters.land_flare_alt_relative));
	param_get(_parameter_handles.land_thrust_lim_horizontal_distance, &(_parameters.land_thrust_lim_horizontal_distance));

	_l1_control.set_l1_damping(_parameters.l1_damping);
	_l1_control.set_l1_period(_parameters.l1_period);
	_l1_control.set_l1_roll_limit(math::radians(_parameters.roll_limit));

	_tecs.set_time_const(_parameters.time_const);
	_tecs.set_min_sink_rate(_parameters.min_sink_rate);
	_tecs.set_max_sink_rate(_parameters.max_sink_rate);
	_tecs.set_throttle_damp(_parameters.throttle_damp);
	_tecs.set_integrator_gain(_parameters.integrator_gain);
	_tecs.set_vertical_accel_limit(_parameters.vertical_accel_limit);
	_tecs.set_height_comp_filter_omega(_parameters.height_comp_filter_omega);
	_tecs.set_speed_comp_filter_omega(_parameters.speed_comp_filter_omega);
	_tecs.set_roll_throttle_compensation(_parameters.roll_throttle_compensation);
	_tecs.set_speed_weight(_parameters.speed_weight);
	_tecs.set_pitch_damping(_parameters.pitch_damping);
	_tecs.set_indicated_airspeed_min(_parameters.airspeed_min);
	_tecs.set_indicated_airspeed_max(_parameters.airspeed_max);
	_tecs.set_max_climb_rate(_parameters.max_climb_rate);
	_tecs.set_heightrate_p(_parameters.heightrate_p);

	/* sanity check parameters */
	if (_parameters.airspeed_max < _parameters.airspeed_min ||
	    _parameters.airspeed_max < 5.0f ||
	    _parameters.airspeed_min > 100.0f ||
	    _parameters.airspeed_trim < _parameters.airspeed_min ||
	    _parameters.airspeed_trim > _parameters.airspeed_max) {
		warnx("error: airspeed parameters invalid");
		return 1;
	}

	return OK;
}

void
FixedwingPositionControl::vehicle_control_mode_poll()
{
	bool vstatus_updated;

	/* Check HIL state if vehicle status has changed */
	orb_check(_control_mode_sub, &vstatus_updated);

	if (vstatus_updated) {

		bool was_armed = _control_mode.flag_armed;

		orb_copy(ORB_ID(vehicle_control_mode), _control_mode_sub, &_control_mode);

		if (!was_armed && _control_mode.flag_armed) {
			_launch_lat = _global_pos.lat / 1e7f;
			_launch_lon = _global_pos.lon / 1e7f;
			_launch_alt = _global_pos.alt;
			_launch_valid = true;
		}
	}
}

bool
FixedwingPositionControl::vehicle_airspeed_poll()
{
	/* check if there is an airspeed update or if it timed out */
	bool airspeed_updated;
	orb_check(_airspeed_sub, &airspeed_updated);

	if (airspeed_updated) {
		orb_copy(ORB_ID(airspeed), _airspeed_sub, &_airspeed);
		_airspeed_valid = true;
		_airspeed_last_valid = hrt_absolute_time();

	} else {

		/* no airspeed updates for one second */
		if (_airspeed_valid && (hrt_absolute_time() - _airspeed_last_valid) > 1e6) {
			_airspeed_valid = false;
		}
	}

	/* update TECS state */
	_tecs.enable_airspeed(_airspeed_valid);

	return airspeed_updated;
}

void
FixedwingPositionControl::vehicle_attitude_poll()
{
	/* check if there is a new position */
	bool att_updated;
	orb_check(_att_sub, &att_updated);

	if (att_updated) {
		orb_copy(ORB_ID(vehicle_attitude), _att_sub, &_att);

		/* set rotation matrix */
		for (int i = 0; i < 3; i++) for (int j = 0; j < 3; j++)
				_R_nb(i, j) = _att.R[i][j];
	}
}

void
FixedwingPositionControl::vehicle_accel_poll()
{
	/* check if there is a new position */
	bool accel_updated;
	orb_check(_accel_sub, &accel_updated);

	if (accel_updated) {
		orb_copy(ORB_ID(sensor_accel), _accel_sub, &_accel);
	}
}

void
FixedwingPositionControl::vehicle_setpoint_poll()
{
	/* check if there is a new setpoint */
	bool mission_item_triplet_updated;
	orb_check(_mission_item_triplet_sub, &mission_item_triplet_updated);

	if (mission_item_triplet_updated) {
		orb_copy(ORB_ID(mission_item_triplet), _mission_item_triplet_sub, &_mission_item_triplet);
		_setpoint_valid = true;
	}
}

void
FixedwingPositionControl::task_main_trampoline(int argc, char *argv[])
{
	l1_control::g_control->task_main();
}

float
FixedwingPositionControl::calculate_target_airspeed(float airspeed_demand)
{
	float airspeed;

	if (_airspeed_valid) {
		airspeed = _airspeed.true_airspeed_m_s;

	} else {
		airspeed = _parameters.airspeed_min + (_parameters.airspeed_max - _parameters.airspeed_min) / 2.0f;
	}

	/* cruise airspeed for all modes unless modified below */
	float target_airspeed = airspeed_demand;

	/* add minimum ground speed undershoot (only non-zero in presence of sufficient wind) */
	target_airspeed += _groundspeed_undershoot;

	if (0/* throttle nudging enabled */) {
		//target_airspeed += nudge term.
	}

	/* sanity check: limit to range */
	target_airspeed = math::constrain(target_airspeed, _parameters.airspeed_min, _parameters.airspeed_max);

	/* plain airspeed error */
	_airspeed_error = target_airspeed - airspeed;

	return target_airspeed;
}

void
FixedwingPositionControl::calculate_gndspeed_undershoot(const math::Vector2f &current_position, const math::Vector2f &ground_speed, const struct vehicle_global_position_set_triplet_s &global_triplet)
{

	if (_global_pos_valid) {

		/* rotate ground speed vector with current attitude */
		math::Vector2f yaw_vector(_R_nb(0, 0), _R_nb(1, 0));
		yaw_vector.normalize();
		float ground_speed_body = yaw_vector * ground_speed;

		/* The minimum desired ground speed is the minimum airspeed projected on to the ground using the altitude and horizontal difference between the waypoints if available*/
		float distance = 0.0f;
		float delta_altitude = 0.0f;
		if (global_triplet.previous_valid) {
			distance = get_distance_to_next_waypoint(global_triplet.previous.lat *  1e-7f, global_triplet.previous.lon *  1e-7f, global_triplet.current.lat *  1e-7f, global_triplet.current.lon *  1e-7f);
			delta_altitude = global_triplet.current.altitude - global_triplet.previous.altitude;
		} else {
			distance = get_distance_to_next_waypoint(current_position.getX(), current_position.getY(), global_triplet.current.lat *  1e-7f, global_triplet.current.lon *  1e-7f);
			delta_altitude = global_triplet.current.altitude -  _global_pos.alt;
		}

		float ground_speed_desired = _parameters.airspeed_min * cosf(atan2f(delta_altitude, distance));


		/*
		 * Ground speed undershoot is the amount of ground velocity not reached
		 * by the plane. Consequently it is zero if airspeed is >= min ground speed
		 * and positive if airspeed < min ground speed.
		 *
		 * This error value ensures that a plane (as long as its throttle capability is
		 * not exceeded) travels towards a waypoint (and is not pushed more and more away
		 * by wind). Not countering this would lead to a fly-away.
		 */
		_groundspeed_undershoot = math::max(ground_speed_desired - ground_speed_body, 0.0f);

	} else {
		_groundspeed_undershoot = 0;
	}
}

float FixedwingPositionControl::getLandingSlopeAbsoluteAltitude(float wp_distance, float wp_altitude, float landing_slope_angle_rad, float horizontal_displacement)
{
	return (wp_distance - horizontal_displacement) * tanf(landing_slope_angle_rad) + wp_altitude; //flare_relative_alt is negative
}

bool
FixedwingPositionControl::control_position(const math::Vector2f &current_position, const math::Vector2f &ground_speed,
		const struct mission_item_triplet_s &mission_item_triplet)
{
	bool setpoint = true;

	calculate_gndspeed_undershoot(current_position, ground_speed, global_triplet);

	float eas2tas = 1.0f; // XXX calculate actual number based on current measurements

	// XXX re-visit
	float baro_altitude = _global_pos.alt;

	/* filter speed and altitude for controller */
	math::Vector3 accel_body(_accel.x, _accel.y, _accel.z);
	math::Vector3 accel_earth = _R_nb.transpose() * accel_body;

	_tecs.update_50hz(baro_altitude, _airspeed.indicated_airspeed_m_s, _R_nb, accel_body, accel_earth);
	float altitude_error = _mission_item_triplet.current.altitude - _global_pos.alt;

	/* no throttle limit as default */
	float throttle_max = 1.0f;

	/* AUTONOMOUS FLIGHT */

	// XXX this should only execute if auto AND safety off (actuators active),
	// else integrators should be constantly reset.
	if (_control_mode.flag_control_position_enabled) {

		/* get circle mode */
		bool was_circle_mode = _l1_control.circle_mode();

		/* restore speed weight, in case changed intermittently (e.g. in landing handling) */
		_tecs.set_speed_weight(_parameters.speed_weight);

		/* execute navigation once we have a setpoint */
		if (_setpoint_valid && _control_mode.flag_control_auto_enabled) {

			/* current waypoint (the one currently heading for) */
<<<<<<< HEAD
			math::Vector2f next_wp(mission_item_triplet.current.lat, mission_item_triplet.current.lon);
=======
			math::Vector2f curr_wp(global_triplet.current.lat / 1e7f, global_triplet.current.lon / 1e7f);
>>>>>>> 37ef10ce

			/* previous waypoint */
			math::Vector2f prev_wp;

			if (mission_item_triplet.previous_valid) {
				prev_wp.setX(mission_item_triplet.previous.lat);
				prev_wp.setY(mission_item_triplet.previous.lon);

			} else {
				/*
				 * No valid previous waypoint, go for the current wp.
				 * This is automatically handled by the L1 library.
				 */
				prev_wp.setX(mission_item_triplet.current.lat);
				prev_wp.setY(mission_item_triplet.current.lon);

			}

			// XXX add RTL switch
			if (mission_item_triplet.current.nav_cmd == NAV_CMD_RETURN_TO_LAUNCH && _launch_valid) {

				math::Vector2f rtl_pos(_launch_lat, _launch_lon);

				_l1_control.navigate_waypoints(rtl_pos, rtl_pos, current_position, ground_speed);
				_att_sp.roll_body = _l1_control.nav_roll();
				_att_sp.yaw_body = _l1_control.nav_bearing();

				_tecs.update_pitch_throttle(_R_nb, _att.pitch, _global_pos.alt, _launch_alt, calculate_target_airspeed(_parameters.airspeed_trim),
							    _airspeed.indicated_airspeed_m_s, eas2tas,
							    false, math::radians(_parameters.pitch_limit_min),
							    _parameters.throttle_min, _parameters.throttle_max, _parameters.throttle_cruise,
							    math::radians(_parameters.pitch_limit_min), math::radians(_parameters.pitch_limit_max));

				// XXX handle case when having arrived at home (loiter)

			} else if (mission_item_triplet.current.nav_cmd == NAV_CMD_WAYPOINT) {
				/* waypoint is a plain navigation waypoint */
				_l1_control.navigate_waypoints(prev_wp, curr_wp, current_position, ground_speed);
				_att_sp.roll_body = _l1_control.nav_roll();
				_att_sp.yaw_body = _l1_control.nav_bearing();

				_tecs.update_pitch_throttle(_R_nb, _att.pitch, _global_pos.alt, _mission_item_triplet.current.altitude, calculate_target_airspeed(_parameters.airspeed_trim),
							    _airspeed.indicated_airspeed_m_s, eas2tas,
							    false, math::radians(_parameters.pitch_limit_min),
							    _parameters.throttle_min, _parameters.throttle_max, _parameters.throttle_cruise,
							    math::radians(_parameters.pitch_limit_min), math::radians(_parameters.pitch_limit_max));

			} else if (mission_item_triplet.current.nav_cmd == NAV_CMD_LOITER_TURN_COUNT ||
				   mission_item_triplet.current.nav_cmd == NAV_CMD_LOITER_TIME_LIMIT ||
				   mission_item_triplet.current.nav_cmd == NAV_CMD_LOITER_UNLIMITED) {

				/* waypoint is a loiter waypoint */
<<<<<<< HEAD
				_l1_control.navigate_loiter(next_wp, current_position, mission_item_triplet.current.loiter_radius,
							  mission_item_triplet.current.loiter_direction, ground_speed);
=======
				_l1_control.navigate_loiter(curr_wp, current_position, global_triplet.current.loiter_radius,
							  global_triplet.current.loiter_direction, ground_speed);
>>>>>>> 37ef10ce
				_att_sp.roll_body = _l1_control.nav_roll();
				_att_sp.yaw_body = _l1_control.nav_bearing();

				_tecs.update_pitch_throttle(_R_nb, _att.pitch, _global_pos.alt, _mission_item_triplet.current.altitude, calculate_target_airspeed(_parameters.airspeed_trim),
							    _airspeed.indicated_airspeed_m_s, eas2tas,
							    false, math::radians(_parameters.pitch_limit_min),
							    _parameters.throttle_min, _parameters.throttle_max, _parameters.throttle_cruise,
							    math::radians(_parameters.pitch_limit_min), math::radians(_parameters.pitch_limit_max));

			} else if (mission_item_triplet.current.nav_cmd == NAV_CMD_LAND) {

				/* Horizontal landing control */
				/* switch to heading hold for the last meters, continue heading hold after */
				float wp_distance = get_distance_to_next_waypoint(current_position.getX(), current_position.getY(), curr_wp.getX(), curr_wp.getY());
				//warnx("wp dist: %d, alt err: %d, noret: %s", (int)wp_distance, (int)altitude_error, (land_noreturn) ? "YES" : "NO");
				const float heading_hold_distance = 15.0f;
				if (wp_distance < heading_hold_distance || land_noreturn_horizontal) {

					/* heading hold, along the line connecting this and the last waypoint */
					

					// if (mission_item_triplet.previous_valid) {
					// 	target_bearing = get_bearing_to_next_waypoint(prev_wp.getX(), prev_wp.getY(), next_wp.getX(), next_wp.getY());
					// } else {

					if (!land_noreturn_horizontal) //set target_bearing in first occurrence
						target_bearing = _att.yaw;
					//}

//					warnx("NORET: %d, target_bearing: %d, yaw: %d", (int)land_noreturn_horizontal, (int)math::degrees(target_bearing), (int)math::degrees(_att.yaw));

					_l1_control.navigate_heading(target_bearing, _att.yaw, ground_speed);

					land_noreturn_horizontal = true;

				} else {

					/* normal navigation */
<<<<<<< HEAD
					_l1_control.navigate_waypoints(prev_wp, next_wp, current_position, ground_speed);
				}

				/* do not go down too early */
				if (wp_distance > 50.0f) {
					altitude_error = (_mission_item_triplet.current.altitude + 25.0f) - _global_pos.alt;
=======
					_l1_control.navigate_waypoints(prev_wp, curr_wp, current_position, ground_speed);
>>>>>>> 37ef10ce
				}
				_att_sp.roll_body = _l1_control.nav_roll();
				_att_sp.yaw_body = _l1_control.nav_bearing();


				/* Vertical landing control */
				//xxx: using the tecs altitude controller for slope control for now

//				/* do not go down too early */
//				if (wp_distance > 50.0f) {
//					altitude_error = (_global_triplet.current.altitude + 25.0f) - _global_pos.alt;
//				}
				/* apply minimum pitch (flare) and limit roll if close to touch down, altitude error is negative (going down) */
				// XXX this could make a great param

<<<<<<< HEAD
				float flare_angle_rad = math::radians(10.0f);//math::radians(mission_item_triplet.current.param1)
=======
				float flare_angle_rad = -math::radians(5.0f);//math::radians(global_triplet.current.param1)
>>>>>>> 37ef10ce
				float land_pitch_min = math::radians(5.0f);
				float throttle_land = _parameters.throttle_min + (_parameters.throttle_max - _parameters.throttle_min) * 0.1f;
				float airspeed_land = 1.3f * _parameters.airspeed_min;
				float airspeed_approach = 1.3f * _parameters.airspeed_min;

				float landing_slope_angle_rad = math::radians(_parameters.land_slope_angle);
				float flare_relative_alt = _parameters.land_flare_alt_relative;
				float motor_lim_horizontal_distance = _parameters.land_thrust_lim_horizontal_distance;//be generous here as we currently have to rely on the user input for the waypoint
				float L_wp_distance = get_distance_to_next_waypoint(prev_wp.getX(), prev_wp.getY(), curr_wp.getX(), curr_wp.getY()) * _parameters.land_slope_length;
				float H1 = _parameters.land_H1_virt;
				float H0 = flare_relative_alt + H1;
				float d1 = flare_relative_alt/tanf(landing_slope_angle_rad);
				float flare_constant = (H0 * d1)/flare_relative_alt;//-flare_length/(logf(H1/H0));
				float flare_length = - logf(H1/H0) * flare_constant;//d1+20.0f;//-logf(0.01f/flare_relative_alt);
				float horizontal_slope_displacement = (flare_length - d1);
				float L_altitude = getLandingSlopeAbsoluteAltitude(L_wp_distance, _global_triplet.current.altitude, landing_slope_angle_rad, horizontal_slope_displacement);
				float landing_slope_alt_desired = getLandingSlopeAbsoluteAltitude(wp_distance, _global_triplet.current.altitude, landing_slope_angle_rad, horizontal_slope_displacement);

				if ( (_global_pos.alt < _global_triplet.current.altitude + flare_relative_alt) || land_noreturn_vertical) {  //checking for land_noreturn to avoid unwanted climb out

					/* land with minimal speed */

<<<<<<< HEAD
					/* force TECS to only control speed with pitch, altitude is only implicitely controlled now */
					_tecs.set_speed_weight(2.0f);

					_tecs.update_pitch_throttle(_R_nb, _att.pitch, _global_pos.alt, _mission_item_triplet.current.altitude, calculate_target_airspeed(airspeed_land),
								    _airspeed.indicated_airspeed_m_s, eas2tas,
								    false, flare_angle_rad,
								    0.0f, _parameters.throttle_max, throttle_land,
								    math::radians(-10.0f), math::radians(15.0f));
=======
//					/* force TECS to only control speed with pitch, altitude is only implicitely controlled now */
//					_tecs.set_speed_weight(2.0f);
>>>>>>> 37ef10ce

					/* kill the throttle if param requests it */
					throttle_max = _parameters.throttle_max;

					 if (wp_distance < motor_lim_horizontal_distance || land_motor_lim) {
						throttle_max = math::min(throttle_max, _parameters.throttle_land_max);
						if (!land_motor_lim) {
							land_motor_lim  = true;
							mavlink_log_info(mavlink_fd, "[POSCTRL] Landing, limit throttle");
						}

					 }

					float flare_curve_alt =   _global_triplet.current.altitude + H0 * expf(-math::max(0.0f, flare_length - wp_distance)/flare_constant) - H1;

					/* avoid climbout */
					if (flare_curve_alt_last < flare_curve_alt && land_noreturn_vertical || land_stayonground)
					{
						flare_curve_alt = global_triplet.current.altitude;
						land_stayonground = true;
					}

					_tecs.update_pitch_throttle(_R_nb, _att.pitch, _global_pos.alt, flare_curve_alt, calculate_target_airspeed(airspeed_land),
													    _airspeed.indicated_airspeed_m_s, eas2tas,
													    false, flare_angle_rad,
													    0.0f, throttle_max, throttle_land,
													    flare_angle_rad,  math::radians(15.0f));

					/* limit roll motion to prevent wings from touching the ground first */
					_att_sp.roll_body = math::constrain(_att_sp.roll_body, math::radians(-10.0f), math::radians(10.0f));
					if (!land_noreturn_vertical) {
						mavlink_log_info(mavlink_fd, "[POSCTRL] Landing, flare");
						land_noreturn_vertical = true;
					}
					//warnx("Landing:  flare, _global_pos.alt  %.1f, flare_curve_alt %.1f, flare_curve_alt_last %.1f, flare_length %.1f, wp_distance %.1f", _global_pos.alt, flare_curve_alt, flare_curve_alt_last, flare_length, wp_distance);

					flare_curve_alt_last = flare_curve_alt;

				} else if (wp_distance < L_wp_distance) {

<<<<<<< HEAD
					_tecs.update_pitch_throttle(_R_nb, _att.pitch, _global_pos.alt, _mission_item_triplet.current.altitude, calculate_target_airspeed(airspeed_approach),
=======
					/* minimize speed to approach speed, stay on landing slope */
					_tecs.update_pitch_throttle(_R_nb, _att.pitch, _global_pos.alt, landing_slope_alt_desired, calculate_target_airspeed(airspeed_approach),
>>>>>>> 37ef10ce
								    _airspeed.indicated_airspeed_m_s, eas2tas,
								    false, flare_angle_rad,
								    _parameters.throttle_min, _parameters.throttle_max, _parameters.throttle_cruise,
								    math::radians(_parameters.pitch_limit_min), math::radians(_parameters.pitch_limit_max));
					//warnx("Landing: stay on slope, alt_desired: %.1f (wp_distance: %.1f), calculate_target_airspeed(airspeed_land) %.1f, horizontal_slope_displacement %.1f, d1 %.1f, flare_length %.1f", landing_slope_alt_desired, wp_distance, calculate_target_airspeed(airspeed_land), horizontal_slope_displacement, d1, flare_length);

					if (!land_onslope) {

						mavlink_log_info(mavlink_fd, "[POSCTRL] Landing, on slope");
						land_onslope = true;
					}

				} else {

					 /* intersect glide slope:
					 * if current position is higher or within 10m of slope follow the glide slope
					 * if current position is below slope -10m continue on maximum of previous wp altitude or L_altitude until the intersection with the slope
					 * */
					float altitude_desired = _global_pos.alt;
					if (_global_pos.alt > landing_slope_alt_desired - 10.0f) {
						/* stay on slope */
						altitude_desired = landing_slope_alt_desired;
						//warnx("Landing: before L, stay on landing slope, alt_desired: %.1f (wp_distance: %.1f, L_wp_distance %.1f), calculate_target_airspeed(airspeed_land) %.1f, horizontal_slope_displacement %.1f", altitude_desired, wp_distance, L_wp_distance, calculate_target_airspeed(airspeed_land), horizontal_slope_displacement);
					} else {
						/* continue horizontally */
						altitude_desired =  math::max(_global_pos.alt, L_altitude);
						//warnx("Landing: before L,continue at: %.4f, (landing_slope_alt_desired %.4f, wp_distance: %.4f, L_altitude: %.4f L_wp_distance: %.4f)", altitude_desired, landing_slope_alt_desired, wp_distance, L_altitude, L_wp_distance);
					}

<<<<<<< HEAD
					_tecs.update_pitch_throttle(_R_nb, _att.pitch, _global_pos.alt, _mission_item_triplet.current.altitude, calculate_target_airspeed(_parameters.airspeed_trim),
=======
					_tecs.update_pitch_throttle(_R_nb, _att.pitch, _global_pos.alt, altitude_desired, calculate_target_airspeed(airspeed_approach),
>>>>>>> 37ef10ce
								    _airspeed.indicated_airspeed_m_s, eas2tas,
								    false, math::radians(_parameters.pitch_limit_min),
								    _parameters.throttle_min, _parameters.throttle_max, _parameters.throttle_cruise,
								    math::radians(_parameters.pitch_limit_min), math::radians(_parameters.pitch_limit_max));
				}

			} else if (mission_item_triplet.current.nav_cmd == NAV_CMD_TAKEOFF) {

				_l1_control.navigate_waypoints(prev_wp, curr_wp, current_position, ground_speed);
				_att_sp.roll_body = _l1_control.nav_roll();
				_att_sp.yaw_body = _l1_control.nav_bearing();

				/* apply minimum pitch and limit roll if target altitude is not within 10 meters */
				if (altitude_error > 15.0f) {

					/* enforce a minimum of 10 degrees pitch up on takeoff, or take parameter */
					_tecs.update_pitch_throttle(_R_nb, _att.pitch, _global_pos.alt, _mission_item_triplet.current.altitude, calculate_target_airspeed(_parameters.airspeed_min),
								    _airspeed.indicated_airspeed_m_s, eas2tas,
								    true, math::max(math::radians(mission_item_triplet.current.radius), math::radians(10.0f)),
								    _parameters.throttle_min, _parameters.throttle_max, _parameters.throttle_cruise,
								    math::radians(_parameters.pitch_limit_min), math::radians(_parameters.pitch_limit_max));

					/* limit roll motion to ensure enough lift */
					_att_sp.roll_body = math::constrain(_att_sp.roll_body, math::radians(-15.0f), math::radians(15.0f));

				} else {

					_tecs.update_pitch_throttle(_R_nb, _att.pitch, _global_pos.alt, _mission_item_triplet.current.altitude, calculate_target_airspeed(_parameters.airspeed_trim),
								    _airspeed.indicated_airspeed_m_s, eas2tas,
								    false, math::radians(_parameters.pitch_limit_min),
								    _parameters.throttle_min, _parameters.throttle_max, _parameters.throttle_cruise,
								    math::radians(_parameters.pitch_limit_min), math::radians(_parameters.pitch_limit_max));
				}
			}

			// warnx("nav bearing: %8.4f bearing err: %8.4f target bearing: %8.4f", (double)_l1_control.nav_bearing(),
			//       (double)_l1_control.bearing_error(), (double)_l1_control.target_bearing());
			// warnx("prev wp: %8.4f/%8.4f, next wp: %8.4f/%8.4f prev:%s", (double)prev_wp.getX(), (double)prev_wp.getY(),
			//       (double)next_wp.getX(), (double)next_wp.getY(), (mission_item_triplet.previous_valid) ? "valid" : "invalid");

			// XXX at this point we always want no loiter hold if a
			// mission is active
			_loiter_hold = false;

		} else if (_control_mode.flag_armed) {

			/* hold position, but only if armed, climb 20m in case this is engaged on ground level */

			// XXX rework with smarter state machine

			if (!_loiter_hold) {
				_loiter_hold_lat = _global_pos.lat / 1e7f;
				_loiter_hold_lon = _global_pos.lon / 1e7f;
				_loiter_hold_alt = _global_pos.alt + 25.0f;
				_loiter_hold = true;
			}

			altitude_error = _loiter_hold_alt - _global_pos.alt;

			math::Vector2f loiter_hold_pos(_loiter_hold_lat, _loiter_hold_lon);

			/* loiter around current position */
			_l1_control.navigate_loiter(loiter_hold_pos, current_position, _parameters.loiter_hold_radius,
						  1, ground_speed);
			_att_sp.roll_body = _l1_control.nav_roll();
			_att_sp.yaw_body = _l1_control.nav_bearing();

			/* climb with full throttle if the altitude error is bigger than 5 meters */
			bool climb_out = (altitude_error > 3);

			float min_pitch;

			if (climb_out) {
				min_pitch = math::radians(20.0f);

			} else {
				min_pitch = math::radians(_parameters.pitch_limit_min);
			}

			_tecs.update_pitch_throttle(_R_nb, _att.pitch, _global_pos.alt, _loiter_hold_alt, calculate_target_airspeed(_parameters.airspeed_trim),
						    _airspeed.indicated_airspeed_m_s, eas2tas,
						    climb_out, min_pitch,
						    _parameters.throttle_min, _parameters.throttle_max, _parameters.throttle_cruise,
						    math::radians(_parameters.pitch_limit_min), math::radians(_parameters.pitch_limit_max));

			if (climb_out) {
				/* limit roll motion to ensure enough lift */
				_att_sp.roll_body = math::constrain(_att_sp.roll_body, math::radians(-15.0f), math::radians(15.0f));
			}
		}

		/* reset land state */
<<<<<<< HEAD
		if (mission_item_triplet.current.nav_cmd != NAV_CMD_LAND) {
			land_noreturn = false;
=======
		if (global_triplet.current.nav_cmd != NAV_CMD_LAND) {
			land_noreturn_horizontal = false;
			land_noreturn_vertical = false;
			land_stayonground = false;
			land_motor_lim = false;
			land_onslope = false;
>>>>>>> 37ef10ce
		}

		if (was_circle_mode && !_l1_control.circle_mode()) {
			/* just kicked out of loiter, reset roll integrals */
			_att_sp.roll_reset_integral = true;
		}

	} else if (0/* easy mode enabled */) {

		/** EASY FLIGHT **/

		if (0/* switched from another mode to easy */) {
			_seatbelt_hold_heading = _att.yaw;
		}

		if (0/* easy on and manual control yaw non-zero */) {
			_seatbelt_hold_heading = _att.yaw + _manual.yaw;
		}

		/* climb out control */
		bool climb_out = false;

		/* user wants to climb out */
		if (_manual.pitch > 0.3f && _manual.throttle > 0.8f) {
			climb_out = true;
		}

		/* if in seatbelt mode, set airspeed based on manual control */

		// XXX check if ground speed undershoot should be applied here
		float seatbelt_airspeed = _parameters.airspeed_min +
					  (_parameters.airspeed_max - _parameters.airspeed_min) *
					  _manual.throttle;

		_l1_control.navigate_heading(_seatbelt_hold_heading, _att.yaw, ground_speed);
		_att_sp.roll_body = _l1_control.nav_roll();
		_att_sp.yaw_body = _l1_control.nav_bearing();
		_tecs.update_pitch_throttle(_R_nb, _att.pitch, _global_pos.alt, _global_pos.alt + _manual.pitch * 2.0f,
					    seatbelt_airspeed,
					    _airspeed.indicated_airspeed_m_s, eas2tas,
					    false, _parameters.pitch_limit_min,
					    _parameters.throttle_min, _parameters.throttle_max, _parameters.throttle_cruise,
					    _parameters.pitch_limit_min, _parameters.pitch_limit_max);

	} else if (0/* seatbelt mode enabled */) {

		/** SEATBELT FLIGHT **/

		if (0/* switched from another mode to seatbelt */) {
			_seatbelt_hold_heading = _att.yaw;
		}

		if (0/* seatbelt on and manual control yaw non-zero */) {
			_seatbelt_hold_heading = _att.yaw + _manual.yaw;
		}

		/* if in seatbelt mode, set airspeed based on manual control */

		// XXX check if ground speed undershoot should be applied here
		float seatbelt_airspeed = _parameters.airspeed_min +
					  (_parameters.airspeed_max - _parameters.airspeed_min) *
					  _manual.throttle;

		/* user switched off throttle */
		if (_manual.throttle < 0.1f) {
			throttle_max = 0.0f;
			/* switch to pure pitch based altitude control, give up speed */
			_tecs.set_speed_weight(0.0f);
		}

		/* climb out control */
		bool climb_out = false;

		/* user wants to climb out */
		if (_manual.pitch > 0.3f && _manual.throttle > 0.8f) {
			climb_out = true;
		}

		_l1_control.navigate_heading(_seatbelt_hold_heading, _att.yaw, ground_speed);
		_att_sp.roll_body =	_manual.roll;
		_att_sp.yaw_body =	_manual.yaw;
		_tecs.update_pitch_throttle(_R_nb, _att.pitch, _global_pos.alt, _global_pos.alt + _manual.pitch * 2.0f,
					    seatbelt_airspeed,
					    _airspeed.indicated_airspeed_m_s, eas2tas,
					    climb_out, _parameters.pitch_limit_min,
					    _parameters.throttle_min, _parameters.throttle_max, _parameters.throttle_cruise,
					    _parameters.pitch_limit_min, _parameters.pitch_limit_max);

	} else {

		/** MANUAL FLIGHT **/

		/* no flight mode applies, do not publish an attitude setpoint */
		setpoint = false;
	}

	_att_sp.pitch_body = _tecs.get_pitch_demand();
	_att_sp.thrust = math::min(_tecs.get_throttle_demand(), throttle_max);

	return setpoint;
}

void
FixedwingPositionControl::task_main()
{

	/* inform about start */
	warnx("Initializing..");
	fflush(stdout);

	/*
	 * do subscriptions
	 */
	_global_pos_sub = orb_subscribe(ORB_ID(vehicle_global_position));
	_mission_item_triplet_sub = orb_subscribe(ORB_ID(mission_item_triplet));
	_att_sub = orb_subscribe(ORB_ID(vehicle_attitude));
	_accel_sub = orb_subscribe(ORB_ID(sensor_accel));
	_control_mode_sub = orb_subscribe(ORB_ID(vehicle_control_mode));
	_airspeed_sub = orb_subscribe(ORB_ID(airspeed));
	_params_sub = orb_subscribe(ORB_ID(parameter_update));
	_manual_control_sub = orb_subscribe(ORB_ID(manual_control_setpoint));

	/* rate limit vehicle status updates to 5Hz */
	orb_set_interval(_control_mode_sub, 200);
	/* rate limit position updates to 50 Hz */
	orb_set_interval(_global_pos_sub, 20);

	/* abort on a nonzero return value from the parameter init */
	if (parameters_update()) {
		/* parameter setup went wrong, abort */
		warnx("aborting startup due to errors.");
		_task_should_exit = true;
	}

	/* wakeup source(s) */
	struct pollfd fds[2];

	/* Setup of loop */
	fds[0].fd = _params_sub;
	fds[0].events = POLLIN;
	fds[1].fd = _global_pos_sub;
	fds[1].events = POLLIN;

	while (!_task_should_exit) {

		/* wait for up to 500ms for data */
		int pret = poll(&fds[0], (sizeof(fds) / sizeof(fds[0])), 100);

		/* timed out - periodic check for _task_should_exit, etc. */
		if (pret == 0)
			continue;

		/* this is undesirable but not much we can do - might want to flag unhappy status */
		if (pret < 0) {
			warn("poll error %d, %d", pret, errno);
			continue;
		}

		perf_begin(_loop_perf);

		/* check vehicle status for changes to publication state */
		vehicle_control_mode_poll();

		/* only update parameters if they changed */
		if (fds[0].revents & POLLIN) {
			/* read from param to clear updated flag */
			struct parameter_update_s update;
			orb_copy(ORB_ID(parameter_update), _params_sub, &update);

			/* update parameters from storage */
			parameters_update();
		}

		/* only run controller if position changed */
		if (fds[1].revents & POLLIN) {


			static uint64_t last_run = 0;
			float deltaT = (hrt_absolute_time() - last_run) / 1000000.0f;
			last_run = hrt_absolute_time();

			/* guard against too large deltaT's */
			if (deltaT > 1.0f)
				deltaT = 0.01f;

			/* load local copies */
			orb_copy(ORB_ID(vehicle_global_position), _global_pos_sub, &_global_pos);

			// XXX add timestamp check
			_global_pos_valid = true;

			vehicle_attitude_poll();
			vehicle_setpoint_poll();
			vehicle_accel_poll();
			vehicle_airspeed_poll();
			// vehicle_baro_poll();

			math::Vector2f ground_speed(_global_pos.vx, _global_pos.vy);
			math::Vector2f current_position(_global_pos.lat / 1e7f, _global_pos.lon / 1e7f);

			/*
			 * Attempt to control position, on success (= sensors present and not in manual mode),
			 * publish setpoint.
			 */
			if (control_position(current_position, ground_speed, _mission_item_triplet)) {
				_att_sp.timestamp = hrt_absolute_time();

				/* lazily publish the setpoint only once available */
				if (_attitude_sp_pub > 0) {
					/* publish the attitude setpoint */
					orb_publish(ORB_ID(vehicle_attitude_setpoint), _attitude_sp_pub, &_att_sp);

				} else {
					/* advertise and publish */
					_attitude_sp_pub = orb_advertise(ORB_ID(vehicle_attitude_setpoint), &_att_sp);
				}

				/* XXX check if radius makes sense here */
				float turn_distance = _l1_control.switch_distance(_mission_item_triplet.current.radius);

				/* lazily publish navigation capabilities */
				if (turn_distance != _nav_capabilities.turn_distance && turn_distance > 0) {

					/* set new turn distance */
					_nav_capabilities.turn_distance = turn_distance;

					if (_nav_capabilities_pub > 0) {
						orb_publish(ORB_ID(navigation_capabilities), _nav_capabilities_pub, &_nav_capabilities);
					} else {
						_nav_capabilities_pub = orb_advertise(ORB_ID(navigation_capabilities), &_nav_capabilities);
					}
				}

			}

		}

		perf_end(_loop_perf);
	}

	warnx("exiting.\n");

	_control_task = -1;
	_exit(0);
}

int
FixedwingPositionControl::start()
{
	ASSERT(_control_task == -1);

	/* start the task */
	_control_task = task_spawn_cmd("fw_pos_control_l1",
				       SCHED_DEFAULT,
				       SCHED_PRIORITY_MAX - 5,
				       4048,
				       (main_t)&FixedwingPositionControl::task_main_trampoline,
				       nullptr);

	if (_control_task < 0) {
		warn("task start failed");
		return -errno;
	}

	return OK;
}

int fw_pos_control_l1_main(int argc, char *argv[])
{
	if (argc < 1)
		errx(1, "usage: fw_pos_control_l1 {start|stop|status}");

	if (!strcmp(argv[1], "start")) {

		if (l1_control::g_control != nullptr)
			errx(1, "already running");

		l1_control::g_control = new FixedwingPositionControl;

		if (l1_control::g_control == nullptr)
			errx(1, "alloc failed");

		if (OK != l1_control::g_control->start()) {
			delete l1_control::g_control;
			l1_control::g_control = nullptr;
			err(1, "start failed");
		}

		exit(0);
	}

	if (!strcmp(argv[1], "stop")) {
		if (l1_control::g_control == nullptr)
			errx(1, "not running");

		delete l1_control::g_control;
		l1_control::g_control = nullptr;
		exit(0);
	}

	if (!strcmp(argv[1], "status")) {
		if (l1_control::g_control) {
			errx(0, "running");

		} else {
			errx(1, "not running");
		}
	}

	warnx("unrecognized command");
	return 1;
}<|MERGE_RESOLUTION|>--- conflicted
+++ resolved
@@ -318,7 +318,7 @@
 					 const struct mission_item_triplet_s &_mission_item_triplet);
 
 	float calculate_target_airspeed(float airspeed_demand);
-	void calculate_gndspeed_undershoot(const math::Vector2f &current_position, const math::Vector2f &ground_speed, const struct vehicle_global_position_set_triplet_s &global_triplet);
+	void calculate_gndspeed_undershoot(const math::Vector2f &current_position, const math::Vector2f &ground_speed, const struct mission_item_triplet_s &mission_item_triplet);
 
 	/**
 	 * Shim for calling task_main from task_create.
@@ -388,7 +388,7 @@
 	airspeed_s				_airspeed = {0};
 	vehicle_control_mode_s			_control_mode = {0};
 	vehicle_global_position_s		_global_pos = {0};
-	vehicle_global_position_set_triplet_s	_global_triplet = {0};
+	mission_item_triplet_s			_mission_item_triplet = {0};
 	accel_report				_accel = {0};
 
 
@@ -665,7 +665,7 @@
 }
 
 void
-FixedwingPositionControl::calculate_gndspeed_undershoot(const math::Vector2f &current_position, const math::Vector2f &ground_speed, const struct vehicle_global_position_set_triplet_s &global_triplet)
+FixedwingPositionControl::calculate_gndspeed_undershoot(const math::Vector2f &current_position, const math::Vector2f &ground_speed, const struct mission_item_triplet_s &mission_item_triplet)
 {
 
 	if (_global_pos_valid) {
@@ -678,12 +678,12 @@
 		/* The minimum desired ground speed is the minimum airspeed projected on to the ground using the altitude and horizontal difference between the waypoints if available*/
 		float distance = 0.0f;
 		float delta_altitude = 0.0f;
-		if (global_triplet.previous_valid) {
-			distance = get_distance_to_next_waypoint(global_triplet.previous.lat *  1e-7f, global_triplet.previous.lon *  1e-7f, global_triplet.current.lat *  1e-7f, global_triplet.current.lon *  1e-7f);
-			delta_altitude = global_triplet.current.altitude - global_triplet.previous.altitude;
+		if (mission_item_triplet.previous_valid) {
+			distance = get_distance_to_next_waypoint(mission_item_triplet.previous.lat, mission_item_triplet.previous.lon, mission_item_triplet.current.lat, mission_item_triplet.current.lon);
+			delta_altitude = mission_item_triplet.current.altitude - mission_item_triplet.previous.altitude;
 		} else {
-			distance = get_distance_to_next_waypoint(current_position.getX(), current_position.getY(), global_triplet.current.lat *  1e-7f, global_triplet.current.lon *  1e-7f);
-			delta_altitude = global_triplet.current.altitude -  _global_pos.alt;
+			distance = get_distance_to_next_waypoint(current_position.getX(), current_position.getY(), mission_item_triplet.current.lat, mission_item_triplet.current.lon);
+			delta_altitude = mission_item_triplet.current.altitude -  _global_pos.alt;
 		}
 
 		float ground_speed_desired = _parameters.airspeed_min * cosf(atan2f(delta_altitude, distance));
@@ -716,7 +716,7 @@
 {
 	bool setpoint = true;
 
-	calculate_gndspeed_undershoot(current_position, ground_speed, global_triplet);
+	calculate_gndspeed_undershoot(current_position, ground_speed, mission_item_triplet);
 
 	float eas2tas = 1.0f; // XXX calculate actual number based on current measurements
 
@@ -749,11 +749,11 @@
 		if (_setpoint_valid && _control_mode.flag_control_auto_enabled) {
 
 			/* current waypoint (the one currently heading for) */
-<<<<<<< HEAD
 			math::Vector2f next_wp(mission_item_triplet.current.lat, mission_item_triplet.current.lon);
-=======
-			math::Vector2f curr_wp(global_triplet.current.lat / 1e7f, global_triplet.current.lon / 1e7f);
->>>>>>> 37ef10ce
+
+			/* current waypoint (the one currently heading for) */
+			math::Vector2f curr_wp(mission_item_triplet.current.lat, mission_item_triplet.current.lon);
+
 
 			/* previous waypoint */
 			math::Vector2f prev_wp;
@@ -806,13 +806,8 @@
 				   mission_item_triplet.current.nav_cmd == NAV_CMD_LOITER_UNLIMITED) {
 
 				/* waypoint is a loiter waypoint */
-<<<<<<< HEAD
-				_l1_control.navigate_loiter(next_wp, current_position, mission_item_triplet.current.loiter_radius,
+				_l1_control.navigate_loiter(curr_wp, current_position, mission_item_triplet.current.loiter_radius,
 							  mission_item_triplet.current.loiter_direction, ground_speed);
-=======
-				_l1_control.navigate_loiter(curr_wp, current_position, global_triplet.current.loiter_radius,
-							  global_triplet.current.loiter_direction, ground_speed);
->>>>>>> 37ef10ce
 				_att_sp.roll_body = _l1_control.nav_roll();
 				_att_sp.yaw_body = _l1_control.nav_bearing();
 
@@ -851,17 +846,9 @@
 				} else {
 
 					/* normal navigation */
-<<<<<<< HEAD
-					_l1_control.navigate_waypoints(prev_wp, next_wp, current_position, ground_speed);
+					_l1_control.navigate_waypoints(prev_wp, curr_wp, current_position, ground_speed);
 				}
 
-				/* do not go down too early */
-				if (wp_distance > 50.0f) {
-					altitude_error = (_mission_item_triplet.current.altitude + 25.0f) - _global_pos.alt;
-=======
-					_l1_control.navigate_waypoints(prev_wp, curr_wp, current_position, ground_speed);
->>>>>>> 37ef10ce
-				}
 				_att_sp.roll_body = _l1_control.nav_roll();
 				_att_sp.yaw_body = _l1_control.nav_bearing();
 
@@ -876,11 +863,7 @@
 				/* apply minimum pitch (flare) and limit roll if close to touch down, altitude error is negative (going down) */
 				// XXX this could make a great param
 
-<<<<<<< HEAD
-				float flare_angle_rad = math::radians(10.0f);//math::radians(mission_item_triplet.current.param1)
-=======
-				float flare_angle_rad = -math::radians(5.0f);//math::radians(global_triplet.current.param1)
->>>>>>> 37ef10ce
+				float flare_angle_rad = -math::radians(5.0f);//math::radians(mission_item_triplet.current.param1)
 				float land_pitch_min = math::radians(5.0f);
 				float throttle_land = _parameters.throttle_min + (_parameters.throttle_max - _parameters.throttle_min) * 0.1f;
 				float airspeed_land = 1.3f * _parameters.airspeed_min;
@@ -896,26 +879,15 @@
 				float flare_constant = (H0 * d1)/flare_relative_alt;//-flare_length/(logf(H1/H0));
 				float flare_length = - logf(H1/H0) * flare_constant;//d1+20.0f;//-logf(0.01f/flare_relative_alt);
 				float horizontal_slope_displacement = (flare_length - d1);
-				float L_altitude = getLandingSlopeAbsoluteAltitude(L_wp_distance, _global_triplet.current.altitude, landing_slope_angle_rad, horizontal_slope_displacement);
-				float landing_slope_alt_desired = getLandingSlopeAbsoluteAltitude(wp_distance, _global_triplet.current.altitude, landing_slope_angle_rad, horizontal_slope_displacement);
-
-				if ( (_global_pos.alt < _global_triplet.current.altitude + flare_relative_alt) || land_noreturn_vertical) {  //checking for land_noreturn to avoid unwanted climb out
+				float L_altitude = getLandingSlopeAbsoluteAltitude(L_wp_distance, _mission_item_triplet.current.altitude, landing_slope_angle_rad, horizontal_slope_displacement);
+				float landing_slope_alt_desired = getLandingSlopeAbsoluteAltitude(wp_distance, _mission_item_triplet.current.altitude, landing_slope_angle_rad, horizontal_slope_displacement);
+
+				if ( (_global_pos.alt < _mission_item_triplet.current.altitude + flare_relative_alt) || land_noreturn_vertical) {  //checking for land_noreturn to avoid unwanted climb out
 
 					/* land with minimal speed */
 
-<<<<<<< HEAD
-					/* force TECS to only control speed with pitch, altitude is only implicitely controlled now */
-					_tecs.set_speed_weight(2.0f);
-
-					_tecs.update_pitch_throttle(_R_nb, _att.pitch, _global_pos.alt, _mission_item_triplet.current.altitude, calculate_target_airspeed(airspeed_land),
-								    _airspeed.indicated_airspeed_m_s, eas2tas,
-								    false, flare_angle_rad,
-								    0.0f, _parameters.throttle_max, throttle_land,
-								    math::radians(-10.0f), math::radians(15.0f));
-=======
 //					/* force TECS to only control speed with pitch, altitude is only implicitely controlled now */
 //					_tecs.set_speed_weight(2.0f);
->>>>>>> 37ef10ce
 
 					/* kill the throttle if param requests it */
 					throttle_max = _parameters.throttle_max;
@@ -929,12 +901,12 @@
 
 					 }
 
-					float flare_curve_alt =   _global_triplet.current.altitude + H0 * expf(-math::max(0.0f, flare_length - wp_distance)/flare_constant) - H1;
+					float flare_curve_alt =   _mission_item_triplet.current.altitude + H0 * expf(-math::max(0.0f, flare_length - wp_distance)/flare_constant) - H1;
 
 					/* avoid climbout */
 					if (flare_curve_alt_last < flare_curve_alt && land_noreturn_vertical || land_stayonground)
 					{
-						flare_curve_alt = global_triplet.current.altitude;
+						flare_curve_alt = mission_item_triplet.current.altitude;
 						land_stayonground = true;
 					}
 
@@ -956,12 +928,8 @@
 
 				} else if (wp_distance < L_wp_distance) {
 
-<<<<<<< HEAD
-					_tecs.update_pitch_throttle(_R_nb, _att.pitch, _global_pos.alt, _mission_item_triplet.current.altitude, calculate_target_airspeed(airspeed_approach),
-=======
 					/* minimize speed to approach speed, stay on landing slope */
 					_tecs.update_pitch_throttle(_R_nb, _att.pitch, _global_pos.alt, landing_slope_alt_desired, calculate_target_airspeed(airspeed_approach),
->>>>>>> 37ef10ce
 								    _airspeed.indicated_airspeed_m_s, eas2tas,
 								    false, flare_angle_rad,
 								    _parameters.throttle_min, _parameters.throttle_max, _parameters.throttle_cruise,
@@ -991,11 +959,7 @@
 						//warnx("Landing: before L,continue at: %.4f, (landing_slope_alt_desired %.4f, wp_distance: %.4f, L_altitude: %.4f L_wp_distance: %.4f)", altitude_desired, landing_slope_alt_desired, wp_distance, L_altitude, L_wp_distance);
 					}
 
-<<<<<<< HEAD
-					_tecs.update_pitch_throttle(_R_nb, _att.pitch, _global_pos.alt, _mission_item_triplet.current.altitude, calculate_target_airspeed(_parameters.airspeed_trim),
-=======
 					_tecs.update_pitch_throttle(_R_nb, _att.pitch, _global_pos.alt, altitude_desired, calculate_target_airspeed(airspeed_approach),
->>>>>>> 37ef10ce
 								    _airspeed.indicated_airspeed_m_s, eas2tas,
 								    false, math::radians(_parameters.pitch_limit_min),
 								    _parameters.throttle_min, _parameters.throttle_max, _parameters.throttle_cruise,
@@ -1088,17 +1052,12 @@
 		}
 
 		/* reset land state */
-<<<<<<< HEAD
 		if (mission_item_triplet.current.nav_cmd != NAV_CMD_LAND) {
-			land_noreturn = false;
-=======
-		if (global_triplet.current.nav_cmd != NAV_CMD_LAND) {
 			land_noreturn_horizontal = false;
 			land_noreturn_vertical = false;
 			land_stayonground = false;
 			land_motor_lim = false;
 			land_onslope = false;
->>>>>>> 37ef10ce
 		}
 
 		if (was_circle_mode && !_l1_control.circle_mode()) {
