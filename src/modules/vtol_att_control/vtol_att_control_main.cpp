--- conflicted
+++ resolved
@@ -113,15 +113,10 @@
 	memset(&_airspeed, 0, sizeof(_airspeed));
 	memset(&_batt_status, 0, sizeof(_batt_status));
 	memset(&_vehicle_cmd, 0, sizeof(_vehicle_cmd));
-<<<<<<< HEAD
-
-	_params.idle_pwm_mc = PWM_LOWEST_MIN;
-=======
 	memset(&_vehicle_status, 0, sizeof(_vehicle_status));
 	memset(&_tecs_status, 0, sizeof(_tecs_status));
 
 	_params.idle_pwm_mc = PWM_DEFAULT_MIN;
->>>>>>> 1a5040b9
 	_params.vtol_motor_count = 0;
 	_params.vtol_fw_permanent_stab = 0;
 
@@ -145,19 +140,11 @@
 		_tailsitter = new Tailsitter(this);
 		_vtol_type = _tailsitter;
 
-<<<<<<< HEAD
-	} else if (_params.vtol_type == 1) {
-		_tiltrotor = new Tiltrotor(this);
-		_vtol_type = _tiltrotor;
-
-	} else if (_params.vtol_type == 2) {
-=======
 	} else if (_params.vtol_type == vtol_type::TILTROTOR) {
 		_tiltrotor = new Tiltrotor(this);
 		_vtol_type = _tiltrotor;
 
 	} else if (_params.vtol_type == vtol_type::STANDARD) {
->>>>>>> 1a5040b9
 		_standard = new Standard(this);
 		_vtol_type = _standard;
 
@@ -607,10 +594,6 @@
 
 void VtolAttitudeControl::task_main()
 {
-<<<<<<< HEAD
-	PX4_WARN("started");
-=======
->>>>>>> 1a5040b9
 	fflush(stdout);
 
 	/* do subscriptions */
@@ -644,11 +627,7 @@
 	_vtol_type->set_idle_mc();
 
 	/* wakeup source*/
-<<<<<<< HEAD
-	px4_pollfd_struct_t fds[3];	/*input_mc, input_fw, parameters*/
-=======
 	px4_pollfd_struct_t fds[3] = {};	/*input_mc, input_fw, parameters*/
->>>>>>> 1a5040b9
 
 	fds[0].fd     = _actuator_inputs_mc;
 	fds[0].events = POLLIN;
@@ -871,10 +850,7 @@
 			return 1;
 		}
 
-<<<<<<< HEAD
-=======
 		return 0;
->>>>>>> 1a5040b9
 	}
 
 	if (!strcmp(argv[1], "stop")) {
