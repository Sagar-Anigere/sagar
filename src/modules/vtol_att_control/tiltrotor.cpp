--- conflicted
+++ resolved
@@ -263,14 +263,6 @@
 		// normal operation
 		_tilt_control = VtolType::pusher_assist() + _param_vt_tilt_mc.get();
 		_mc_yaw_weight = 1.0f;
-<<<<<<< HEAD
-=======
-
-		// do thrust compensation only for legacy (static) allocation
-		if (!_param_sys_ctrl_alloc.get()) {
-			_v_att_sp->thrust_body[2] = Tiltrotor::thrust_compensation_for_tilt();
-		}
->>>>>>> dc8ed978
 	}
 
 }
@@ -360,15 +352,8 @@
 		_mc_yaw_weight = 0.0f;
 
 		// ramp down motors not used in fixed-wing flight (setting MAX_PWM down scales the given output into the new range)
-<<<<<<< HEAD
-		// int ramp_down_value = (1.0f - time_since_trans_start / _params_tiltrotor.front_trans_dur_p2) *
+		// int ramp_down_value = (1.0f - time_since_trans_start / _param_vt_trans_p2_dur.get()) *
 		// 		      (PWM_DEFAULT_MAX - PWM_DEFAULT_MIN) + PWM_DEFAULT_MIN;
-=======
-		int ramp_down_value = (1.0f - time_since_trans_start / _param_vt_trans_p2_dur.get()) *
-				      (PWM_DEFAULT_MAX - PWM_DEFAULT_MIN) + PWM_DEFAULT_MIN;
-
-		set_alternate_motor_state(motor_state::VALUE, ramp_down_value);
->>>>>>> dc8ed978
 
 		// add minimum throttle for front transition
 		_thrust_transition = math::max(_thrust_transition, FRONTTRANS_THR_MIN);
