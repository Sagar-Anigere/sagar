--- conflicted
+++ resolved
@@ -186,11 +186,7 @@
 						strncpy(param_value.param_id, HASH_PARAM, MAVLINK_MSG_PARAM_VALUE_FIELD_PARAM_ID_LEN);
 						param_value.param_type = MAV_PARAM_TYPE_UINT32;
 						memcpy(&param_value.param_value, &hash, sizeof(hash));
-<<<<<<< HEAD
-						_mavlink->send_message(MAVLINK_MSG_ID_PARAM_VALUE, &param_value);
-=======
 						mavlink_msg_param_value_send_struct(_mavlink->get_channel(), &param_value);
->>>>>>> ea138cfd
 					} else {
 						/* local name buffer to enforce null-terminated string */
 						char name[MAVLINK_MSG_PARAM_VALUE_FIELD_PARAM_ID_LEN + 1];
