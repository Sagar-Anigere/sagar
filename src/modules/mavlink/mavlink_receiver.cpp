/****************************************************************************
 *
 *   Copyright (c) 2012-2014 PX4 Development Team. All rights reserved.
 *
 * Redistribution and use in source and binary forms, with or without
 * modification, are permitted provided that the following conditions
 * are met:
 *
 * 1. Redistributions of source code must retain the above copyright
 *    notice, this list of conditions and the following disclaimer.
 * 2. Redistributions in binary form must reproduce the above copyright
 *    notice, this list of conditions and the following disclaimer in
 *    the documentation and/or other materials provided with the
 *    distribution.
 * 3. Neither the name PX4 nor the names of its contributors may be
 *    used to endorse or promote products derived from this software
 *    without specific prior written permission.
 *
 * THIS SOFTWARE IS PROVIDED BY THE COPYRIGHT HOLDERS AND CONTRIBUTORS
 * "AS IS" AND ANY EXPRESS OR IMPLIED WARRANTIES, INCLUDING, BUT NOT
 * LIMITED TO, THE IMPLIED WARRANTIES OF MERCHANTABILITY AND FITNESS
 * FOR A PARTICULAR PURPOSE ARE DISCLAIMED. IN NO EVENT SHALL THE
 * COPYRIGHT OWNER OR CONTRIBUTORS BE LIABLE FOR ANY DIRECT, INDIRECT,
 * INCIDENTAL, SPECIAL, EXEMPLARY, OR CONSEQUENTIAL DAMAGES (INCLUDING,
 * BUT NOT LIMITED TO, PROCUREMENT OF SUBSTITUTE GOODS OR SERVICES; LOSS
 * OF USE, DATA, OR PROFITS; OR BUSINESS INTERRUPTION) HOWEVER CAUSED
 * AND ON ANY THEORY OF LIABILITY, WHETHER IN CONTRACT, STRICT
 * LIABILITY, OR TORT (INCLUDING NEGLIGENCE OR OTHERWISE) ARISING IN
 * ANY WAY OUT OF THE USE OF THIS SOFTWARE, EVEN IF ADVISED OF THE
 * POSSIBILITY OF SUCH DAMAGE.
 *
 ****************************************************************************/

/**
 * @file mavlink_receiver.cpp
 * MAVLink protocol message receive and dispatch
 *
 * @author Lorenz Meier <lm@inf.ethz.ch>
 * @author Anton Babushkin <anton.babushkin@me.com>
 */

/* XXX trim includes */
#include <nuttx/config.h>
#include <unistd.h>
#include <pthread.h>
#include <stdio.h>
#include <math.h>
#include <stdbool.h>
#include <fcntl.h>
#include <mqueue.h>
#include <string.h>
#include <drivers/drv_hrt.h>
#include <drivers/drv_accel.h>
#include <drivers/drv_gyro.h>
#include <drivers/drv_mag.h>
#include <drivers/drv_baro.h>
#include <time.h>
#include <float.h>
#include <unistd.h>
#include <nuttx/sched.h>
#include <sys/prctl.h>
#include <termios.h>
#include <errno.h>
#include <stdlib.h>
#include <poll.h>

#include <mathlib/mathlib.h>

#include <systemlib/param/param.h>
#include <systemlib/systemlib.h>
#include <systemlib/err.h>
#include <systemlib/airspeed.h>
#include <mavlink/mavlink_log.h>
#include <commander/px4_custom_mode.h>
#include <geo/geo.h>

__BEGIN_DECLS

#include "mavlink_bridge_header.h"
#include "mavlink_receiver.h"
#include "mavlink_main.h"

__END_DECLS

static const float mg2ms2 = CONSTANTS_ONE_G / 1000.0f;

MavlinkReceiver::MavlinkReceiver(Mavlink *parent) :
	_mavlink(parent),
	status{},
	hil_local_pos{},
	_control_mode{},
	_global_pos_pub(-1),
	_local_pos_pub(-1),
	_attitude_pub(-1),
	_gps_pub(-1),
	_sensors_pub(-1),
	_gyro_pub(-1),
	_accel_pub(-1),
	_mag_pub(-1),
	_baro_pub(-1),
	_airspeed_pub(-1),
	_battery_pub(-1),
	_cmd_pub(-1),
	_flow_pub(-1),
	_offboard_control_sp_pub(-1),
	_local_pos_sp_pub(-1),
	_global_vel_sp_pub(-1),
	_att_sp_pub(-1),
	_rates_sp_pub(-1),
	_vicon_position_pub(-1),
	_vision_position_pub(-1),
	_telemetry_status_pub(-1),
	_rc_pub(-1),
	_manual_pub(-1),
	_radio_status_available(false),
	_control_mode_sub(orb_subscribe(ORB_ID(vehicle_control_mode))),
	_hil_frames(0),
	_old_timestamp(0),
	_hil_local_proj_inited(0),
	_hil_local_alt0(0.0f),
	_hil_local_proj_ref{},
	_onboard_epoch_valid(false),
	_companion_epoch_valid(false),
	_dt(0),
	_companion_reboot(true)
{
	// make sure the FTP server is started
	(void)MavlinkFTP::getServer();
}

MavlinkReceiver::~MavlinkReceiver()
{
}

void
MavlinkReceiver::handle_message(mavlink_message_t *msg)
{
	switch (msg->msgid) {
	case MAVLINK_MSG_ID_COMMAND_LONG:
		handle_message_command_long(msg);
		break;

	case MAVLINK_MSG_ID_OPTICAL_FLOW:
		handle_message_optical_flow(msg);
		break;

	case MAVLINK_MSG_ID_SET_MODE:
		handle_message_set_mode(msg);
		break;

	case MAVLINK_MSG_ID_VICON_POSITION_ESTIMATE:
		handle_message_vicon_position_estimate(msg);
		break;

	case MAVLINK_MSG_ID_VISION_POSITION_ESTIMATE:
		handle_message_vision_position_estimate(msg);
		break;

	case MAVLINK_MSG_ID_RADIO_STATUS:
		handle_message_radio_status(msg);
		break;

	case MAVLINK_MSG_ID_MANUAL_CONTROL:
		handle_message_manual_control(msg);
		break;

	case MAVLINK_MSG_ID_HEARTBEAT:
		handle_message_heartbeat(msg);
		break;

	case MAVLINK_MSG_ID_REQUEST_DATA_STREAM:
		handle_message_request_data_stream(msg);
		break;

	case MAVLINK_MSG_ID_SYSTEM_TIME:
		handle_message_system_time(msg);
		break;

	case MAVLINK_MSG_ID_ENCAPSULATED_DATA:
		MavlinkFTP::getServer()->handle_message(_mavlink, msg);
		break;

	default:
		break;
	}

	/*
	 * Only decode hil messages in HIL mode.
	 *
	 * The HIL mode is enabled by the HIL bit flag
	 * in the system mode. Either send a set mode
	 * COMMAND_LONG message or a SET_MODE message
	 *
	 * Accept HIL GPS messages if use_hil_gps flag is true.
	 * This allows to provide fake gps measurements to the system.
	 */
	if (_mavlink->get_hil_enabled()) {
		switch (msg->msgid) {
		case MAVLINK_MSG_ID_HIL_SENSOR:
			handle_message_hil_sensor(msg);
			break;

		case MAVLINK_MSG_ID_HIL_STATE_QUATERNION:
			handle_message_hil_state_quaternion(msg);
			break;

		default:
			break;
		}
	}


   	if (_mavlink->get_hil_enabled() || (_mavlink->get_use_hil_gps() && msg->sysid == mavlink_system.sysid)) {
		switch (msg->msgid) {
		case MAVLINK_MSG_ID_HIL_GPS:
			handle_message_hil_gps(msg);
			break;

		default:
			break;
		}

	}

    /* If we've received a valid message, mark the flag indicating so.
	   This is used in the '-w' command-line flag. */
	_mavlink->set_has_received_messages(true);
}

void
MavlinkReceiver::handle_message_command_long(mavlink_message_t *msg)
{
	/* command */
	mavlink_command_long_t cmd_mavlink;
	mavlink_msg_command_long_decode(msg, &cmd_mavlink);

	if (cmd_mavlink.target_system == mavlink_system.sysid && ((cmd_mavlink.target_component == mavlink_system.compid)
			|| (cmd_mavlink.target_component == MAV_COMP_ID_ALL))) {
		//check for MAVLINK terminate command
		if (cmd_mavlink.command == MAV_CMD_PREFLIGHT_REBOOT_SHUTDOWN && ((int)cmd_mavlink.param1) == 3) {
			/* This is the link shutdown command, terminate mavlink */
			warnx("terminated by remote command");
			fflush(stdout);
			usleep(50000);

			/* terminate other threads and this thread */
			_mavlink->_task_should_exit = true;

		} else {

			if (msg->sysid == mavlink_system.sysid && msg->compid == mavlink_system.compid) {
				warnx("ignoring CMD spoofed with same SYS/COMP (%d/%d) ID",
				      mavlink_system.sysid, mavlink_system.compid);
				return;
			}

			struct vehicle_command_s vcmd;
			memset(&vcmd, 0, sizeof(vcmd));

			/* Copy the content of mavlink_command_long_t cmd_mavlink into command_t cmd */
			vcmd.param1 = cmd_mavlink.param1;
			vcmd.param2 = cmd_mavlink.param2;
			vcmd.param3 = cmd_mavlink.param3;
			vcmd.param4 = cmd_mavlink.param4;
			vcmd.param5 = cmd_mavlink.param5;
			vcmd.param6 = cmd_mavlink.param6;
			vcmd.param7 = cmd_mavlink.param7;
			// XXX do proper translation
			vcmd.command = (enum VEHICLE_CMD)cmd_mavlink.command;
			vcmd.target_system = cmd_mavlink.target_system;
			vcmd.target_component = cmd_mavlink.target_component;
			vcmd.source_system = msg->sysid;
			vcmd.source_component = msg->compid;
			vcmd.confirmation =  cmd_mavlink.confirmation;

			if (_cmd_pub < 0) {
				_cmd_pub = orb_advertise(ORB_ID(vehicle_command), &vcmd);

			} else {
				orb_publish(ORB_ID(vehicle_command), _cmd_pub, &vcmd);
			}
		}
	}
}

void
MavlinkReceiver::handle_message_optical_flow(mavlink_message_t *msg)
{
	/* optical flow */
	mavlink_optical_flow_t flow;
	mavlink_msg_optical_flow_decode(msg, &flow);

	struct optical_flow_s f;
	memset(&f, 0, sizeof(f));

	f.timestamp = hrt_absolute_time();
	f.flow_timestamp = flow.time_usec;
	f.flow_raw_x = flow.flow_x;
	f.flow_raw_y = flow.flow_y;
	f.flow_comp_x_m = flow.flow_comp_m_x;
	f.flow_comp_y_m = flow.flow_comp_m_y;
	f.ground_distance_m = flow.ground_distance;
	f.quality = flow.quality;
	f.sensor_id = flow.sensor_id;

	if (_flow_pub < 0) {
		_flow_pub = orb_advertise(ORB_ID(optical_flow), &f);

	} else {
		orb_publish(ORB_ID(optical_flow), _flow_pub, &f);
	}
}

void
MavlinkReceiver::handle_message_set_mode(mavlink_message_t *msg)
{
	mavlink_set_mode_t new_mode;
	mavlink_msg_set_mode_decode(msg, &new_mode);

	struct vehicle_command_s vcmd;
	memset(&vcmd, 0, sizeof(vcmd));

	union px4_custom_mode custom_mode;
	custom_mode.data = new_mode.custom_mode;
	/* copy the content of mavlink_command_long_t cmd_mavlink into command_t cmd */
	vcmd.param1 = new_mode.base_mode;
	vcmd.param2 = custom_mode.main_mode;
	vcmd.param3 = 0;
	vcmd.param4 = 0;
	vcmd.param5 = 0;
	vcmd.param6 = 0;
	vcmd.param7 = 0;
	vcmd.command = VEHICLE_CMD_DO_SET_MODE;
	vcmd.target_system = new_mode.target_system;
	vcmd.target_component = MAV_COMP_ID_ALL;
	vcmd.source_system = msg->sysid;
	vcmd.source_component = msg->compid;
	vcmd.confirmation = 1;

	if (_cmd_pub < 0) {
		_cmd_pub = orb_advertise(ORB_ID(vehicle_command), &vcmd);

	} else {
		orb_publish(ORB_ID(vehicle_command), _cmd_pub, &vcmd);
	}
}

void
MavlinkReceiver::handle_message_vicon_position_estimate(mavlink_message_t *msg)
{
	mavlink_vicon_position_estimate_t pos;
	mavlink_msg_vicon_position_estimate_decode(msg, &pos);

	struct vehicle_vicon_position_s vicon_position;
	memset(&vicon_position, 0, sizeof(vicon_position));

	vicon_position.timestamp = hrt_absolute_time();
	vicon_position.x = pos.x;
	vicon_position.y = pos.y;
	vicon_position.z = pos.z;
	vicon_position.roll = pos.roll;
	vicon_position.pitch = pos.pitch;
	vicon_position.yaw = pos.yaw;

	if (_vicon_position_pub < 0) {
		_vicon_position_pub = orb_advertise(ORB_ID(vehicle_vicon_position), &vicon_position);

	} else {
		orb_publish(ORB_ID(vehicle_vicon_position), _vicon_position_pub, &vicon_position);
	}
}

void
MavlinkReceiver::handle_message_vision_position_estimate(mavlink_message_t *msg)
{
	mavlink_vision_position_estimate_t pos;
	mavlink_msg_vision_position_estimate_decode(msg, &pos);

	struct vision_position_estimate vision_position;
	memset(&vision_position, 0, sizeof(vision_position));

	// Use the component ID to identify the vision sensor
	vision_position.id = msg->compid;

	vision_position.timestamp_boot = hrt_absolute_time(); //useful for latency testing
	vision_position.timestamp_computer = pos.usec + time_offset; //message from offboard so synchronize stamps XXX: add to all messages from offboard
	vision_position.x = pos.x;
	vision_position.y = pos.y;
	vision_position.z = pos.z;

	// XXX fix this
	vision_position.vx = 0.0f;
	vision_position.vy = 0.0f;
	vision_position.vz = 0.0f;
	
	math::Quaternion q;
	q.from_euler(pos.roll, pos.pitch, pos.yaw);

	vision_position.q[0] = q(0);
	vision_position.q[1] = q(1);
	vision_position.q[2] = q(2);
	vision_position.q[3] = q(3);

	if (_vision_position_pub < 0) {
		_vision_position_pub = orb_advertise(ORB_ID(vision_position_estimate), &vision_position);

	} else {
		orb_publish(ORB_ID(vision_position_estimate), _vision_position_pub, &vision_position);
	}
}

void
MavlinkReceiver::handle_message_radio_status(mavlink_message_t *msg)
{
	/* telemetry status supported only on first TELEMETRY_STATUS_ORB_ID_NUM mavlink channels */
	if (_mavlink->get_channel() < TELEMETRY_STATUS_ORB_ID_NUM) {
		mavlink_radio_status_t rstatus;
		mavlink_msg_radio_status_decode(msg, &rstatus);

		struct telemetry_status_s &tstatus = _mavlink->get_rx_status();

		tstatus.timestamp = hrt_absolute_time();
		tstatus.telem_time = tstatus.timestamp;
		/* tstatus.heartbeat_time is set by system heartbeats */
		tstatus.type = TELEMETRY_STATUS_RADIO_TYPE_3DR_RADIO;
		tstatus.rssi = rstatus.rssi;
		tstatus.remote_rssi = rstatus.remrssi;
		tstatus.txbuf = rstatus.txbuf;
		tstatus.noise = rstatus.noise;
		tstatus.remote_noise = rstatus.remnoise;
		tstatus.rxerrors = rstatus.rxerrors;
		tstatus.fixed = rstatus.fixed;

		if (_telemetry_status_pub < 0) {
			_telemetry_status_pub = orb_advertise(telemetry_status_orb_id[_mavlink->get_channel()], &tstatus);

		} else {
			orb_publish(telemetry_status_orb_id[_mavlink->get_channel()], _telemetry_status_pub, &tstatus);
		}

		/* this means that heartbeats alone won't be published to the radio status no more */
		_radio_status_available = true;
	}
}

void
MavlinkReceiver::handle_message_manual_control(mavlink_message_t *msg)
{
	mavlink_manual_control_t man;
	mavlink_msg_manual_control_decode(msg, &man);

	struct manual_control_setpoint_s manual;
	memset(&manual, 0, sizeof(manual));

	manual.timestamp = hrt_absolute_time();
	manual.x = man.x / 1000.0f;
	manual.y = man.y / 1000.0f;
	manual.r = man.r / 1000.0f;
	manual.z = man.z / 1000.0f;

	warnx("pitch: %.2f, roll: %.2f, yaw: %.2f, throttle: %.2f", (double)manual.x, (double)manual.y, (double)manual.r, (double)manual.z);

	if (_manual_pub < 0) {
		_manual_pub = orb_advertise(ORB_ID(manual_control_setpoint), &manual);

	} else {
		orb_publish(ORB_ID(manual_control_setpoint), _manual_pub, &manual);
	}
}

void
MavlinkReceiver::handle_message_heartbeat(mavlink_message_t *msg)
{
	/* telemetry status supported only on first TELEMETRY_STATUS_ORB_ID_NUM mavlink channels */
	if (_mavlink->get_channel() < TELEMETRY_STATUS_ORB_ID_NUM) {
		mavlink_heartbeat_t hb;
		mavlink_msg_heartbeat_decode(msg, &hb);

		/* ignore own heartbeats, accept only heartbeats from GCS */
		if (msg->sysid != mavlink_system.sysid && hb.type == MAV_TYPE_GCS) {

			struct telemetry_status_s &tstatus = _mavlink->get_rx_status();

			hrt_abstime tnow = hrt_absolute_time();

			/* always set heartbeat, publish only if telemetry link not up */
			tstatus.heartbeat_time = tnow;

			/* if no radio status messages arrive, lets at least publish that heartbeats were received */
			if (!_radio_status_available) {

				tstatus.timestamp = tnow;
				/* telem_time indicates the timestamp of a telemetry status packet and we got none */
				tstatus.telem_time = 0;
				tstatus.type = TELEMETRY_STATUS_RADIO_TYPE_GENERIC;

				if (_telemetry_status_pub < 0) {
					_telemetry_status_pub = orb_advertise(telemetry_status_orb_id[_mavlink->get_channel()], &tstatus);

				} else {
					orb_publish(telemetry_status_orb_id[_mavlink->get_channel()], _telemetry_status_pub, &tstatus);
				}
			}
		}
	}
}

void
MavlinkReceiver::handle_message_request_data_stream(mavlink_message_t *msg)
{
	mavlink_request_data_stream_t req;
	mavlink_msg_request_data_stream_decode(msg, &req);

	if (req.target_system == mavlink_system.sysid && req.target_component == mavlink_system.compid) {
		float rate = req.start_stop ? (1000.0f / req.req_message_rate) : 0.0f;

		MavlinkStream *stream;
		LL_FOREACH(_mavlink->get_streams(), stream) {
			if (req.req_stream_id == stream->get_id()) {
				_mavlink->configure_stream_threadsafe(stream->get_name(), rate);
			}
		}
	}
}

void
MavlinkReceiver::handle_message_system_time(mavlink_message_t *msg)
{
	mavlink_system_time_t t;
	mavlink_msg_system_time_decode(msg, &t);
	
	timespec onb;
	clock_gettime(CLOCK_REALTIME, &onb);
	
	//checks time validity
	if(onb.tv_sec > 1293840000)
		_onboard_epoch_valid = true;
	else
		_onboard_epoch_valid = false;
		
	if((t.time_unix_usec/10e6) > 1293840000)
		_companion_epoch_valid = true;
	else
		_companion_epoch_valid = false;		
	
<<<<<<< HEAD
	//if there is no way of correcting the time, or it is already fine
	if(_companion_epoch_valid && _onboard_epoch_valid || !_companion_epoch_valid && !_onboard_epoch_valid){
	
		_dt = (onb.tv_nsec()/1000 - t.time_unix_usec); //in ms
			
		if(_dt > 2000 || _dt < -2000) //2000ms skew
		{
		warnx("Large clock skew. Resyncing clocks. ");
		onb.tv_nsec = t.time_unix_usec*1000;
		onb.tv_sec = t.time_unix_usec/10e6;
		clock_settime(CLOCK_REALTIME, &onb);
		}
		else
		{
		onb.tv_nsec = (onb.tv_nsec + t.time_unix_usec*1000)/2;
		onb.tv_sec = (onb.tv_sec + (t.time_unix_usec/10e6))/2;
		clock_settime(CLOCK_REALTIME, &onb);
=======
	if(_companion_reboot)
	{
		timespec onb;
		clock_gettime(CLOCK_REALTIME, &onb);

		if(onb.tv_sec < 1293840000) // before 1/1/2011 -> Onboard epoch time is invalid
		{
		timespec ofb;
		ofb.tv_sec = t.time_unix_usec / 1000;
		clock_settime(CLOCK_REALTIME, &ofb);
		t.time_unix_usec = 0; //invalid epoch time so companion should ignore it
		}
		else
		{
		t.time_unix_usec = onb.tv_nsec / 1000; // For sending back to companion as it might have invalid epoch time after reboot
>>>>>>> 5a3ac127
		}
	}
	//otherwise take corrective measures, don't sync till corrected
	else if(!_companion_epoch_valid && _onboard_epoch_valid)
	{
	//send sync packet
	mavlink_system_time_t s;
	s.time_boot_ms = hrt_absolute_time();
	s.time_unix_usec = onb.tv_nsec/1000;
	_mavlink->send_message(MAVLINK_MSG_ID_SYSTEM_TIME, &s);
	
	}
	else if(_companion_epoch_valid && !_onboard_epoch_valid)
	{
	//set onboard clock from message
	warnx("Setting onboard clock from SYSTEM_TIME message");
	onb.tv_nsec = t.time_unix_usec*1000;
	onb.tv_sec = t.time_unix_usec/10e6;
	clock_settime(CLOCK_REALTIME, &onb);
	}
		
}

void
MavlinkReceiver::handle_message_hil_sensor(mavlink_message_t *msg)
{
	mavlink_hil_sensor_t imu;
	mavlink_msg_hil_sensor_decode(msg, &imu);

	uint64_t timestamp = hrt_absolute_time();

	/* airspeed */
	{
		struct airspeed_s airspeed;
		memset(&airspeed, 0, sizeof(airspeed));

		float ias = calc_indicated_airspeed(imu.diff_pressure * 1e2f);
		// XXX need to fix this
		float tas = ias;

		airspeed.timestamp = timestamp;
		airspeed.indicated_airspeed_m_s = ias;
		airspeed.true_airspeed_m_s = tas;

		if (_airspeed_pub < 0) {
			_airspeed_pub = orb_advertise(ORB_ID(airspeed), &airspeed);

		} else {
			orb_publish(ORB_ID(airspeed), _airspeed_pub, &airspeed);
		}
	}

	/* gyro */
	{
		struct gyro_report gyro;
		memset(&gyro, 0, sizeof(gyro));

		gyro.timestamp = timestamp;
		gyro.x_raw = imu.xgyro * 1000.0f;
		gyro.y_raw = imu.ygyro * 1000.0f;
		gyro.z_raw = imu.zgyro * 1000.0f;
		gyro.x = imu.xgyro;
		gyro.y = imu.ygyro;
		gyro.z = imu.zgyro;
		gyro.temperature = imu.temperature;

		if (_gyro_pub < 0) {
			_gyro_pub = orb_advertise(ORB_ID(sensor_gyro0), &gyro);

		} else {
			orb_publish(ORB_ID(sensor_gyro0), _gyro_pub, &gyro);
		}
	}

	/* accelerometer */
	{
		struct accel_report accel;
		memset(&accel, 0, sizeof(accel));

		accel.timestamp = timestamp;
		accel.x_raw = imu.xacc / mg2ms2;
		accel.y_raw = imu.yacc / mg2ms2;
		accel.z_raw = imu.zacc / mg2ms2;
		accel.x = imu.xacc;
		accel.y = imu.yacc;
		accel.z = imu.zacc;
		accel.temperature = imu.temperature;

		if (_accel_pub < 0) {
			_accel_pub = orb_advertise(ORB_ID(sensor_accel0), &accel);

		} else {
			orb_publish(ORB_ID(sensor_accel0), _accel_pub, &accel);
		}
	}

	/* magnetometer */
	{
		struct mag_report mag;
		memset(&mag, 0, sizeof(mag));

		mag.timestamp = timestamp;
		mag.x_raw = imu.xmag * 1000.0f;
		mag.y_raw = imu.ymag * 1000.0f;
		mag.z_raw = imu.zmag * 1000.0f;
		mag.x = imu.xmag;
		mag.y = imu.ymag;
		mag.z = imu.zmag;

		if (_mag_pub < 0) {
			_mag_pub = orb_advertise(ORB_ID(sensor_mag0), &mag);

		} else {
			orb_publish(ORB_ID(sensor_mag0), _mag_pub, &mag);
		}
	}

	/* baro */
	{
		struct baro_report baro;
		memset(&baro, 0, sizeof(baro));

		baro.timestamp = timestamp;
		baro.pressure = imu.abs_pressure;
		baro.altitude = imu.pressure_alt;
		baro.temperature = imu.temperature;

		if (_baro_pub < 0) {
			_baro_pub = orb_advertise(ORB_ID(sensor_baro0), &baro);

		} else {
			orb_publish(ORB_ID(sensor_baro0), _baro_pub, &baro);
		}
	}

	/* sensor combined */
	{
		struct sensor_combined_s hil_sensors;
		memset(&hil_sensors, 0, sizeof(hil_sensors));

		hil_sensors.timestamp = timestamp;

		hil_sensors.gyro_raw[0] = imu.xgyro * 1000.0f;
		hil_sensors.gyro_raw[1] = imu.ygyro * 1000.0f;
		hil_sensors.gyro_raw[2] = imu.zgyro * 1000.0f;
		hil_sensors.gyro_rad_s[0] = imu.xgyro;
		hil_sensors.gyro_rad_s[1] = imu.ygyro;
		hil_sensors.gyro_rad_s[2] = imu.zgyro;

		hil_sensors.accelerometer_raw[0] = imu.xacc / mg2ms2;
		hil_sensors.accelerometer_raw[1] = imu.yacc / mg2ms2;
		hil_sensors.accelerometer_raw[2] = imu.zacc / mg2ms2;
		hil_sensors.accelerometer_m_s2[0] = imu.xacc;
		hil_sensors.accelerometer_m_s2[1] = imu.yacc;
		hil_sensors.accelerometer_m_s2[2] = imu.zacc;
		hil_sensors.accelerometer_mode = 0; // TODO what is this?
		hil_sensors.accelerometer_range_m_s2 = 32.7f; // int16
		hil_sensors.accelerometer_timestamp = timestamp;

		hil_sensors.adc_voltage_v[0] = 0.0f;
		hil_sensors.adc_voltage_v[1] = 0.0f;
		hil_sensors.adc_voltage_v[2] = 0.0f;

		hil_sensors.magnetometer_raw[0] = imu.xmag * 1000.0f;
		hil_sensors.magnetometer_raw[1] = imu.ymag * 1000.0f;
		hil_sensors.magnetometer_raw[2] = imu.zmag * 1000.0f;
		hil_sensors.magnetometer_ga[0] = imu.xmag;
		hil_sensors.magnetometer_ga[1] = imu.ymag;
		hil_sensors.magnetometer_ga[2] = imu.zmag;
		hil_sensors.magnetometer_range_ga = 32.7f; // int16
		hil_sensors.magnetometer_mode = 0; // TODO what is this
		hil_sensors.magnetometer_cuttoff_freq_hz = 50.0f;
		hil_sensors.magnetometer_timestamp = timestamp;

		hil_sensors.baro_pres_mbar = imu.abs_pressure;
		hil_sensors.baro_alt_meter = imu.pressure_alt;
		hil_sensors.baro_temp_celcius = imu.temperature;
		hil_sensors.baro_timestamp = timestamp;

		hil_sensors.differential_pressure_pa = imu.diff_pressure * 1e2f; //from hPa to Pa
		hil_sensors.differential_pressure_timestamp = timestamp;

		/* publish combined sensor topic */
		if (_sensors_pub < 0) {
			_sensors_pub = orb_advertise(ORB_ID(sensor_combined), &hil_sensors);

		} else {
			orb_publish(ORB_ID(sensor_combined), _sensors_pub, &hil_sensors);
		}
	}

	/* battery status */
	{
		struct battery_status_s hil_battery_status;
		memset(&hil_battery_status, 0, sizeof(hil_battery_status));

		hil_battery_status.timestamp = timestamp;
		hil_battery_status.voltage_v = 11.1f;
		hil_battery_status.voltage_filtered_v = 11.1f;
		hil_battery_status.current_a = 10.0f;
		hil_battery_status.discharged_mah = -1.0f;

		if (_battery_pub < 0) {
			_battery_pub = orb_advertise(ORB_ID(battery_status), &hil_battery_status);

		} else {
			orb_publish(ORB_ID(battery_status), _battery_pub, &hil_battery_status);
		}
	}

	/* increment counters */
	_hil_frames++;

	/* print HIL sensors rate */
	if ((timestamp - _old_timestamp) > 10000000) {
		printf("receiving HIL sensors at %d hz\n", _hil_frames / 10);
		_old_timestamp = timestamp;
		_hil_frames = 0;
	}
}

void
MavlinkReceiver::handle_message_hil_gps(mavlink_message_t *msg)
{
	mavlink_hil_gps_t gps;
	mavlink_msg_hil_gps_decode(msg, &gps);

	uint64_t timestamp = hrt_absolute_time();

	struct vehicle_gps_position_s hil_gps;
	memset(&hil_gps, 0, sizeof(hil_gps));

	hil_gps.timestamp_time = timestamp;
	hil_gps.time_gps_usec = gps.time_usec;

	hil_gps.timestamp_position = timestamp;
	hil_gps.lat = gps.lat;
	hil_gps.lon = gps.lon;
	hil_gps.alt = gps.alt;
	hil_gps.eph = (float)gps.eph * 1e-2f; // from cm to m
	hil_gps.epv = (float)gps.epv * 1e-2f; // from cm to m

	hil_gps.timestamp_variance = timestamp;
	hil_gps.s_variance_m_s = 5.0f;

	hil_gps.timestamp_velocity = timestamp;
	hil_gps.vel_m_s = (float)gps.vel * 1e-2f; // from cm/s to m/s
	hil_gps.vel_n_m_s = gps.vn * 1e-2f; // from cm to m
	hil_gps.vel_e_m_s = gps.ve * 1e-2f; // from cm to m
	hil_gps.vel_d_m_s = gps.vd * 1e-2f; // from cm to m
	hil_gps.vel_ned_valid = true;
	hil_gps.cog_rad = _wrap_pi(gps.cog * M_DEG_TO_RAD_F * 1e-2f);

	hil_gps.fix_type = gps.fix_type;
	hil_gps.satellites_used = gps.satellites_visible;  //TODO: rename mavlink_hil_gps_t sats visible to used?

	if (_gps_pub < 0) {
		_gps_pub = orb_advertise(ORB_ID(vehicle_gps_position), &hil_gps);

	} else {
		orb_publish(ORB_ID(vehicle_gps_position), _gps_pub, &hil_gps);
	}
}

void
MavlinkReceiver::handle_message_hil_state_quaternion(mavlink_message_t *msg)
{
	mavlink_hil_state_quaternion_t hil_state;
	mavlink_msg_hil_state_quaternion_decode(msg, &hil_state);

	uint64_t timestamp = hrt_absolute_time();

	/* airspeed */
	{
		struct airspeed_s airspeed;
		memset(&airspeed, 0, sizeof(airspeed));

		airspeed.timestamp = timestamp;
		airspeed.indicated_airspeed_m_s = hil_state.ind_airspeed * 1e-2f;
		airspeed.true_airspeed_m_s = hil_state.true_airspeed * 1e-2f;

		if (_airspeed_pub < 0) {
			_airspeed_pub = orb_advertise(ORB_ID(airspeed), &airspeed);

		} else {
			orb_publish(ORB_ID(airspeed), _airspeed_pub, &airspeed);
		}
	}

	/* attitude */
	struct vehicle_attitude_s hil_attitude;
	{
		memset(&hil_attitude, 0, sizeof(hil_attitude));
		math::Quaternion q(hil_state.attitude_quaternion);
		math::Matrix<3, 3> C_nb = q.to_dcm();
		math::Vector<3> euler = C_nb.to_euler();

		hil_attitude.timestamp = timestamp;
		memcpy(hil_attitude.R, C_nb.data, sizeof(hil_attitude.R));
		hil_attitude.R_valid = true;

		hil_attitude.q[0] = q(0);
		hil_attitude.q[1] = q(1);
		hil_attitude.q[2] = q(2);
		hil_attitude.q[3] = q(3);
		hil_attitude.q_valid = true;

		hil_attitude.roll = euler(0);
		hil_attitude.pitch = euler(1);
		hil_attitude.yaw = euler(2);
		hil_attitude.rollspeed = hil_state.rollspeed;
		hil_attitude.pitchspeed = hil_state.pitchspeed;
		hil_attitude.yawspeed = hil_state.yawspeed;

		if (_attitude_pub < 0) {
			_attitude_pub = orb_advertise(ORB_ID(vehicle_attitude), &hil_attitude);

		} else {
			orb_publish(ORB_ID(vehicle_attitude), _attitude_pub, &hil_attitude);
		}
	}

	/* global position */
	{
		struct vehicle_global_position_s hil_global_pos;
		memset(&hil_global_pos, 0, sizeof(hil_global_pos));

		hil_global_pos.timestamp = timestamp;
		hil_global_pos.lat = hil_state.lat;
		hil_global_pos.lon = hil_state.lon;
		hil_global_pos.alt = hil_state.alt / 1000.0f;
		hil_global_pos.vel_n = hil_state.vx / 100.0f;
		hil_global_pos.vel_e = hil_state.vy / 100.0f;
		hil_global_pos.vel_d = hil_state.vz / 100.0f;
		hil_global_pos.yaw = hil_attitude.yaw;
		hil_global_pos.eph = 2.0f;
		hil_global_pos.epv = 4.0f;

		if (_global_pos_pub < 0) {
			_global_pos_pub = orb_advertise(ORB_ID(vehicle_global_position), &hil_global_pos);

		} else {
			orb_publish(ORB_ID(vehicle_global_position), _global_pos_pub, &hil_global_pos);
		}
	}

	/* local position */
	{
		double lat = hil_state.lat * 1e-7;
		double lon = hil_state.lon * 1e-7;

		if (!_hil_local_proj_inited) {
			_hil_local_proj_inited = true;
			_hil_local_alt0 = hil_state.alt / 1000.0f;
			map_projection_init(&_hil_local_proj_ref, hil_state.lat, hil_state.lon);
			hil_local_pos.ref_timestamp = timestamp;
			hil_local_pos.ref_lat = lat;
			hil_local_pos.ref_lon = lon;
			hil_local_pos.ref_alt = _hil_local_alt0;
		}

		float x;
		float y;
		map_projection_project(&_hil_local_proj_ref, lat, lon, &x, &y);
		hil_local_pos.timestamp = timestamp;
		hil_local_pos.xy_valid = true;
		hil_local_pos.z_valid = true;
		hil_local_pos.v_xy_valid = true;
		hil_local_pos.v_z_valid = true;
		hil_local_pos.x = x;
		hil_local_pos.y = y;
		hil_local_pos.z = _hil_local_alt0 - hil_state.alt / 1000.0f;
		hil_local_pos.vx = hil_state.vx / 100.0f;
		hil_local_pos.vy = hil_state.vy / 100.0f;
		hil_local_pos.vz = hil_state.vz / 100.0f;
		hil_local_pos.yaw = hil_attitude.yaw;
		hil_local_pos.xy_global = true;
		hil_local_pos.z_global = true;

		bool landed = (float)(hil_state.alt) / 1000.0f < (_hil_local_alt0 + 0.1f); // XXX improve?
		hil_local_pos.landed = landed;

		if (_local_pos_pub < 0) {
			_local_pos_pub = orb_advertise(ORB_ID(vehicle_local_position), &hil_local_pos);

		} else {
			orb_publish(ORB_ID(vehicle_local_position), _local_pos_pub, &hil_local_pos);
		}
	}

	/* accelerometer */
	{
		struct accel_report accel;
		memset(&accel, 0, sizeof(accel));

		accel.timestamp = timestamp;
		accel.x_raw = hil_state.xacc / CONSTANTS_ONE_G * 1e3f;
		accel.y_raw = hil_state.yacc / CONSTANTS_ONE_G * 1e3f;
		accel.z_raw = hil_state.zacc / CONSTANTS_ONE_G * 1e3f;
		accel.x = hil_state.xacc;
		accel.y = hil_state.yacc;
		accel.z = hil_state.zacc;
		accel.temperature = 25.0f;

		if (_accel_pub < 0) {
			_accel_pub = orb_advertise(ORB_ID(sensor_accel0), &accel);

		} else {
			orb_publish(ORB_ID(sensor_accel0), _accel_pub, &accel);
		}
	}

	/* battery status */
	{
		struct battery_status_s	hil_battery_status;
		memset(&hil_battery_status, 0, sizeof(hil_battery_status));

		hil_battery_status.timestamp = timestamp;
		hil_battery_status.voltage_v = 11.1f;
		hil_battery_status.voltage_filtered_v = 11.1f;
		hil_battery_status.current_a = 10.0f;
		hil_battery_status.discharged_mah = -1.0f;

		if (_battery_pub < 0) {
			_battery_pub = orb_advertise(ORB_ID(battery_status), &hil_battery_status);

		} else {
			orb_publish(ORB_ID(battery_status), _battery_pub, &hil_battery_status);
		}
	}
}


/**
 * Receive data from UART.
 */
void *
MavlinkReceiver::receive_thread(void *arg)
{
	int uart_fd = _mavlink->get_uart_fd();

	const int timeout = 500;
	uint8_t buf[32];

	mavlink_message_t msg;

	/* set thread name */
	char thread_name[24];
	sprintf(thread_name, "mavlink_rcv_if%d", _mavlink->get_instance_id());
	prctl(PR_SET_NAME, thread_name, getpid());

	struct pollfd fds[1];
	fds[0].fd = uart_fd;
	fds[0].events = POLLIN;

	ssize_t nread = 0;

	while (!_mavlink->_task_should_exit) {
		if (poll(fds, 1, timeout) > 0) {

			/* non-blocking read. read may return negative values */
			if ((nread = read(uart_fd, buf, sizeof(buf))) < (ssize_t)sizeof(buf)) {
				/* to avoid reading very small chunks wait for data before reading */
				usleep(1000);
			}

			/* if read failed, this loop won't execute */
			for (ssize_t i = 0; i < nread; i++) {
				if (mavlink_parse_char(_mavlink->get_channel(), buf[i], &msg, &status)) {
					/* handle generic messages and commands */
					handle_message(&msg);

					/* handle packet with parent object */
					_mavlink->handle_message(&msg);
				}
			}

			/* count received bytes */
			_mavlink->count_rxbytes(nread);
		}
	}

	return NULL;
}

void MavlinkReceiver::print_status()
{

}

void *MavlinkReceiver::start_helper(void *context)
{
	MavlinkReceiver *rcv = new MavlinkReceiver((Mavlink *)context);

	rcv->receive_thread(NULL);

	delete rcv;

	return nullptr;
}

pthread_t
MavlinkReceiver::receive_start(Mavlink *parent)
{
	pthread_attr_t receiveloop_attr;
	pthread_attr_init(&receiveloop_attr);

	// set to non-blocking read
	int flags = fcntl(parent->get_uart_fd(), F_GETFL, 0);
	fcntl(parent->get_uart_fd(), F_SETFL, flags | O_NONBLOCK);

	struct sched_param param;
	(void)pthread_attr_getschedparam(&receiveloop_attr, &param);
	param.sched_priority = SCHED_PRIORITY_MAX - 40;
	(void)pthread_attr_setschedparam(&receiveloop_attr, &param);

	pthread_attr_setstacksize(&receiveloop_attr, 2900);
	pthread_t thread;
	pthread_create(&thread, &receiveloop_attr, MavlinkReceiver::start_helper, (void *)parent);

	pthread_attr_destroy(&receiveloop_attr);
	return thread;
}<|MERGE_RESOLUTION|>--- conflicted
+++ resolved
@@ -542,8 +542,7 @@
 		_companion_epoch_valid = true;
 	else
 		_companion_epoch_valid = false;		
-	
-<<<<<<< HEAD
+
 	//if there is no way of correcting the time, or it is already fine
 	if(_companion_epoch_valid && _onboard_epoch_valid || !_companion_epoch_valid && !_onboard_epoch_valid){
 	
@@ -561,23 +560,6 @@
 		onb.tv_nsec = (onb.tv_nsec + t.time_unix_usec*1000)/2;
 		onb.tv_sec = (onb.tv_sec + (t.time_unix_usec/10e6))/2;
 		clock_settime(CLOCK_REALTIME, &onb);
-=======
-	if(_companion_reboot)
-	{
-		timespec onb;
-		clock_gettime(CLOCK_REALTIME, &onb);
-
-		if(onb.tv_sec < 1293840000) // before 1/1/2011 -> Onboard epoch time is invalid
-		{
-		timespec ofb;
-		ofb.tv_sec = t.time_unix_usec / 1000;
-		clock_settime(CLOCK_REALTIME, &ofb);
-		t.time_unix_usec = 0; //invalid epoch time so companion should ignore it
-		}
-		else
-		{
-		t.time_unix_usec = onb.tv_nsec / 1000; // For sending back to companion as it might have invalid epoch time after reboot
->>>>>>> 5a3ac127
 		}
 	}
 	//otherwise take corrective measures, don't sync till corrected
