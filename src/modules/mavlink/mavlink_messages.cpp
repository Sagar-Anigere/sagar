--- conflicted
+++ resolved
@@ -854,12 +854,7 @@
 
 	unsigned get_size()
 	{
-<<<<<<< HEAD
-		gps_sub = mavlink->add_orb_subscription(ORB_ID(vehicle_gps_position_0));
-		gps = (struct vehicle_gps_position_s *)gps_sub->get_data();
-=======
 		return MAVLINK_MSG_ID_GPS_RAW_INT_LEN + MAVLINK_NUM_NON_PAYLOAD_BYTES;
->>>>>>> 163224ed
 	}
 
 private:
