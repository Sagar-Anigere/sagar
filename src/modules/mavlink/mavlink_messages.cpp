--- conflicted
+++ resolved
@@ -1356,17 +1356,12 @@
 			unsigned system_type = _mavlink->get_system_type();
 
 			/* scale outputs depending on system type */
-<<<<<<< HEAD
 			if (mavlink_system.type == MAV_TYPE_QUADROTOR ||
 				mavlink_system.type == MAV_TYPE_HEXAROTOR ||
 				mavlink_system.type == MAV_TYPE_OCTOROTOR ||
 				mavlink_system.type == MAV_TYPE_VTOL_DUOROTOR ||
 				mavlink_system.type == MAV_TYPE_VTOL_QUADROTOR) {
-=======
-			if (system_type == MAV_TYPE_QUADROTOR ||
-				system_type == MAV_TYPE_HEXAROTOR ||
-				system_type == MAV_TYPE_OCTOROTOR) {
->>>>>>> 9d986f5d
+
 				/* multirotors: set number of rotor outputs depending on type */
 
 				unsigned n;
