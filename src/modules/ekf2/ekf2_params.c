--- conflicted
+++ resolved
@@ -765,7 +765,6 @@
 PARAM_DEFINE_FLOAT(EKF2_TAU_POS, 0.25f);
 
 /**
-<<<<<<< HEAD
  * X position of VI sensor focal point in body frame
  *
  * @group EKF2
@@ -791,7 +790,8 @@
  * @decimal 3
  */
 PARAM_DEFINE_FLOAT(EKF2_EV_POS_Z, 0.0f);
-=======
+
+/**
  * 1-sigma IMU gyro switch-on bias
  *
  * @group EKF2
@@ -822,5 +822,4 @@
  * @unit rad
  * @decimal 3
  */
-PARAM_DEFINE_FLOAT(EKF2_ANGERR_INIT, 0.1f);
->>>>>>> ea138cfd
+PARAM_DEFINE_FLOAT(EKF2_ANGERR_INIT, 0.1f);