/****************************************************************************
 *
 *   Copyright (c) 2015-2020 Estimation and Control Library (ECL). All rights reserved.
 *
 * Redistribution and use in source and binary forms, with or without
 * modification, are permitted provided that the following conditions
 * are met:
 *
 * 1. Redistributions of source code must retain the above copyright
 *    notice, this list of conditions and the following disclaimer.
 * 2. Redistributions in binary form must reproduce the above copyright
 *    notice, this list of conditions and the following disclaimer in
 *    the documentation and/or other materials provided with the
 *    distribution.
 * 3. Neither the name ECL nor the names of its contributors may be
 *    used to endorse or promote products derived from this software
 *    without specific prior written permission.
 *
 * THIS SOFTWARE IS PROVIDED BY THE COPYRIGHT HOLDERS AND CONTRIBUTORS
 * "AS IS" AND ANY EXPRESS OR IMPLIED WARRANTIES, INCLUDING, BUT NOT
 * LIMITED TO, THE IMPLIED WARRANTIES OF MERCHANTABILITY AND FITNESS
 * FOR A PARTICULAR PURPOSE ARE DISCLAIMED. IN NO EVENT SHALL THE
 * COPYRIGHT OWNER OR CONTRIBUTORS BE LIABLE FOR ANY DIRECT, INDIRECT,
 * INCIDENTAL, SPECIAL, EXEMPLARY, OR CONSEQUENTIAL DAMAGES (INCLUDING,
 * BUT NOT LIMITED TO, PROCUREMENT OF SUBSTITUTE GOODS OR SERVICES; LOSS
 * OF USE, DATA, OR PROFITS; OR BUSINESS INTERRUPTION) HOWEVER CAUSED
 * AND ON ANY THEORY OF LIABILITY, WHETHER IN CONTRACT, STRICT
 * LIABILITY, OR TORT (INCLUDING NEGLIGENCE OR OTHERWISE) ARISING IN
 * ANY WAY OUT OF THE USE OF THIS SOFTWARE, EVEN IF ADVISED OF THE
 * POSSIBILITY OF SUCH DAMAGE.
 *
 ****************************************************************************/

/**
 * @file control.cpp
 * Control functions for ekf attitude and position estimator.
 *
 * @author Paul Riseborough <p_riseborough@live.com.au>
 *
 */


#include "ekf.h"
#include <mathlib/mathlib.h>

void Ekf::controlFusionModes()
{
	// Store the status to enable change detection
	_control_status_prev.value = _control_status.value;

	// monitor the tilt alignment
	if (!_control_status.flags.tilt_align) {
		// whilst we are aligning the tilt, monitor the variances
		const Vector3f angle_err_var_vec = calcRotVecVariances();

		// Once the tilt variances have reduced to equivalent of 3deg uncertainty
		// and declare the tilt alignment complete
		if ((angle_err_var_vec(0) + angle_err_var_vec(1)) < sq(math::radians(3.0f))) {
			_control_status.flags.tilt_align = true;

			// send alignment status message to the console
			const char *height_source = nullptr;

			if (_control_status.flags.baro_hgt) {
				height_source = "baro";

			} else if (_control_status.flags.ev_hgt) {
				height_source = "ev";

			} else if (_control_status.flags.gps_hgt) {
				height_source = "gps";

			} else if (_control_status.flags.rng_hgt) {
				height_source = "rng";

			} else {
				height_source = "unknown";

			}

			if (height_source) {
				ECL_INFO("%llu: EKF aligned, (%s hgt, IMU buf: %i, OBS buf: %i)",
					 (unsigned long long)_imu_sample_delayed.time_us, height_source, (int)_imu_buffer_length, (int)_obs_buffer_length);
			}
		}
	}

	if (_baro_buffer) {
		// check for intermittent data (before pop_first_older_than)
		const baroSample &baro_init = _baro_buffer->get_newest();
		_baro_hgt_faulty = !isRecent(baro_init.time_us, 2 * BARO_MAX_INTERVAL);

		const uint64_t baro_time_prev = _baro_sample_delayed.time_us;
		_baro_data_ready = _baro_buffer->pop_first_older_than(_imu_sample_delayed.time_us, &_baro_sample_delayed);

		// if we have a new baro sample save the delta time between this sample and the last sample which is
		// used below for baro offset calculations
		if (_baro_data_ready && baro_time_prev != 0) {
			_delta_time_baro_us = _baro_sample_delayed.time_us - baro_time_prev;
		}
	}


	if (_gps_buffer) {
		const gpsSample &gps_init = _gps_buffer->get_newest();
		_gps_hgt_intermittent = !isRecent(gps_init.time_us, 2 * GPS_MAX_INTERVAL);

		// check for arrival of new sensor data at the fusion time horizon
		_time_prev_gps_us = _gps_sample_delayed.time_us;
		_gps_data_ready = _gps_buffer->pop_first_older_than(_imu_sample_delayed.time_us, &_gps_sample_delayed);
	}

	if (_range_buffer) {
		// Get range data from buffer and check validity
		bool is_rng_data_ready = _range_buffer->pop_first_older_than(_imu_sample_delayed.time_us, _range_sensor.getSampleAddress());
		_range_sensor.setDataReadiness(is_rng_data_ready);

		// update range sensor angle parameters in case they have changed
		_range_sensor.setPitchOffset(_params.rng_sens_pitch);
		_range_sensor.setCosMaxTilt(_params.range_cos_max_tilt);
		_range_sensor.setQualityHysteresis(_params.range_valid_quality_s);

		_range_sensor.runChecks(_imu_sample_delayed.time_us, _R_to_earth);

		if (_range_sensor.isDataHealthy()) {
			// correct the range data for position offset relative to the IMU
			const Vector3f pos_offset_body = _params.rng_pos_body - _params.imu_pos_body;
			const Vector3f pos_offset_earth = _R_to_earth * pos_offset_body;
			_range_sensor.setRange(_range_sensor.getRange() + pos_offset_earth(2) / _range_sensor.getCosTilt());
		}
	}

	if (_flow_buffer) {
		// We don't fuse flow data immediately because we have to wait for the mid integration point to fall behind the fusion time horizon.
		// This means we stop looking for new data until the old data has been fused, unless we are not fusing optical flow,
		// in this case we need to empty the buffer
		if (!_flow_data_ready || !_control_status.flags.opt_flow) {
			_flow_data_ready = _flow_buffer->pop_first_older_than(_imu_sample_delayed.time_us, &_flow_sample_delayed);
		}

		// check if we should fuse flow data for terrain estimation
		if (!_flow_for_terrain_data_ready && _flow_data_ready && _control_status.flags.in_air) {
			// TODO: WARNING, _flow_data_ready can be modified in controlOpticalFlowFusion
			// due to some checks failing
			// only fuse flow for terrain if range data hasn't been fused for 5 seconds
			_flow_for_terrain_data_ready = isTimedOut(_time_last_hagl_fuse, (uint64_t)5E6);
			// only fuse flow for terrain if the main filter is not fusing flow and we are using gps
			_flow_for_terrain_data_ready &= (!_control_status.flags.opt_flow && _control_status.flags.gps);
		}
	}

	if (_ext_vision_buffer) {
		_ev_data_ready = _ext_vision_buffer->pop_first_older_than(_imu_sample_delayed.time_us, &_ev_sample_delayed);
	}

	if (_airspeed_buffer) {
		_tas_data_ready = _airspeed_buffer->pop_first_older_than(_imu_sample_delayed.time_us, &_airspeed_sample_delayed);
	}

	// check for height sensor timeouts and reset and change sensor if necessary
	controlHeightSensorTimeouts();

	// control use of observations for aiding
	controlMagFusion();
	controlOpticalFlowFusion();
	controlGpsFusion();
	controlAirDataFusion();
	controlBetaFusion();
	controlDragFusion();
	controlHeightFusion();

	// Additional data odoemtery data from an external estimator can be fused.
	controlExternalVisionFusion();

	// Additional horizontal velocity data from an auxiliary sensor can be fused
	controlAuxVelFusion();

	// Fake position measurement for constraining drift when no other velocity or position measurements
	controlFakePosFusion();

	// check if we are no longer fusing measurements that directly constrain velocity drift
	update_deadreckoning_status();
}

void Ekf::controlExternalVisionFusion()
{
	// Check for new external vision data
	if (_ev_data_ready) {

		bool reset = false;

		if (_ev_sample_delayed.reset_counter != _ev_sample_delayed_prev.reset_counter) {
			reset = true;
		}

		if (_inhibit_ev_yaw_use) {
			stopEvYawFusion();
		}

		// if the ev data is not in a NED reference frame, then the transformation between EV and EKF navigation frames
		// needs to be calculated and the observations rotated into the EKF frame of reference
		if ((_params.fusion_mode & MASK_ROTATE_EV) && ((_params.fusion_mode & MASK_USE_EVPOS)
				|| (_params.fusion_mode & MASK_USE_EVVEL)) && !_control_status.flags.ev_yaw) {

			// rotate EV measurements into the EKF Navigation frame
			calcExtVisRotMat();
		}

		// external vision aiding selection logic
		if (_control_status.flags.tilt_align && _control_status.flags.yaw_align) {

			// check for a external vision measurement that has fallen behind the fusion time horizon
			if (isRecent(_time_last_ext_vision, 2 * EV_MAX_INTERVAL)) {
				// turn on use of external vision measurements for position
				if (_params.fusion_mode & MASK_USE_EVPOS && !_control_status.flags.ev_pos) {
					startEvPosFusion();
				}

				// turn on use of external vision measurements for velocity
				if (_params.fusion_mode & MASK_USE_EVVEL && !_control_status.flags.ev_vel) {
					startEvVelFusion();
				}
			}
		}

		// external vision yaw aiding selection logic
		if (!_inhibit_ev_yaw_use && (_params.fusion_mode & MASK_USE_EVYAW) && !_control_status.flags.ev_yaw
		    && _control_status.flags.tilt_align) {

			// don't start using EV data unless data is arriving frequently
			if (isRecent(_time_last_ext_vision, 2 * EV_MAX_INTERVAL)) {
				if (resetYawToEv()) {
					_control_status.flags.yaw_align = true;
					startEvYawFusion();
				}
			}
		}

		// determine if we should use the horizontal position observations
		if (_control_status.flags.ev_pos) {
			if (reset && _control_status_prev.flags.ev_pos) {
				resetHorizontalPosition();
			}

			Vector3f ev_pos_obs_var;
			Vector2f ev_pos_innov_gates;

			// correct position and height for offset relative to IMU
			const Vector3f pos_offset_body = _params.ev_pos_body - _params.imu_pos_body;
			const Vector3f pos_offset_earth = _R_to_earth * pos_offset_body;
			_ev_sample_delayed.pos -= pos_offset_earth;

			// Use an incremental position fusion method for EV position data if GPS is also used
			if (_params.fusion_mode & MASK_USE_GPS) {
				_fuse_hpos_as_odom = true;

			} else {
				_fuse_hpos_as_odom = false;
			}

			if (_fuse_hpos_as_odom) {
				if (!_hpos_prev_available) {
					// no previous observation available to calculate position change
					_hpos_prev_available = true;

				} else {
					// calculate the change in position since the last measurement
					// rotate measurement into body frame is required when fusing with GPS
					Vector3f ev_delta_pos = _R_ev_to_ekf * Vector3f(_ev_sample_delayed.pos - _ev_sample_delayed_prev.pos);

					// use the change in position since the last measurement
					_ev_pos_innov(0) = _state.pos(0) - _hpos_pred_prev(0) - ev_delta_pos(0);
					_ev_pos_innov(1) = _state.pos(1) - _hpos_pred_prev(1) - ev_delta_pos(1);

					// observation 1-STD error, incremental pos observation is expected to have more uncertainty
					Matrix3f ev_pos_var = matrix::diag(_ev_sample_delayed.posVar);
					ev_pos_var = _R_ev_to_ekf * ev_pos_var * _R_ev_to_ekf.transpose();
					ev_pos_obs_var(0) = fmaxf(ev_pos_var(0, 0), sq(0.5f));
					ev_pos_obs_var(1) = fmaxf(ev_pos_var(1, 1), sq(0.5f));
				}
			} else {
				// use the absolute position
				Vector3f ev_pos_meas = _ev_sample_delayed.pos;
				Matrix3f ev_pos_var = matrix::diag(_ev_sample_delayed.posVar);

				if (_params.fusion_mode & MASK_ROTATE_EV) {
					ev_pos_meas = _R_ev_to_ekf * ev_pos_meas;
					ev_pos_var = _R_ev_to_ekf * ev_pos_var * _R_ev_to_ekf.transpose();
				}

				_ev_pos_innov(0) = _state.pos(0) - ev_pos_meas(0);
				_ev_pos_innov(1) = _state.pos(1) - ev_pos_meas(1);

				ev_pos_obs_var(0) = fmaxf(ev_pos_var(0, 0), sq(0.01f));
				ev_pos_obs_var(1) = fmaxf(ev_pos_var(1, 1), sq(0.01f));

				// check if we have been deadreckoning too long
				if (isTimedOut(_time_last_hor_pos_fuse, _params.reset_timeout_max)) {
					// only reset velocity if we have no another source of aiding constraining it
					if (isTimedOut(_time_last_of_fuse, (uint64_t)1E6) &&
					    isTimedOut(_time_last_hor_vel_fuse, (uint64_t)1E6)) {
						resetVelocity();
					}

					resetHorizontalPosition();
				}
			}

			// innovation gate size
			ev_pos_innov_gates(0) = fmaxf(_params.ev_pos_innov_gate, 1.0f);

			fuseHorizontalPosition(_ev_pos_innov, ev_pos_innov_gates, ev_pos_obs_var, _ev_pos_innov_var, _ev_pos_test_ratio);
		}

		// determine if we should use the velocity observations
		if (_control_status.flags.ev_vel) {
			if (reset && _control_status_prev.flags.ev_vel) {
				resetVelocity();
			}

			Vector2f ev_vel_innov_gates;

			_last_vel_obs = getVisionVelocityInEkfFrame();
			_ev_vel_innov = _state.vel - _last_vel_obs;

			// check if we have been deadreckoning too long
			if (isTimedOut(_time_last_hor_vel_fuse, _params.reset_timeout_max)) {
				// only reset velocity if we have no another source of aiding constraining it
				if (isTimedOut(_time_last_of_fuse, (uint64_t)1E6) &&
				    isTimedOut(_time_last_hor_pos_fuse, (uint64_t)1E6)) {
					resetVelocity();
				}
			}

			_last_vel_obs_var = matrix::max(getVisionVelocityVarianceInEkfFrame(), sq(0.05f));

			ev_vel_innov_gates.setAll(fmaxf(_params.ev_vel_innov_gate, 1.0f));

			fuseHorizontalVelocity(_ev_vel_innov, ev_vel_innov_gates, _last_vel_obs_var, _ev_vel_innov_var, _ev_vel_test_ratio);
			fuseVerticalVelocity(_ev_vel_innov, ev_vel_innov_gates, _last_vel_obs_var, _ev_vel_innov_var, _ev_vel_test_ratio);
		}

		// determine if we should use the yaw observation
		if (_control_status.flags.ev_yaw) {
<<<<<<< HEAD
			if (shouldUse321RotationSequence(_R_to_earth)) {
				float measured_hdg = getEuler321Yaw(_ev_sample_delayed.quat);
				fuseYaw321(measured_hdg, _ev_sample_delayed.angVar);

			} else {
				float measured_hdg = getEuler312Yaw(_ev_sample_delayed.quat);
				fuseYaw312(measured_hdg, _ev_sample_delayed.angVar);
			}
=======
			if (reset && _control_status_prev.flags.ev_yaw) {
				resetYawToEv();
			}

			fuseHeading();
>>>>>>> ad447ab2
		}

		// record observation and estimate for use next time
		_ev_sample_delayed_prev = _ev_sample_delayed;
		_hpos_pred_prev = _state.pos.xy();

	} else if ((_control_status.flags.ev_pos || _control_status.flags.ev_vel ||  _control_status.flags.ev_yaw)
		   && isTimedOut(_time_last_ext_vision, (uint64_t)_params.reset_timeout_max)) {

		// Turn off EV fusion mode if no data has been received
		stopEvFusion();
		_warning_events.flags.vision_data_stopped = true;
		ECL_WARN("vision data stopped");
	}
}

void Ekf::controlOpticalFlowFusion()
{
	// Check if on ground motion is un-suitable for use of optical flow
	if (!_control_status.flags.in_air) {
		updateOnGroundMotionForOpticalFlowChecks();

	} else {
		resetOnGroundMotionForOpticalFlowChecks();
	}

	// Accumulate autopilot gyro data across the same time interval as the flow sensor
	_imu_del_ang_of += _imu_sample_delayed.delta_ang - _state.delta_ang_bias;
	_delta_time_of += _imu_sample_delayed.delta_ang_dt;

	if (_flow_data_ready) {
		const bool is_quality_good = (_flow_sample_delayed.quality >= _params.flow_qual_min);
		const bool is_magnitude_good = !_flow_sample_delayed.flow_xy_rad.longerThan(_flow_sample_delayed.dt * _flow_max_rate);
		const bool is_tilt_good = (_R_to_earth(2, 2) > _params.range_cos_max_tilt);

		const float delta_time_min = fmaxf(0.7f * _delta_time_of, 0.001f);
		const float delta_time_max = fminf(1.3f * _delta_time_of, 0.2f);
		const bool is_delta_time_good = _flow_sample_delayed.dt >= delta_time_min && _flow_sample_delayed.dt <= delta_time_max;
		const bool is_body_rate_comp_available = calcOptFlowBodyRateComp();

		if (is_quality_good
		    && is_magnitude_good
		    && is_tilt_good
		    && is_body_rate_comp_available
		    && is_delta_time_good) {
			// compensate for body motion to give a LOS rate
			_flow_compensated_XY_rad = _flow_sample_delayed.flow_xy_rad - _flow_sample_delayed.gyro_xyz.xy();

		} else if (!_control_status.flags.in_air) {

			if (!is_delta_time_good) {
				// handle special case of SITL and PX4Flow where dt is forced to
				// zero when the quaity is 0
				_flow_sample_delayed.dt = delta_time_min;
			}

			// don't allow invalid flow gyro_xyz to propagate
			if (!is_body_rate_comp_available) {
				if (!PX4_ISFINITE(_flow_sample_delayed.gyro_xyz(0)) || !PX4_ISFINITE(_flow_sample_delayed.gyro_xyz(1)) || !PX4_ISFINITE(_flow_sample_delayed.gyro_xyz(2))) {
					_flow_sample_delayed.gyro_xyz.zero();
				}
			}

			// when on the ground with poor flow quality,
			// assume zero ground relative velocity and LOS rate
			_flow_compensated_XY_rad.setZero();

		} else {
			// don't use this flow data and wait for the next data to arrive
			_flow_data_ready = false;
			_flow_for_terrain_data_ready = false; // TODO: find a better place
		}
	}

	// New optical flow data is available and is ready to be fused when the midpoint of the sample falls behind the fusion time horizon
	if (_flow_data_ready) {
		// Inhibit flow use if motion is un-suitable or we have good quality GPS
		// Apply hysteresis to prevent rapid mode switching
		const float gps_err_norm_lim = _control_status.flags.opt_flow ? 0.7f : 1.0f;

		// Check if we are in-air and require optical flow to control position drift
		const bool is_flow_required = _control_status.flags.in_air
					      && (_is_dead_reckoning // is doing inertial dead-reckoning so must constrain drift urgently
						  || isOnlyActiveSourceOfHorizontalAiding(_control_status.flags.opt_flow)
						  || (_control_status.flags.gps && (_gps_error_norm > gps_err_norm_lim))); // is using GPS, but GPS is bad


		// inhibit use of optical flow if motion is unsuitable and we are not reliant on it for flight navigation
		const bool preflight_motion_not_ok = !_control_status.flags.in_air
						     && ((_imu_sample_delayed.time_us > (_time_good_motion_us + (uint64_t)1E5))
								     || (_imu_sample_delayed.time_us < (_time_bad_motion_us + (uint64_t)5E6)));
		const bool flight_condition_not_ok = _control_status.flags.in_air && !isTerrainEstimateValid();

		_inhibit_flow_use = ((preflight_motion_not_ok || flight_condition_not_ok) && !is_flow_required)
				    || !_control_status.flags.tilt_align;

		// Handle cases where we are using optical flow but we should not use it anymore
		if (_control_status.flags.opt_flow) {
			if (!(_params.fusion_mode & MASK_USE_OF)
			    || _inhibit_flow_use) {

				stopFlowFusion();
				return;
			}
		}

		// optical flow fusion mode selection logic
		if ((_params.fusion_mode & MASK_USE_OF) // optical flow has been selected by the user
		    && !_control_status.flags.opt_flow // we are not yet using flow data
		    && !_inhibit_flow_use) {
			// If the heading is valid and use is not inhibited , start using optical flow aiding
			if (_control_status.flags.yaw_align || _params.mag_fusion_type == MAG_FUSE_TYPE_NONE) {
				// set the flag and reset the fusion timeout
				_control_status.flags.opt_flow = true;
				_time_last_of_fuse = _time_last_imu;

				// if we are not using GPS or external vision aiding, then the velocity and position states and covariances need to be set
				const bool flow_aid_only = !isOtherSourceOfHorizontalAidingThan(_control_status.flags.opt_flow);

				if (flow_aid_only) {
					resetVelocity();
					resetHorizontalPosition();
				}
			}
		}

		if (_control_status.flags.opt_flow) {
			// Wait until the midpoint of the flow sample has fallen behind the fusion time horizon
			if (_imu_sample_delayed.time_us > (_flow_sample_delayed.time_us - uint32_t(1e6f * _flow_sample_delayed.dt) / 2)) {
				// Fuse optical flow LOS rate observations into the main filter only if height above ground has been updated recently
				// but use a relaxed time criteria to enable it to coast through bad range finder data
				if (isRecent(_time_last_hagl_fuse, (uint64_t)10e6)) {
					fuseOptFlow();
					_last_known_posNE = _state.pos.xy();
				}

				_flow_data_ready = false;
			}

			// handle the case when we have optical flow, are reliant on it, but have not been using it for an extended period
			if (isTimedOut(_time_last_of_fuse, _params.reset_timeout_max)
			    && !isOtherSourceOfHorizontalAidingThan(_control_status.flags.opt_flow)) {

				resetVelocity();
				resetHorizontalPosition();
			}
		}

	} else if (_control_status.flags.opt_flow
		   && (_imu_sample_delayed.time_us >  _flow_sample_delayed.time_us + (uint64_t)10e6)) {

		stopFlowFusion();
	}
}

void Ekf::updateOnGroundMotionForOpticalFlowChecks()
{
	// When on ground check if the vehicle is being shaken or moved in a way that could cause a loss of navigation
	const float accel_norm = _accel_vec_filt.norm();

	const bool motion_is_excessive = ((accel_norm > (CONSTANTS_ONE_G * 1.5f)) // upper g limit
					  || (accel_norm < (CONSTANTS_ONE_G * 0.5f)) // lower g limit
					  || (_ang_rate_magnitude_filt > _flow_max_rate) // angular rate exceeds flow sensor limit
					  || (_R_to_earth(2, 2) < cosf(math::radians(30.0f)))); // tilted excessively

	if (motion_is_excessive) {
		_time_bad_motion_us = _imu_sample_delayed.time_us;

	} else {
		_time_good_motion_us = _imu_sample_delayed.time_us;
	}
}

void Ekf::resetOnGroundMotionForOpticalFlowChecks()
{
	_time_bad_motion_us = 0;
	_time_good_motion_us = _imu_sample_delayed.time_us;
}

void Ekf::controlGpsYawFusion(bool gps_checks_passing, bool gps_checks_failing)
{
	if (!(_params.fusion_mode & MASK_USE_GPSYAW)
	    || _control_status.flags.gps_yaw_fault) {

		stopGpsYawFusion();
		return;
	}

	const bool is_new_data_available = PX4_ISFINITE(_gps_sample_delayed.yaw);

	if (is_new_data_available) {

		const bool continuing_conditions_passing = !gps_checks_failing;

		const bool is_gps_yaw_data_intermittent = !isRecent(_time_last_gps_yaw_data, 2 * GPS_MAX_INTERVAL);

		const bool starting_conditions_passing = continuing_conditions_passing
				&& _control_status.flags.tilt_align
				&& gps_checks_passing
				&& !is_gps_yaw_data_intermittent
				&& !_gps_hgt_intermittent;

		_time_last_gps_yaw_data = _time_last_imu;

		if (_control_status.flags.gps_yaw) {

			if (continuing_conditions_passing) {

				fuseGpsYaw();

				const bool is_fusion_failing = isTimedOut(_time_last_gps_yaw_fuse, _params.reset_timeout_max);

				if (is_fusion_failing) {
					if (_nb_gps_yaw_reset_available > 0) {
						// Data seems good, attempt a reset
						resetYawToGps();

						if (_control_status.flags.in_air) {
							_nb_gps_yaw_reset_available--;
						}

					} else if (starting_conditions_passing) {
						// Data seems good, but previous reset did not fix the issue
						// something else must be wrong, declare the sensor faulty and stop the fusion
						_control_status.flags.gps_yaw_fault = true;
						stopGpsYawFusion();

					} else {
						// A reset did not fix the issue but all the starting checks are not passing
						// This could be a temporary issue, stop the fusion without declaring the sensor faulty
						stopGpsYawFusion();
					}

					// TODO: should we give a new reset credit when the fusion does not fail for some time?
				}

			} else {
				// Stop GPS yaw fusion but do not declare it faulty
				stopGpsYawFusion();
			}

		} else {
			if (starting_conditions_passing) {
				// Try to activate GPS yaw fusion
				startGpsYawFusion();

				if (_control_status.flags.gps_yaw) {
					_nb_gps_yaw_reset_available = 1;
				}
			}
		}

	} else if (_control_status.flags.gps_yaw && isTimedOut(_time_last_gps_yaw_data, _params.reset_timeout_max)) {
		// No yaw data in the message anymore. Stop until it comes back.
		stopGpsYawFusion();
	}

	// Before takeoff, we do not want to continue to rely on the current heading
	// if we had to stop the fusion
	if (!_control_status.flags.in_air
	    && !_control_status.flags.gps_yaw
	    && _control_status_prev.flags.gps_yaw) {
		_control_status.flags.yaw_align = false;
	}
}

void Ekf::controlHeightSensorTimeouts()
{
	/*
	 * Handle the case where we have not fused height measurements recently and
	 * uncertainty exceeds the max allowable. Reset using the best available height
	 * measurement source, continue using it after the reset and declare the current
	 * source failed if we have switched.
	*/

	checkVerticalAccelerationHealth();

	// check if height is continuously failing because of accel errors
	const bool continuous_bad_accel_hgt = isTimedOut(_time_good_vert_accel, (uint64_t)_params.bad_acc_reset_delay_us);

	// check if height has been inertial deadreckoning for too long
	// in vision hgt mode check for vision data
	const bool hgt_fusion_timeout = isTimedOut(_time_last_hgt_fuse, (uint64_t)5e6);

	if (hgt_fusion_timeout || continuous_bad_accel_hgt) {

		bool request_height_reset = false;
		const char *failing_height_source = nullptr;
		const char *new_height_source = nullptr;

		if (_control_status.flags.baro_hgt) {
			// check if GPS height is available
			bool gps_hgt_accurate = false;

			if (_gps_buffer) {
				const gpsSample &gps_init = _gps_buffer->get_newest();
				gps_hgt_accurate = (gps_init.vacc < _params.req_vacc);
			}

			// check for inertial sensing errors in the last BADACC_PROBATION seconds
			const bool prev_bad_vert_accel = isRecent(_time_bad_vert_accel, BADACC_PROBATION);

			// reset to GPS if adequate GPS data is available and the timeout cannot be blamed on IMU data
			const bool reset_to_gps = !_gps_hgt_intermittent &&
						  ((gps_hgt_accurate && !prev_bad_vert_accel) || _baro_hgt_faulty);

			if (reset_to_gps) {
				// set height sensor health
				_baro_hgt_faulty = true;

				startGpsHgtFusion();

				request_height_reset = true;
				failing_height_source = "baro";
				new_height_source = "gps";

			} else if (!_baro_hgt_faulty) {
				request_height_reset = true;
				failing_height_source = "baro";
				new_height_source = "baro";
			}

		} else if (_control_status.flags.gps_hgt) {
			// check if GPS height is available
			bool gps_hgt_accurate = false;

			if (_gps_buffer) {
				const gpsSample &gps_init = _gps_buffer->get_newest();
				gps_hgt_accurate = (gps_init.vacc < _params.req_vacc);
			}

			// check the baro height source for consistency and freshness
			bool baro_data_consistent = false;

			if (_baro_buffer) {
				const baroSample &baro_init = _baro_buffer->get_newest();
				const float baro_innov = _state.pos(2) - (_hgt_sensor_offset - baro_init.hgt + _baro_hgt_offset);
				baro_data_consistent = fabsf(baro_innov) < (sq(_params.baro_noise) + P(9, 9)) * sq(_params.baro_innov_gate);
			}

			// if baro data is acceptable and GPS data is inaccurate, reset height to baro
			const bool reset_to_baro = !_baro_hgt_faulty &&
						   ((baro_data_consistent && !gps_hgt_accurate) || _gps_hgt_intermittent);

			if (reset_to_baro) {
				startBaroHgtFusion();

				request_height_reset = true;
				failing_height_source = "gps";
				new_height_source = "baro";

			} else if (!_gps_hgt_intermittent) {
				request_height_reset = true;
				failing_height_source = "gps";
				new_height_source = "gps";
			}

		} else if (_control_status.flags.rng_hgt) {

			if (_range_sensor.isHealthy()) {
				request_height_reset = true;
				failing_height_source = "rng";
				new_height_source = "rng";

			} else if (!_baro_hgt_faulty) {
				startBaroHgtFusion();

				request_height_reset = true;
				failing_height_source = "rng";
				new_height_source = "baro";
			}

		} else if (_control_status.flags.ev_hgt) {
			// check if vision data is available
			bool ev_data_available = false;

			if (_ext_vision_buffer) {
				const extVisionSample &ev_init = _ext_vision_buffer->get_newest();
				ev_data_available = isRecent(ev_init.time_us, 2 * EV_MAX_INTERVAL);
			}

			if (ev_data_available) {
				request_height_reset = true;
				failing_height_source = "ev";
				new_height_source = "ev";

			} else if (_range_sensor.isHealthy()) {
				// Fallback to rangefinder data if available
				startRngHgtFusion();
				request_height_reset = true;
				failing_height_source = "ev";
				new_height_source = "rng";

			} else if (!_baro_hgt_faulty) {
				startBaroHgtFusion();

				request_height_reset = true;
				failing_height_source = "ev";
				new_height_source = "baro";
			}
		}

		if (failing_height_source && new_height_source) {
			_warning_events.flags.height_sensor_timeout = true;
			ECL_WARN("%s hgt timeout - reset to %s", failing_height_source, new_height_source);
		}

		// Reset vertical position and velocity states to the last measurement
		if (request_height_reset) {
			resetHeight();
		}
	}
}

void Ekf::checkVerticalAccelerationHealth()
{
	// Check for IMU accelerometer vibration induced clipping as evidenced by the vertical
	// innovations being positive and not stale.
	// Clipping usually causes the average accel reading to move towards zero which makes the INS
	// think it is falling and produces positive vertical innovations.
	// Don't use stale innovation data.
	bool is_inertial_nav_falling = false;
	bool are_vertical_pos_and_vel_independant = false;

	if (isRecent(_vert_pos_fuse_attempt_time_us, 1000000)) {
		if (isRecent(_vert_vel_fuse_time_us, 1000000)) {
			// If vertical position and velocity come from independent sensors then we can
			// trust them more if they disagree with the IMU, but need to check that they agree
			const bool using_gps_for_both = _control_status.flags.gps_hgt && _control_status.flags.gps;
			const bool using_ev_for_both = _control_status.flags.ev_hgt && _control_status.flags.ev_vel;
			are_vertical_pos_and_vel_independant = !(using_gps_for_both || using_ev_for_both);
			is_inertial_nav_falling |= _vert_vel_innov_ratio > _params.vert_innov_test_lim && _vert_pos_innov_ratio > 0.0f;
			is_inertial_nav_falling |= _vert_pos_innov_ratio > _params.vert_innov_test_lim && _vert_vel_innov_ratio > 0.0f;

		} else {
			// only height sensing available
			is_inertial_nav_falling = _vert_pos_innov_ratio > _params.vert_innov_test_lim;
		}
	}

	// Check for more than 50% clipping affected IMU samples within the past 1 second
	const uint16_t clip_count_limit = 1.f / _dt_ekf_avg;
	const bool is_clipping = _imu_sample_delayed.delta_vel_clipping[0] ||
				 _imu_sample_delayed.delta_vel_clipping[1] ||
				 _imu_sample_delayed.delta_vel_clipping[2];

	if (is_clipping && _clip_counter < clip_count_limit) {
		_clip_counter++;

	} else if (_clip_counter > 0) {
		_clip_counter--;
	}

	_fault_status.flags.bad_acc_clipping = _clip_counter > clip_count_limit / 2;

	const bool is_clipping_frequently = _clip_counter > 0;

	// if vertical velocity and position are independent and agree, then do not require evidence of clipping if
	// innovations are large
	const bool bad_vert_accel = (are_vertical_pos_and_vel_independant || is_clipping_frequently) && is_inertial_nav_falling;

	if (bad_vert_accel) {
		_time_bad_vert_accel = _time_last_imu;

	} else {
		_time_good_vert_accel = _time_last_imu;
	}

	// declare a bad vertical acceleration measurement and make the declaration persist
	// for a minimum of BADACC_PROBATION seconds
	if (_fault_status.flags.bad_acc_vertical) {
		_fault_status.flags.bad_acc_vertical = isRecent(_time_bad_vert_accel, BADACC_PROBATION);

	} else {
		_fault_status.flags.bad_acc_vertical = bad_vert_accel;
	}
}

void Ekf::controlHeightFusion()
{
	checkRangeAidSuitability();
	const bool do_range_aid = (_params.range_aid == 1) && isRangeAidSuitable();

	switch (_params.vdist_sensor_type) {
	default:
		ECL_ERR("Invalid hgt mode: %" PRIi32, _params.vdist_sensor_type);

	// FALLTHROUGH
	case VDIST_SENSOR_BARO:
		if (do_range_aid) {
			if (!_control_status.flags.rng_hgt && _range_sensor.isDataHealthy()) {
				startRngAidHgtFusion();
			}

		} else {
			if (!_control_status.flags.baro_hgt && !_baro_hgt_faulty) {
				startBaroHgtFusion();
			}
		}

		break;

	case VDIST_SENSOR_RANGE:

		// If we are supposed to be using range finder data as the primary height sensor, have bad range measurements
		// and are on the ground, then synthesise a measurement at the expected on ground value
		if (!_control_status.flags.in_air
		    && !_range_sensor.isDataHealthy()
		    && _range_sensor.isRegularlySendingData()
		    && _range_sensor.isDataReady()) {

			_range_sensor.setRange(_params.rng_gnd_clearance);
			_range_sensor.setValidity(true); // bypass the checks
		}

		if (!_control_status.flags.rng_hgt) {
			if (_range_sensor.isDataHealthy()) {
				startRngHgtFusion();
			}
		}

		break;

	case VDIST_SENSOR_GPS:

		// NOTE: emergency fallback due to extended loss of currently selected sensor data or failure
		// to pass innovation cinsistency checks is handled elsewhere in Ekf::controlHeightSensorTimeouts.
		// Do switching between GPS and rangefinder if using range finder as a height source when close
		// to ground and moving slowly. Also handle switch back from emergency Baro sensor when GPS recovers.
		if (do_range_aid) {
			if (!_control_status_prev.flags.rng_hgt && _range_sensor.isDataHealthy()) {
				startRngAidHgtFusion();
			}

		} else {
			if (!_control_status.flags.gps_hgt) {
				if (!_gps_hgt_intermittent && _gps_checks_passed) {
					// In fallback mode and GPS has recovered so start using it
					startGpsHgtFusion();

				} else if (!_control_status.flags.baro_hgt && !_baro_hgt_faulty) {
					// Use baro as a fallback
					startBaroHgtFusion();
				}
			}
		}

		break;

	case VDIST_SENSOR_EV:

		// don't start using EV data unless data is arriving frequently
		if (!_control_status.flags.ev_hgt && isRecent(_time_last_ext_vision, 2 * EV_MAX_INTERVAL)) {
			startEvHgtFusion();
		}

		break;
	}

	updateBaroHgtBias();
	updateBaroHgtOffset();
	checkGroundEffectTimeout();

	if (_control_status.flags.baro_hgt) {

		if (_baro_data_ready && !_baro_hgt_faulty) {
			fuseBaroHgt();
		}

	} else if (_control_status.flags.gps_hgt) {

		if (_gps_data_ready) {
			fuseGpsHgt();
		}

	} else if (_control_status.flags.rng_hgt) {

		if (_range_sensor.isDataHealthy()) {
			fuseRngHgt();
		}

	} else if (_control_status.flags.ev_hgt) {

		if (_control_status.flags.ev_hgt && _ev_data_ready) {
			fuseEvHgt();
		}
	}
}

void Ekf::checkRangeAidSuitability()
{
	if (_control_status.flags.in_air
	    && _range_sensor.isHealthy()
	    && isTerrainEstimateValid()) {
		// check if we can use range finder measurements to estimate height, use hysteresis to avoid rapid switching
		// Note that the 0.7 coefficients and the innovation check are arbitrary values but work well in practice
		const float range_hagl = _terrain_vpos - _state.pos(2);
		const float range_hagl_max = _is_range_aid_suitable ? _params.max_hagl_for_range_aid : (_params.max_hagl_for_range_aid * 0.7f);
		const bool is_in_range = range_hagl < range_hagl_max;

		const float hagl_test_ratio = (_hagl_innov * _hagl_innov / (sq(_params.range_aid_innov_gate) * _hagl_innov_var));
		const bool is_hagl_stable = _is_range_aid_suitable ? (hagl_test_ratio < 1.f) : (hagl_test_ratio < 0.01f);

		if (isHorizontalAidingActive()) {
			const float max_vel = _is_range_aid_suitable ? _params.max_vel_for_range_aid : (_params.max_vel_for_range_aid * 0.7f);
			const bool is_below_max_speed = !_state.vel.xy().longerThan(max_vel);

			_is_range_aid_suitable = is_in_range && is_hagl_stable && is_below_max_speed;

		} else {
			_is_range_aid_suitable = is_in_range && is_hagl_stable;
		}

	} else {
		_is_range_aid_suitable = false;
	}
}

void Ekf::controlAirDataFusion()
{
	// control activation and initialisation/reset of wind states required for airspeed fusion

	// If both airspeed and sideslip fusion have timed out and we are not using a drag observation model then we no longer have valid wind estimates
	const bool airspeed_timed_out = isTimedOut(_time_last_arsp_fuse, (uint64_t)10e6);
	const bool sideslip_timed_out = isTimedOut(_time_last_beta_fuse, (uint64_t)10e6);

	if (_using_synthetic_position || (airspeed_timed_out && sideslip_timed_out && !(_params.fusion_mode & MASK_USE_DRAG))) {
		_control_status.flags.wind = false;
	}

	if (_params.arsp_thr <= 0.f) {
		stopAirspeedFusion();
		return;
	}

	if (_tas_data_ready) {
		const bool continuing_conditions_passing = _control_status.flags.in_air && _control_status.flags.fixed_wing && !_using_synthetic_position;
		const bool is_airspeed_significant = _airspeed_sample_delayed.true_airspeed > _params.arsp_thr;
		const bool starting_conditions_passing = continuing_conditions_passing && is_airspeed_significant;

		if (_control_status.flags.fuse_aspd) {
			if (continuing_conditions_passing) {
				if (is_airspeed_significant) {
					fuseAirspeed();
				}

				const bool is_fusion_failing = isTimedOut(_time_last_arsp_fuse, (uint64_t)10e6);

				if (is_fusion_failing) {
					stopAirspeedFusion();
				}

			} else {
				stopAirspeedFusion();
			}

		} else if (starting_conditions_passing) {
			startAirspeedFusion();
		}

	} else if (_control_status.flags.fuse_aspd && (_imu_sample_delayed.time_us - _airspeed_sample_delayed.time_us > (uint64_t) 1e6)) {
		ECL_WARN("Airspeed data stopped");
		stopAirspeedFusion();
	}
}

void Ekf::controlBetaFusion()
{
	if (_using_synthetic_position) {
		return;
	}

	// Perform synthetic sideslip fusion at regular intervals when in-air and sideslip fuson had been enabled externally:
	const bool beta_fusion_time_triggered = isTimedOut(_time_last_beta_fuse, _params.beta_avg_ft_us);

	if (beta_fusion_time_triggered &&
	    _control_status.flags.fuse_beta &&
	    _control_status.flags.in_air) {
		// If starting wind state estimation, reset the wind states and covariances before fusing any data
		if (!_control_status.flags.wind) {
			// activate the wind states
			_control_status.flags.wind = true;
			// reset the timeout timers to prevent repeated resets
			_time_last_beta_fuse = _time_last_imu;
			resetWind();
		}

		fuseSideslip();
	}
}

void Ekf::controlDragFusion()
{
	if ((_params.fusion_mode & MASK_USE_DRAG) &&
	    !_using_synthetic_position &&
	    _control_status.flags.in_air &&
	    !_mag_inhibit_yaw_reset_req) {

		if (!_control_status.flags.wind) {
			// reset the wind states and covariances when starting drag accel fusion
			_control_status.flags.wind = true;
			resetWind();

		} else if (_drag_buffer && _drag_buffer->pop_first_older_than(_imu_sample_delayed.time_us, &_drag_sample_delayed)) {
			fuseDrag();
		}
	}
}

void Ekf::controlAuxVelFusion()
{
	bool data_ready = false;

	if (_auxvel_buffer) {
		data_ready = _auxvel_buffer->pop_first_older_than(_imu_sample_delayed.time_us, &_auxvel_sample_delayed);
	}

	if (data_ready && isHorizontalAidingActive()) {

		const Vector2f aux_vel_innov_gate(_params.auxvel_gate, _params.auxvel_gate);

		_last_vel_obs = _auxvel_sample_delayed.vel;
		_aux_vel_innov = _state.vel - _last_vel_obs;
		_last_vel_obs_var = _aux_vel_innov_var;

		fuseHorizontalVelocity(_aux_vel_innov, aux_vel_innov_gate, _auxvel_sample_delayed.velVar,
				       _aux_vel_innov_var, _aux_vel_test_ratio);

		// Can be enabled after bit for this is added to EKF_AID_MASK
		// fuseVerticalVelocity(_aux_vel_innov, aux_vel_innov_gate, _auxvel_sample_delayed.velVar,
		//		_aux_vel_innov_var, _aux_vel_test_ratio);

	}
}

bool Ekf::hasHorizontalAidingTimedOut() const
{
	return isTimedOut(_time_last_hor_pos_fuse, _params.reset_timeout_max)
	       && isTimedOut(_time_last_delpos_fuse, _params.reset_timeout_max)
	       && isTimedOut(_time_last_hor_vel_fuse, _params.reset_timeout_max)
	       && isTimedOut(_time_last_of_fuse, _params.reset_timeout_max);
}

void Ekf::processVelPosResetRequest()
{
	if (_velpos_reset_request) {
		resetVelocity();
		resetHorizontalPosition();
		_velpos_reset_request = false;

		// Reset the timeout counters
		_time_last_hor_pos_fuse = _time_last_imu;
		_time_last_hor_vel_fuse = _time_last_imu;
	}
}<|MERGE_RESOLUTION|>--- conflicted
+++ resolved
@@ -342,7 +342,10 @@
 
 		// determine if we should use the yaw observation
 		if (_control_status.flags.ev_yaw) {
-<<<<<<< HEAD
+			if (reset && _control_status_prev.flags.ev_yaw) {
+				resetYawToEv();
+			}
+
 			if (shouldUse321RotationSequence(_R_to_earth)) {
 				float measured_hdg = getEuler321Yaw(_ev_sample_delayed.quat);
 				fuseYaw321(measured_hdg, _ev_sample_delayed.angVar);
@@ -351,13 +354,6 @@
 				float measured_hdg = getEuler312Yaw(_ev_sample_delayed.quat);
 				fuseYaw312(measured_hdg, _ev_sample_delayed.angVar);
 			}
-=======
-			if (reset && _control_status_prev.flags.ev_yaw) {
-				resetYawToEv();
-			}
-
-			fuseHeading();
->>>>>>> ad447ab2
 		}
 
 		// record observation and estimate for use next time
