/****************************************************************************
 *
 *   Copyright (c) 2022 PX4 Development Team. All rights reserved.
 *
 * Redistribution and use in source and binary forms, with or without
 * modification, are permitted provided that the following conditions
 * are met:
 *
 * 1. Redistributions of source code must retain the above copyright
 *    notice, this list of conditions and the following disclaimer.
 * 2. Redistributions in binary form must reproduce the above copyright
 *    notice, this list of conditions and the following disclaimer in
 *    the documentation and/or other materials provided with the
 *    distribution.
 * 3. Neither the name PX4 nor the names of its contributors may be
 *    used to endorse or promote products derived from this software
 *    without specific prior written permission.
 *
 * THIS SOFTWARE IS PROVIDED BY THE COPYRIGHT HOLDERS AND CONTRIBUTORS
 * "AS IS" AND ANY EXPRESS OR IMPLIED WARRANTIES, INCLUDING, BUT NOT
 * LIMITED TO, THE IMPLIED WARRANTIES OF MERCHANTABILITY AND FITNESS
 * FOR A PARTICULAR PURPOSE ARE DISCLAIMED. IN NO EVENT SHALL THE
 * COPYRIGHT OWNER OR CONTRIBUTORS BE LIABLE FOR ANY DIRECT, INDIRECT,
 * INCIDENTAL, SPECIAL, EXEMPLARY, OR CONSEQUENTIAL DAMAGES (INCLUDING,
 * BUT NOT LIMITED TO, PROCUREMENT OF SUBSTITUTE GOODS OR SERVICES; LOSS
 * OF USE, DATA, OR PROFITS; OR BUSINESS INTERRUPTION) HOWEVER CAUSED
 * AND ON ANY THEORY OF LIABILITY, WHETHER IN CONTRACT, STRICT
 * LIABILITY, OR TORT (INCLUDING NEGLIGENCE OR OTHERWISE) ARISING IN
 * ANY WAY OUT OF THE USE OF THIS SOFTWARE, EVEN IF ADVISED OF THE
 * POSSIBILITY OF SUCH DAMAGE.
 *
 ****************************************************************************/

/**
 * @file ev_vel_control.cpp
 * Control functions for ekf external vision velocity fusion
 */

#include "ekf.h"
#include <ekf_derivation/generated/compute_ev_body_vel_hx.h>
#include <ekf_derivation/generated/compute_ev_body_vel_hy.h>
#include <ekf_derivation/generated/compute_ev_body_vel_hz.h>

void Ekf::controlEvVelFusion(const extVisionSample &ev_sample, const bool common_starting_conditions_passing,
			     const bool ev_reset, const bool quality_sufficient, estimator_aid_source3d_s &aid_src)
{
	static constexpr const char *AID_SRC_NAME = "EV velocity";

	const bool yaw_alignment_changed = (!_control_status_prev.flags.ev_yaw && _control_status.flags.ev_yaw)
					   || (_control_status_prev.flags.yaw_align != _control_status.flags.yaw_align);

	// determine if we should use EV velocity aiding
	bool continuing_conditions_passing = (_params.ev_ctrl & static_cast<int32_t>(EvCtrl::VEL))
					     && _control_status.flags.tilt_align
					     && ev_sample.vel.isAllFinite();

	// correct velocity for offset relative to IMU
	const Vector3f pos_offset_body = _params.ev_pos_body - _params.imu_pos_body;
	const Vector3f vel_offset_body = _ang_rate_delayed_raw % pos_offset_body;
	const Vector3f vel_offset_earth = _R_to_earth * vel_offset_body;

	// rotate measurement into correct earth frame if required
	Vector3f measurement{};
	Vector3f measurement_var{};

	float minimum_variance = math::max(sq(0.01f), sq(_params.ev_vel_noise));

	switch (ev_sample.vel_frame) {
	case VelocityFrame::LOCAL_FRAME_NED:
		if (_control_status.flags.yaw_align) {
			measurement = ev_sample.vel - vel_offset_earth;
			measurement_var = ev_sample.velocity_var;

		} else {
			continuing_conditions_passing = false;
		}

		break;

	case VelocityFrame::LOCAL_FRAME_FRD:
		if (_control_status.flags.ev_yaw) {
			// using EV frame
			measurement = ev_sample.vel - vel_offset_earth;
			measurement_var = ev_sample.velocity_var;

		} else {
			// rotate EV to the EKF reference frame
			const Dcmf R_ev_to_ekf = Dcmf(_ev_q_error_filt.getState());

			measurement = R_ev_to_ekf * ev_sample.vel - vel_offset_earth;
			measurement_var = matrix::SquareMatrix3f(R_ev_to_ekf * matrix::diag(ev_sample.velocity_var) *
					  R_ev_to_ekf.transpose()).diag();
			minimum_variance = math::max(minimum_variance, ev_sample.orientation_var.max());
		}

		break;

	case VelocityFrame::BODY_FRAME_FRD: {

			// currently it is assumed that the orientation of the EV frame and the body frame are the same
			measurement = ev_sample.vel - vel_offset_body;
			measurement_var = ev_sample.velocity_var;
			break;
		}

	default:
		continuing_conditions_passing = false;
		break;
	}

#if defined(CONFIG_EKF2_GNSS)

	// increase minimum variance if GPS active (position reference)
	if (_control_status.flags.gps) {
		for (int i = 0; i < 2; i++) {
			measurement_var(i) = math::max(measurement_var(i), sq(_params.gps_vel_noise));
		}
	}
<<<<<<< HEAD
=======

#endif // CONFIG_EKF2_GNSS
>>>>>>> 741c7ab6

#endif // CONFIG_EKF2_GNSS

	measurement_var = Vector3f{
		math::max(measurement_var(0), minimum_variance),
		math::max(measurement_var(1), minimum_variance),
		math::max(measurement_var(2), minimum_variance)
	};
	continuing_conditions_passing &= measurement.isAllFinite() && measurement_var.isAllFinite();

	if (ev_sample.vel_frame == VelocityFrame::BODY_FRAME_FRD) {
		const Vector3f measurement_var_ekf_frame = rotateVarianceToEkf(measurement_var);
		updateVelocityAidSrcStatus(ev_sample.time_us,
					   _R_to_earth * measurement,
					   measurement_var_ekf_frame,
					   math::max(_params.ev_vel_innov_gate, 1.f),
					   aid_src);
		measurement.copyTo(aid_src.observation);
		measurement_var.copyTo(aid_src.observation_variance);

<<<<<<< HEAD
	} else {
		updateVelocityAidSrcStatus(ev_sample.time_us,
					   measurement,                               // observation
					   measurement_var,                           // observation variance
					   math::max(_params.ev_vel_innov_gate, 1.f), // innovation gate
					   aid_src);
=======
	const bool measurement_valid = measurement.isAllFinite() && measurement_var.isAllFinite();

	updateAidSourceStatus(aid_src,
				 ev_sample.time_us,                          // sample timestamp
				 measurement,                                // observation
				 measurement_var,                            // observation variance
				 _state.vel - measurement,                   // innovation
				 getVelocityVariance() + measurement_var,    // innovation variance
				 math::max(_params.ev_vel_innov_gate, 1.f)); // innovation gate

	if (!measurement_valid) {
		continuing_conditions_passing = false;
>>>>>>> 741c7ab6
	}

	const bool starting_conditions_passing = common_starting_conditions_passing
			&& continuing_conditions_passing
			&& ((Vector3f(aid_src.test_ratio).max() < 0.1f) || !isHorizontalAidingActive());

	if (_control_status.flags.ev_vel) {
		if (continuing_conditions_passing) {
			if ((ev_reset && isOnlyActiveSourceOfHorizontalAiding(_control_status.flags.ev_vel)) || yaw_alignment_changed) {
				if (quality_sufficient) {
					ECL_INFO("reset to %s", AID_SRC_NAME);
					_information_events.flags.reset_vel_to_vision = true;
<<<<<<< HEAD
					resetVelocityToEV(measurement, measurement_var, ev_sample.vel_frame);
					aid_src.time_last_fuse = _time_delayed_us;
=======
					resetVelocityTo(measurement, measurement_var);
					resetAidSourceStatusZeroInnovation(aid_src);
>>>>>>> 741c7ab6

				} else {
					// EV has reset, but quality isn't sufficient
					// we have no choice but to stop EV and try to resume once quality is acceptable
					stopEvVelFusion();
					return;
				}

			} else if (quality_sufficient) {
				if (ev_sample.vel_frame == VelocityFrame::BODY_FRAME_FRD) {

					VectorState H;
					const float innov_gate = math::max(_params.ev_vel_innov_gate, 1.f);

					estimator_aid_source1d_s current_aid_src;

					for (uint8_t index = 0; index <= 2; index++) {
						if (index == 0) {
							sym::ComputeEvBodyVelHx(_state.vector(), &H);

						} else if (index == 1) {
							sym::ComputeEvBodyVelHy(_state.vector(), &H);

						} else {
							sym::ComputeEvBodyVelHz(_state.vector(), &H);
						}

						current_aid_src.innovation_variance = (H.T() * P * H)(0, 0) + aid_src.observation_variance[index];
						current_aid_src.innovation = (_R_to_earth.transpose() * _state.vel - Vector3f(aid_src.observation))(index, 0);

						setEstimatorAidStatusTestRatio(current_aid_src, innov_gate);

						if (!current_aid_src.innovation_rejected) {
							fuseBodyVelocity(current_aid_src, current_aid_src.innovation_variance, H);
						}

						aid_src.innovation[index] = current_aid_src.innovation;
						aid_src.innovation_variance[index] = current_aid_src.innovation_variance;
						aid_src.test_ratio[index] = current_aid_src.test_ratio;
						aid_src.fused = current_aid_src.fused;
						aid_src.innovation_rejected |= current_aid_src.innovation_rejected;

						if (aid_src.fused) {
							aid_src.time_last_fuse = _time_delayed_us;
						}
					}

				} else {
					fuseVelocity(aid_src);
				}

			} else {
				aid_src.innovation_rejected = true;
			}

			const bool is_fusion_failing = isTimedOut(aid_src.time_last_fuse, _params.no_aid_timeout_max); // 1 second

			if (is_fusion_failing) {

				if ((_nb_ev_vel_reset_available > 0) && quality_sufficient) {
					// Data seems good, attempt a reset
					_information_events.flags.reset_vel_to_vision = true;
					ECL_WARN("%s fusion failing, resetting", AID_SRC_NAME);
<<<<<<< HEAD
					resetVelocityToEV(measurement, measurement_var, ev_sample.vel_frame);
					aid_src.time_last_fuse = _time_delayed_us;
=======
					resetVelocityTo(measurement, measurement_var);
					resetAidSourceStatusZeroInnovation(aid_src);
>>>>>>> 741c7ab6

					if (_control_status.flags.in_air) {
						_nb_ev_vel_reset_available--;
					}

				} else {
					// differ warning message based on whether the starting conditions are passing
					if (starting_conditions_passing) {
						// Data seems good, but previous reset did not fix the issue
						// something else must be wrong, declare the sensor faulty and stop the fusion
						//_control_status.flags.ev_vel_fault = true;
						ECL_WARN("stopping %s fusion, starting conditions failing", AID_SRC_NAME);

					} else {
						// A reset did not fix the issue but all the starting checks are not passing
						// This could be a temporary issue, stop the fusion without declaring the sensor faulty
						ECL_WARN("stopping %s, fusion failing", AID_SRC_NAME);
					}

					stopEvVelFusion();
				}
			}

		} else {
			// Stop fusion but do not declare it faulty
			ECL_WARN("stopping %s fusion, continuing conditions failing", AID_SRC_NAME);
			stopEvVelFusion();
		}

	} else {
		if (starting_conditions_passing) {
			// activate fusion, only reset if necessary
			if (!isHorizontalAidingActive() || yaw_alignment_changed) {
				ECL_INFO("starting %s fusion, resetting velocity to (%.3f, %.3f, %.3f)", AID_SRC_NAME,
					 (double)measurement(0), (double)measurement(1), (double)measurement(2));
<<<<<<< HEAD
				_information_events.flags.reset_vel_to_vision = true;
				resetVelocityToEV(measurement, measurement_var, ev_sample.vel_frame);
=======

				_information_events.flags.reset_vel_to_vision = true;

				resetVelocityTo(measurement, measurement_var);
				resetAidSourceStatusZeroInnovation(aid_src);
>>>>>>> 741c7ab6

				_control_status.flags.ev_vel = true;

			} else if (fuseVelocity(aid_src)) {
				ECL_INFO("starting %s fusion", AID_SRC_NAME);
				_control_status.flags.ev_vel = true;
			}

<<<<<<< HEAD
			aid_src.time_last_fuse = _time_delayed_us;
			_nb_ev_vel_reset_available = 5;
			_information_events.flags.starting_vision_vel_fusion = true;
			_control_status.flags.ev_vel = true;
=======
			if (_control_status.flags.ev_vel) {
				_nb_ev_vel_reset_available = 5;
				_information_events.flags.starting_vision_vel_fusion = true;
			}
>>>>>>> 741c7ab6
		}
	}
}

void Ekf::stopEvVelFusion()
{
	if (_control_status.flags.ev_vel) {

		_control_status.flags.ev_vel = false;
	}
}

void Ekf::resetVelocityToEV(const Vector3f &measurement, const Vector3f &measurement_var,
			    const VelocityFrame &vel_frame)
{
	if (vel_frame == VelocityFrame::BODY_FRAME_FRD) {
		const Vector3f measurement_var_ekf_frame = rotateVarianceToEkf(measurement_var);
		resetVelocityTo(_R_to_earth * measurement, measurement_var_ekf_frame);

	} else {
		resetVelocityTo(measurement, measurement_var);
	}

}

Vector3f Ekf::rotateVarianceToEkf(const Vector3f &measurement_var)
{
	// rotate the covariance matrix into the EKF frame
	const matrix::SquareMatrix<float, 3> R_cov = _R_to_earth * matrix::diag(measurement_var) * _R_to_earth.transpose();
	return R_cov.diag();
}<|MERGE_RESOLUTION|>--- conflicted
+++ resolved
@@ -116,11 +116,6 @@
 			measurement_var(i) = math::max(measurement_var(i), sq(_params.gps_vel_noise));
 		}
 	}
-<<<<<<< HEAD
-=======
-
-#endif // CONFIG_EKF2_GNSS
->>>>>>> 741c7ab6
 
 #endif // CONFIG_EKF2_GNSS
 
@@ -133,36 +128,29 @@
 
 	if (ev_sample.vel_frame == VelocityFrame::BODY_FRAME_FRD) {
 		const Vector3f measurement_var_ekf_frame = rotateVarianceToEkf(measurement_var);
-		updateVelocityAidSrcStatus(ev_sample.time_us,
-					   _R_to_earth * measurement,
-					   measurement_var_ekf_frame,
-					   math::max(_params.ev_vel_innov_gate, 1.f),
-					   aid_src);
+		const Vector3f measurement_ekf_frame = _R_to_earth * measurement;
+		const uint64_t t = aid_src.timestamp_sample;
+		updateAidSourceStatus(aid_src,
+				      ev_sample.time_us,                          		// sample timestamp
+				      measurement_ekf_frame,					// observation
+				      measurement_var_ekf_frame,                         	// observation variance
+				      _state.vel - measurement_ekf_frame,                   	// innovation
+				      getVelocityVariance() + measurement_var_ekf_frame,    	// innovation variance
+				      math::max(_params.ev_vel_innov_gate, 1.f));		// innovation gate
+		aid_src.timestamp_sample = t;
 		measurement.copyTo(aid_src.observation);
 		measurement_var.copyTo(aid_src.observation_variance);
 
-<<<<<<< HEAD
 	} else {
-		updateVelocityAidSrcStatus(ev_sample.time_us,
-					   measurement,                               // observation
-					   measurement_var,                           // observation variance
-					   math::max(_params.ev_vel_innov_gate, 1.f), // innovation gate
-					   aid_src);
-=======
-	const bool measurement_valid = measurement.isAllFinite() && measurement_var.isAllFinite();
-
-	updateAidSourceStatus(aid_src,
-				 ev_sample.time_us,                          // sample timestamp
-				 measurement,                                // observation
-				 measurement_var,                            // observation variance
-				 _state.vel - measurement,                   // innovation
-				 getVelocityVariance() + measurement_var,    // innovation variance
-				 math::max(_params.ev_vel_innov_gate, 1.f)); // innovation gate
-
-	if (!measurement_valid) {
-		continuing_conditions_passing = false;
->>>>>>> 741c7ab6
-	}
+		updateAidSourceStatus(aid_src,
+				      ev_sample.time_us,                          // sample timestamp
+				      measurement,                                // observation
+				      measurement_var,                            // observation variance
+				      _state.vel - measurement,                   // innovation
+				      getVelocityVariance() + measurement_var,    // innovation variance
+				      math::max(_params.ev_vel_innov_gate, 1.f)); // innovation gate
+	}
+
 
 	const bool starting_conditions_passing = common_starting_conditions_passing
 			&& continuing_conditions_passing
@@ -174,13 +162,8 @@
 				if (quality_sufficient) {
 					ECL_INFO("reset to %s", AID_SRC_NAME);
 					_information_events.flags.reset_vel_to_vision = true;
-<<<<<<< HEAD
 					resetVelocityToEV(measurement, measurement_var, ev_sample.vel_frame);
-					aid_src.time_last_fuse = _time_delayed_us;
-=======
-					resetVelocityTo(measurement, measurement_var);
 					resetAidSourceStatusZeroInnovation(aid_src);
->>>>>>> 741c7ab6
 
 				} else {
 					// EV has reset, but quality isn't sufficient
@@ -190,47 +173,7 @@
 				}
 
 			} else if (quality_sufficient) {
-				if (ev_sample.vel_frame == VelocityFrame::BODY_FRAME_FRD) {
-
-					VectorState H;
-					const float innov_gate = math::max(_params.ev_vel_innov_gate, 1.f);
-
-					estimator_aid_source1d_s current_aid_src;
-
-					for (uint8_t index = 0; index <= 2; index++) {
-						if (index == 0) {
-							sym::ComputeEvBodyVelHx(_state.vector(), &H);
-
-						} else if (index == 1) {
-							sym::ComputeEvBodyVelHy(_state.vector(), &H);
-
-						} else {
-							sym::ComputeEvBodyVelHz(_state.vector(), &H);
-						}
-
-						current_aid_src.innovation_variance = (H.T() * P * H)(0, 0) + aid_src.observation_variance[index];
-						current_aid_src.innovation = (_R_to_earth.transpose() * _state.vel - Vector3f(aid_src.observation))(index, 0);
-
-						setEstimatorAidStatusTestRatio(current_aid_src, innov_gate);
-
-						if (!current_aid_src.innovation_rejected) {
-							fuseBodyVelocity(current_aid_src, current_aid_src.innovation_variance, H);
-						}
-
-						aid_src.innovation[index] = current_aid_src.innovation;
-						aid_src.innovation_variance[index] = current_aid_src.innovation_variance;
-						aid_src.test_ratio[index] = current_aid_src.test_ratio;
-						aid_src.fused = current_aid_src.fused;
-						aid_src.innovation_rejected |= current_aid_src.innovation_rejected;
-
-						if (aid_src.fused) {
-							aid_src.time_last_fuse = _time_delayed_us;
-						}
-					}
-
-				} else {
-					fuseVelocity(aid_src);
-				}
+				fuseEvVelocity(aid_src, ev_sample);
 
 			} else {
 				aid_src.innovation_rejected = true;
@@ -244,13 +187,8 @@
 					// Data seems good, attempt a reset
 					_information_events.flags.reset_vel_to_vision = true;
 					ECL_WARN("%s fusion failing, resetting", AID_SRC_NAME);
-<<<<<<< HEAD
 					resetVelocityToEV(measurement, measurement_var, ev_sample.vel_frame);
-					aid_src.time_last_fuse = _time_delayed_us;
-=======
-					resetVelocityTo(measurement, measurement_var);
 					resetAidSourceStatusZeroInnovation(aid_src);
->>>>>>> 741c7ab6
 
 					if (_control_status.flags.in_air) {
 						_nb_ev_vel_reset_available--;
@@ -286,36 +224,78 @@
 			if (!isHorizontalAidingActive() || yaw_alignment_changed) {
 				ECL_INFO("starting %s fusion, resetting velocity to (%.3f, %.3f, %.3f)", AID_SRC_NAME,
 					 (double)measurement(0), (double)measurement(1), (double)measurement(2));
-<<<<<<< HEAD
 				_information_events.flags.reset_vel_to_vision = true;
 				resetVelocityToEV(measurement, measurement_var, ev_sample.vel_frame);
-=======
-
-				_information_events.flags.reset_vel_to_vision = true;
-
-				resetVelocityTo(measurement, measurement_var);
 				resetAidSourceStatusZeroInnovation(aid_src);
->>>>>>> 741c7ab6
 
 				_control_status.flags.ev_vel = true;
 
-			} else if (fuseVelocity(aid_src)) {
+			} else if (fuseEvVelocity(aid_src, ev_sample)) {
 				ECL_INFO("starting %s fusion", AID_SRC_NAME);
 				_control_status.flags.ev_vel = true;
 			}
 
-<<<<<<< HEAD
-			aid_src.time_last_fuse = _time_delayed_us;
-			_nb_ev_vel_reset_available = 5;
-			_information_events.flags.starting_vision_vel_fusion = true;
-			_control_status.flags.ev_vel = true;
-=======
 			if (_control_status.flags.ev_vel) {
 				_nb_ev_vel_reset_available = 5;
 				_information_events.flags.starting_vision_vel_fusion = true;
 			}
->>>>>>> 741c7ab6
-		}
+		}
+	}
+}
+
+bool Ekf::fuseEvVelocity(estimator_aid_source3d_s &aid_src, const extVisionSample &ev_sample)
+{
+	if (ev_sample.vel_frame == VelocityFrame::BODY_FRAME_FRD) {
+
+		VectorState H;
+		estimator_aid_source1d_s current_aid_src;
+
+		for (uint8_t index = 0; index <= 2; index++) {
+			current_aid_src.timestamp_sample = aid_src.timestamp_sample;
+
+			if (index == 0) {
+				sym::ComputeEvBodyVelHx(_state.vector(), &H);
+
+			} else if (index == 1) {
+				sym::ComputeEvBodyVelHy(_state.vector(), &H);
+
+			} else {
+				sym::ComputeEvBodyVelHz(_state.vector(), &H);
+			}
+
+			const float innov_var = (H.T() * P * H)(0, 0) + aid_src.observation_variance[index];
+			const float innov = (_R_to_earth.transpose() * _state.vel - Vector3f(aid_src.observation))(index, 0);
+
+			updateAidSourceStatus(current_aid_src,
+					      ev_sample.time_us,			// sample timestamp
+					      aid_src.observation[index],			// observation
+					      aid_src.observation_variance[index],		// observation variance
+					      innov,                   			// innovation
+					      innov_var,    					// innovation variance
+					      math::max(_params.ev_vel_innov_gate, 1.f));	// innovation gate
+
+			if (!current_aid_src.innovation_rejected) {
+				fuseBodyVelocity(current_aid_src, current_aid_src.innovation_variance, H);
+
+			}
+
+			aid_src.innovation[index] = current_aid_src.innovation;
+			aid_src.innovation_variance[index] = current_aid_src.innovation_variance;
+			aid_src.test_ratio[index] = current_aid_src.test_ratio;
+			aid_src.fused = current_aid_src.fused;
+			aid_src.innovation_rejected |= current_aid_src.innovation_rejected;
+
+			if (aid_src.fused) {
+				aid_src.time_last_fuse = _time_delayed_us;
+			}
+
+		}
+
+		aid_src.timestamp_sample = current_aid_src.timestamp_sample;
+		return !aid_src.innovation_rejected;
+
+	} else {
+		return fuseVelocity(aid_src);
 	}
 }
 
