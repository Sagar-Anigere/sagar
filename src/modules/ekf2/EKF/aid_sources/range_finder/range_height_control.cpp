/****************************************************************************
 *
 *   Copyright (c) 2022 PX4 Development Team. All rights reserved.
 *
 * Redistribution and use in source and binary forms, with or without
 * modification, are permitted provided that the following conditions
 * are met:
 *
 * 1. Redistributions of source code must retain the above copyright
 *    notice, this list of conditions and the following disclaimer.
 * 2. Redistributions in binary form must reproduce the above copyright
 *    notice, this list of conditions and the following disclaimer in
 *    the documentation and/or other materials provided with the
 *    distribution.
 * 3. Neither the name PX4 nor the names of its contributors may be
 *    used to endorse or promote products derived from this software
 *    without specific prior written permission.
 *
 * THIS SOFTWARE IS PROVIDED BY THE COPYRIGHT HOLDERS AND CONTRIBUTORS
 * "AS IS" AND ANY EXPRESS OR IMPLIED WARRANTIES, INCLUDING, BUT NOT
 * LIMITED TO, THE IMPLIED WARRANTIES OF MERCHANTABILITY AND FITNESS
 * FOR A PARTICULAR PURPOSE ARE DISCLAIMED. IN NO EVENT SHALL THE
 * COPYRIGHT OWNER OR CONTRIBUTORS BE LIABLE FOR ANY DIRECT, INDIRECT,
 * INCIDENTAL, SPECIAL, EXEMPLARY, OR CONSEQUENTIAL DAMAGES (INCLUDING,
 * BUT NOT LIMITED TO, PROCUREMENT OF SUBSTITUTE GOODS OR SERVICES; LOSS
 * OF USE, DATA, OR PROFITS; OR BUSINESS INTERRUPTION) HOWEVER CAUSED
 * AND ON ANY THEORY OF LIABILITY, WHETHER IN CONTRACT, STRICT
 * LIABILITY, OR TORT (INCLUDING NEGLIGENCE OR OTHERWISE) ARISING IN
 * ANY WAY OUT OF THE USE OF THIS SOFTWARE, EVEN IF ADVISED OF THE
 * POSSIBILITY OF SUCH DAMAGE.
 *
 ****************************************************************************/

/**
 * @file range_height_control.cpp
 * Control functions for ekf range finder height fusion
 */

#include "ekf.h"
#include "ekf_derivation/generated/compute_hagl_innov_var.h"

void Ekf::controlRangeHaglFusion(const imuSample &imu_sample)
{
	static constexpr const char *HGT_SRC_NAME = "RNG";

	bool rng_data_ready = false;

	if (_range_buffer) {
		// Get range data from buffer and check validity
		rng_data_ready = _range_buffer->pop_first_older_than(imu_sample.time_us, _range_sensor.getSampleAddress());
		_range_sensor.setDataReadiness(rng_data_ready);

		// update range sensor angle parameters in case they have changed
		_range_sensor.setPitchOffset(_params.rng_sens_pitch);
		_range_sensor.setCosMaxTilt(_params.range_cos_max_tilt);
		_range_sensor.setQualityHysteresis(_params.range_valid_quality_s);

		_range_sensor.runChecks(imu_sample.time_us, _R_to_earth);

		if (_range_sensor.isDataHealthy()) {
			// correct the range data for position offset relative to the IMU
			const Vector3f pos_offset_body = _params.rng_pos_body - _params.imu_pos_body;
			const Vector3f pos_offset_earth = _R_to_earth * pos_offset_body;
			_range_sensor.setRange(_range_sensor.getRange() + pos_offset_earth(2) / _range_sensor.getCosTilt());

			if (_control_status.flags.in_air) {
				const bool horizontal_motion = _control_status.flags.fixed_wing
							       || (sq(_state.vel(0)) + sq(_state.vel(1)) > fmaxf(P.trace<2>(State::vel.idx), 0.1f));

				const float dist_dependant_var = sq(_params.range_noise_scaler * _range_sensor.getDistBottom());
				const float var = sq(_params.range_noise) + dist_dependant_var;

				_rng_consistency_check.setGate(_params.range_kin_consistency_gate);
				_rng_consistency_check.update(_range_sensor.getDistBottom(), math::max(var, 0.001f), _state.vel(2),
							      P(State::vel.idx + 2, State::vel.idx + 2), horizontal_motion, imu_sample.time_us);
			}

		} else {
			// If we are supposed to be using range finder data as the primary height sensor, have bad range measurements
			// and are on the ground, then synthesise a measurement at the expected on ground value
			if (!_control_status.flags.in_air
			    && _range_sensor.isRegularlySendingData()
			    && _range_sensor.isDataReady()) {

				_range_sensor.setRange(_params.rng_gnd_clearance);
				_range_sensor.setValidity(true); // bypass the checks
			}
		}

		_control_status.flags.rng_kin_consistent = _rng_consistency_check.isKinematicallyConsistent();

	} else {
		return;
	}

	auto &aid_src = _aid_src_rng_hgt;

	if (rng_data_ready && _range_sensor.getSampleAddress()) {

		updateRangeHagl(aid_src);
		const bool measurement_valid = PX4_ISFINITE(aid_src.observation) && PX4_ISFINITE(aid_src.observation_variance);

		const bool continuing_conditions_passing = ((_params.rng_ctrl == static_cast<int32_t>(RngCtrl::ENABLED))
				|| (_params.rng_ctrl == static_cast<int32_t>(RngCtrl::CONDITIONAL)))
				&& _control_status.flags.tilt_align
				&& measurement_valid
				&& _range_sensor.isDataHealthy()
				&& _rng_consistency_check.isKinematicallyConsistent();

		const bool starting_conditions_passing = continuing_conditions_passing
				&& isNewestSampleRecent(_time_last_range_buffer_push, 2 * estimator::sensor::RNG_MAX_INTERVAL)
				&& _range_sensor.isRegularlySendingData();


		const bool do_conditional_range_aid = (_control_status.flags.rng_terrain || _control_status.flags.rng_hgt)
						      && (_params.rng_ctrl == static_cast<int32_t>(RngCtrl::CONDITIONAL))
						      && isConditionalRangeAidSuitable();

		const bool do_range_aid = (_control_status.flags.rng_terrain || _control_status.flags.rng_hgt)
					  && (_params.rng_ctrl == static_cast<int32_t>(RngCtrl::ENABLED));

		if (_control_status.flags.rng_hgt) {
			if (!(do_conditional_range_aid || do_range_aid)) {
				ECL_INFO("stopping %s fusion", HGT_SRC_NAME);
				stopRngHgtFusion();
			}

		} else {
			if (_params.height_sensor_ref == static_cast<int32_t>(HeightSensor::RANGE)) {
				if (do_conditional_range_aid) {
					// Range finder is used while hovering to stabilize the height estimate. Don't reset but use it as height reference.
					ECL_INFO("starting conditional %s height fusion", HGT_SRC_NAME);
					_height_sensor_ref = HeightSensor::RANGE;

					_control_status.flags.rng_hgt = true;
					stopRngTerrFusion();

					if (!_control_status.flags.opt_flow_terrain && aid_src.innovation_rejected) {
						resetTerrainToRng(aid_src);
					}

				} else if (do_range_aid) {
					// Range finder is the primary height source, the ground is now the datum used
					// to compute the local vertical position
					ECL_INFO("starting %s height fusion, resetting height", HGT_SRC_NAME);
					_height_sensor_ref = HeightSensor::RANGE;

					_information_events.flags.reset_hgt_to_rng = true;
					resetVerticalPositionTo(-aid_src.observation, aid_src.observation_variance);
					_state.terrain = 0.f;
					_control_status.flags.rng_hgt = true;
					stopRngTerrFusion();

					aid_src.time_last_fuse = imu_sample.time_us;
				}

			} else {
				if (do_conditional_range_aid || do_range_aid) {
					ECL_INFO("starting %s height fusion", HGT_SRC_NAME);
					_control_status.flags.rng_hgt = true;

					if (!_control_status.flags.opt_flow_terrain && aid_src.innovation_rejected) {
						resetTerrainToRng(aid_src);
					}
				}
			}
		}

		if (_control_status.flags.rng_hgt || _control_status.flags.rng_terrain) {
			if (continuing_conditions_passing) {

				fuseHaglRng(aid_src, _control_status.flags.rng_hgt, _control_status.flags.rng_terrain);

				const bool is_fusion_failing = isTimedOut(aid_src.time_last_fuse, _params.hgt_fusion_timeout_max);

				if (isHeightResetRequired() && _control_status.flags.rng_hgt) {
					// All height sources are failing
					ECL_WARN("%s height fusion reset required, all height sources failing", HGT_SRC_NAME);

					_information_events.flags.reset_hgt_to_rng = true;
					resetVerticalPositionTo(-(aid_src.observation - _state.terrain));

					// reset vertical velocity if no valid sources available
					if (!isVerticalVelocityAidingActive()) {
						resetVerticalVelocityToZero();
					}

					aid_src.time_last_fuse = imu_sample.time_us;

				} else if (is_fusion_failing) {
					// Some other height source is still working
					if (_control_status.flags.opt_flow_terrain && isTerrainEstimateValid()) {
						ECL_WARN("stopping %s fusion, fusion failing", HGT_SRC_NAME);
						stopRngHgtFusion();
						stopRngTerrFusion();

					} else {
						resetTerrainToRng(aid_src);
					}
				}

			} else {
				ECL_WARN("stopping %s fusion, continuing conditions failing", HGT_SRC_NAME);
				stopRngHgtFusion();
				stopRngTerrFusion();
			}

		} else {
			if (starting_conditions_passing) {
				if (_control_status.flags.opt_flow_terrain) {
					if (!aid_src.innovation_rejected) {
						_control_status.flags.rng_terrain = true;
						fuseHaglRng(aid_src, _control_status.flags.rng_hgt, _control_status.flags.rng_terrain);
					}

				} else {
					if (aid_src.innovation_rejected) {
						resetTerrainToRng(aid_src);
					}

					_control_status.flags.rng_terrain = true;
				}
			}
		}

	} else if ((_control_status.flags.rng_hgt || _control_status.flags.rng_terrain)
		   && !isNewestSampleRecent(_time_last_range_buffer_push, 2 * estimator::sensor::RNG_MAX_INTERVAL)) {
		// No data anymore. Stop until it comes back.
		ECL_WARN("stopping %s fusion, no data", HGT_SRC_NAME);
		stopRngHgtFusion();
		stopRngTerrFusion();
	}
}

void Ekf::updateRangeHagl(estimator_aid_source1d_s &aid_src)
{
	const float measurement = math::max(_range_sensor.getDistBottom(), _params.rng_gnd_clearance);
	const float measurement_variance = getRngVar();

	float innovation_variance;
	sym::ComputeHaglInnovVar(P, measurement_variance, &innovation_variance);

	const float innov_gate = math::max(_params.range_innov_gate, 1.f);
	updateAidSourceStatus(aid_src,
<<<<<<< HEAD
			      _range_sensor.getSampleAddress()->time_us,                           // sample timestamp
			      math::max(_range_sensor.getDistBottom(), _params.rng_gnd_clearance), // observation
			      observation_variance,                                                // observation variance
			      getHagl() - aid_src.observation,                                     // innovation
			      innovation_variance,                                                 // innovation variance
			      math::max(_params.range_innov_gate, 1.f));                           // innovation gate
=======
			      _range_sensor.getSampleAddress()->time_us, // sample timestamp
			      measurement,                               // observation
			      measurement_variance,                      // observation variance
			      getHagl() - measurement,                   // innovation
			      innovation_variance,                       // innovation variance
			      innov_gate);                               // innovation gate
>>>>>>> 1cd7d541

	// z special case if there is bad vertical acceleration data, then don't reject measurement,
	// but limit innovation to prevent spikes that could destabilise the filter
	if (_fault_status.flags.bad_acc_vertical && aid_src.innovation_rejected) {
		const float innov_limit = innov_gate * sqrtf(aid_src.innovation_variance);
		aid_src.innovation = math::constrain(aid_src.innovation, -innov_limit, innov_limit);
		aid_src.innovation_rejected = false;
	}
}

float Ekf::getRngVar() const
{
	float rng_var = P(State::pos.idx + 2, State::pos.idx + 2)
			+ sq(_params.range_noise)
			+ sq(_params.range_noise_scaler * _range_sensor.getRange());

	return math::max(rng_var, 0.f);
}

void Ekf::resetTerrainToRng(estimator_aid_source1d_s &aid_src)
{
	const float new_terrain = _state.pos(2) + aid_src.observation;
	const float delta_terrain = new_terrain - _state.terrain;

	_state.terrain = new_terrain;
	P.uncorrelateCovarianceSetVariance<State::terrain.dof>(State::terrain.idx, aid_src.observation_variance);

	// record the state change
	if (_state_reset_status.reset_count.hagl == _state_reset_count_prev.hagl) {
		_state_reset_status.hagl_change = delta_terrain;

	} else {
		// there's already a reset this update, accumulate total delta
		_state_reset_status.hagl_change += delta_terrain;
	}

	_state_reset_status.reset_count.hagl++;


	aid_src.time_last_fuse = _time_delayed_us;
}

bool Ekf::isConditionalRangeAidSuitable()
{
	// check if we can use range finder measurements to estimate height, use hysteresis to avoid rapid switching
	// Note that the 0.7 coefficients and the innovation check are arbitrary values but work well in practice
	float range_hagl_max = _params.max_hagl_for_range_aid;
	float max_vel_xy = _params.max_vel_for_range_aid;

	const float hagl_test_ratio = _aid_src_rng_hgt.test_ratio;

	bool is_hagl_stable = (hagl_test_ratio < 1.f);

	if (!_control_status.flags.rng_hgt) {
		range_hagl_max = 0.7f * _params.max_hagl_for_range_aid;
		max_vel_xy = 0.7f * _params.max_vel_for_range_aid;
		is_hagl_stable = (hagl_test_ratio < 0.01f);
	}

	const bool is_in_range = (getHagl() < range_hagl_max);

	bool is_below_max_speed = true;

	if (isHorizontalAidingActive()) {
		is_below_max_speed = !_state.vel.xy().longerThan(max_vel_xy);
	}

	return is_in_range && is_hagl_stable && is_below_max_speed;
}

void Ekf::stopRngHgtFusion()
{
	if (_control_status.flags.rng_hgt) {

		if (_height_sensor_ref == HeightSensor::RANGE) {
			_height_sensor_ref = HeightSensor::UNKNOWN;
		}

		_control_status.flags.rng_hgt = false;
	}
}

void Ekf::stopRngTerrFusion()
{
	_control_status.flags.rng_terrain = false;
}<|MERGE_RESOLUTION|>--- conflicted
+++ resolved
@@ -242,21 +242,12 @@
 
 	const float innov_gate = math::max(_params.range_innov_gate, 1.f);
 	updateAidSourceStatus(aid_src,
-<<<<<<< HEAD
-			      _range_sensor.getSampleAddress()->time_us,                           // sample timestamp
-			      math::max(_range_sensor.getDistBottom(), _params.rng_gnd_clearance), // observation
-			      observation_variance,                                                // observation variance
-			      getHagl() - aid_src.observation,                                     // innovation
-			      innovation_variance,                                                 // innovation variance
-			      math::max(_params.range_innov_gate, 1.f));                           // innovation gate
-=======
 			      _range_sensor.getSampleAddress()->time_us, // sample timestamp
 			      measurement,                               // observation
 			      measurement_variance,                      // observation variance
 			      getHagl() - measurement,                   // innovation
 			      innovation_variance,                       // innovation variance
 			      innov_gate);                               // innovation gate
->>>>>>> 1cd7d541
 
 	// z special case if there is bad vertical acceleration data, then don't reject measurement,
 	// but limit innovation to prevent spikes that could destabilise the filter
