/****************************************************************************
 *
 *   Copyright (c) 2013-2023 PX4 Development Team. All rights reserved.
 *
 * Redistribution and use in source and binary forms, with or without
 * modification, are permitted provided that the following conditions
 * are met:
 *
 * 1. Redistributions of source code must retain the above copyright
 *    notice, this list of conditions and the following disclaimer.
 * 2. Redistributions in binary form must reproduce the above copyright
 *    notice, this list of conditions and the following disclaimer in
 *    the documentation and/or other materials provided with the
 *    distribution.
 * 3. Neither the name PX4 nor the names of its contributors may be
 *    used to endorse or promote products derived from this software
 *    without specific prior written permission.
 *
 * THIS SOFTWARE IS PROVIDED BY THE COPYRIGHT HOLDERS AND CONTRIBUTORS
 * "AS IS" AND ANY EXPRESS OR IMPLIED WARRANTIES, INCLUDING, BUT NOT
 * LIMITED TO, THE IMPLIED WARRANTIES OF MERCHANTABILITY AND FITNESS
 * FOR A PARTICULAR PURPOSE ARE DISCLAIMED. IN NO EVENT SHALL THE
 * COPYRIGHT OWNER OR CONTRIBUTORS BE LIABLE FOR ANY DIRECT, INDIRECT,
 * INCIDENTAL, SPECIAL, EXEMPLARY, OR CONSEQUENTIAL DAMAGES (INCLUDING,
 * BUT NOT LIMITED TO, PROCUREMENT OF SUBSTITUTE GOODS OR SERVICES; LOSS
 * OF USE, DATA, OR PROFITS; OR BUSINESS INTERRUPTION) HOWEVER CAUSED
 * AND ON ANY THEORY OF LIABILITY, WHETHER IN CONTRACT, STRICT
 * LIABILITY, OR TORT (INCLUDING NEGLIGENCE OR OTHERWISE) ARISING IN
 * ANY WAY OUT OF THE USE OF THIS SOFTWARE, EVEN IF ADVISED OF THE
 * POSSIBILITY OF SUCH DAMAGE.
 *
 ****************************************************************************/

#include "FixedwingPositionControl.hpp"

#include <px4_platform_common/events.h>

using math::constrain;
using math::max;
using math::min;
using math::radians;

using matrix::Dcmf;
using matrix::Eulerf;
using matrix::Quatf;
using matrix::Vector2f;
using matrix::Vector2d;
using matrix::Vector3f;
using matrix::wrap_pi;

FixedwingPositionControl::FixedwingPositionControl(bool vtol) :
	ModuleParams(nullptr),
	WorkItem(MODULE_NAME, px4::wq_configurations::nav_and_controllers),
	_attitude_sp_pub(vtol ? ORB_ID(fw_virtual_attitude_setpoint) : ORB_ID(vehicle_attitude_setpoint)),
	_loop_perf(perf_alloc(PC_ELAPSED, MODULE_NAME": cycle")),
	_launchDetector(this),
	_runway_takeoff(this)
#ifdef CONFIG_FIGURE_OF_EIGHT
	, _figure_eight(_npfg, _wind_vel, _eas2tas)
#endif // CONFIG_FIGURE_OF_EIGHT
{

	// limit to 50 Hz
	_local_pos_sub.set_interval_ms(20);

	_pos_ctrl_status_pub.advertise();
	_pos_ctrl_landing_status_pub.advertise();
	_tecs_status_pub.advertise();
	_launch_detection_status_pub.advertise();
	_landing_gear_pub.advertise();

	_flaps_setpoint_pub.advertise();
	_spoilers_setpoint_pub.advertise();

	_airspeed_slew_rate_controller.setSlewRate(ASPD_SP_SLEW_RATE);

	/* fetch initial parameter values */
	parameters_update();

	_roll_slew_rate.setSlewRate(radians(_param_fw_pn_r_slew_max.get()));
	_roll_slew_rate.setForcedValue(0.f);

	_tecs_alt_time_const_slew_rate.setSlewRate(TECS_ALT_TIME_CONST_SLEW_RATE);
	_tecs_alt_time_const_slew_rate.setForcedValue(_param_fw_t_h_error_tc.get() * _param_fw_thrtc_sc.get());

}

FixedwingPositionControl::~FixedwingPositionControl()
{
	perf_free(_loop_perf);
}

bool
FixedwingPositionControl::init()
{
	if (!_local_pos_sub.registerCallback()) {
		PX4_ERR("callback registration failed");
		return false;
	}

	return true;
}

void
FixedwingPositionControl::parameters_update()
{
	updateParams();

	_performance_model.updateParameters();

	_roll_slew_rate.setSlewRate(radians(_param_fw_pn_r_slew_max.get()));

	// NPFG parameters
	_npfg.setPeriod(_param_npfg_period.get());
	_npfg.setDamping(_param_npfg_damping.get());
	_npfg.enablePeriodLB(_param_npfg_en_period_lb.get());
	_npfg.enablePeriodUB(_param_npfg_en_period_ub.get());
	_npfg.enableMinGroundSpeed(_param_npfg_en_min_gsp.get());
	_npfg.enableTrackKeeping(_param_npfg_en_track_keeping.get());
	_npfg.enableWindExcessRegulation(_param_npfg_en_wind_reg.get());
	_npfg.setMinGroundSpeed(_param_fw_gnd_spd_min.get());
	_npfg.setMaxTrackKeepingMinGroundSpeed(_param_npfg_track_keeping_gsp_max.get());
	_npfg.setRollTimeConst(_param_npfg_roll_time_const.get());
	_npfg.setSwitchDistanceMultiplier(_param_npfg_switch_distance_multiplier.get());
	_npfg.setRollLimit(radians(_param_fw_r_lim.get()));
	_npfg.setPeriodSafetyFactor(_param_npfg_period_safety_factor.get());

	// TECS parameters
	_tecs.set_max_climb_rate(_performance_model.getMaximumClimbRate(_air_density));
	_tecs.set_max_sink_rate(_param_fw_t_sink_max.get());
	_tecs.set_min_sink_rate(_performance_model.getMinimumSinkRate(_air_density));
	_tecs.set_speed_weight(_param_fw_t_spdweight.get());
	_tecs.set_equivalent_airspeed_trim(_performance_model.getCalibratedTrimAirspeed());
	_tecs.set_equivalent_airspeed_min(_performance_model.getMinimumCalibratedAirspeed());
	_tecs.set_equivalent_airspeed_max(_performance_model.getMaximumCalibratedAirspeed());
	_tecs.set_throttle_damp(_param_fw_t_thr_damping.get());
	_tecs.set_integrator_gain_throttle(_param_fw_t_thr_integ.get());
	_tecs.set_integrator_gain_pitch(_param_fw_t_I_gain_pit.get());
	_tecs.set_throttle_slewrate(_param_fw_thr_slew_max.get());
	_tecs.set_vertical_accel_limit(_param_fw_t_vert_acc.get());
	_tecs.set_roll_throttle_compensation(_param_fw_t_rll2thr.get());
	_tecs.set_pitch_damping(_param_fw_t_ptch_damp.get());
	_tecs.set_altitude_error_time_constant(_param_fw_t_h_error_tc.get());
	_tecs.set_fast_descend_altitude_error(_param_fw_t_fast_alt_err.get());
	_tecs.set_altitude_rate_ff(_param_fw_t_hrate_ff.get());
	_tecs.set_airspeed_error_time_constant(_param_fw_t_tas_error_tc.get());
	_tecs.set_ste_rate_time_const(_param_ste_rate_time_const.get());
	_tecs.set_seb_rate_ff_gain(_param_seb_rate_ff.get());
	_tecs.set_airspeed_measurement_std_dev(_param_speed_standard_dev.get());
	_tecs.set_airspeed_rate_measurement_std_dev(_param_speed_rate_standard_dev.get());
	_tecs.set_airspeed_filter_process_std_dev(_param_process_noise_standard_dev.get());

	_performance_model.runSanityChecks();
}

void
FixedwingPositionControl::vehicle_control_mode_poll()
{
	if (_control_mode_sub.updated()) {
		const bool was_armed = _control_mode.flag_armed;

		if (_control_mode_sub.copy(&_control_mode)) {

			// reset state when arming
			if (!was_armed && _control_mode.flag_armed) {
				reset_takeoff_state();
				reset_landing_state();
			}
		}
	}
}

void
FixedwingPositionControl::vehicle_command_poll()
{
	vehicle_command_s vehicle_command;

	while (_vehicle_command_sub.update(&vehicle_command)) {
		if (vehicle_command.command == vehicle_command_s::VEHICLE_CMD_DO_GO_AROUND) {
			// only abort landing before point of no return (horizontal and vertical)
			if (_control_mode.flag_control_auto_enabled &&
			    _position_setpoint_current_valid &&
			    (_pos_sp_triplet.current.type == position_setpoint_s::SETPOINT_TYPE_LAND)) {

				updateLandingAbortStatus(position_controller_landing_status_s::ABORTED_BY_OPERATOR);
			}

		} else if (vehicle_command.command == vehicle_command_s::VEHICLE_CMD_DO_CHANGE_SPEED) {

			if ((static_cast<uint8_t>(vehicle_command.param1 + .5f) == vehicle_command_s::SPEED_TYPE_AIRSPEED)) {
				if (vehicle_command.param2 > FLT_EPSILON) {	// param2 is an equivalent airspeed setpoint
					if (_control_mode_current == FW_POSCTRL_MODE_AUTO) {
						_pos_sp_triplet.current.cruising_speed = vehicle_command.param2;

					} else if (_control_mode_current == FW_POSCTRL_MODE_MANUAL_ALTITUDE
						   || _control_mode_current == FW_POSCTRL_MODE_MANUAL_POSITION) {
						_commanded_manual_airspeed_setpoint = vehicle_command.param2;
					}

				}
			}

		}
	}
}

void
FixedwingPositionControl::airspeed_poll()
{
	bool airspeed_valid = _airspeed_valid;
	airspeed_validated_s airspeed_validated;

	if (_param_fw_use_airspd.get() && _airspeed_validated_sub.update(&airspeed_validated)) {

		_eas2tas = 1.0f; //this is the default value, taken in case of invalid airspeed

		if (PX4_ISFINITE(airspeed_validated.calibrated_airspeed_m_s)
		    && PX4_ISFINITE(airspeed_validated.true_airspeed_m_s)
		    && (airspeed_validated.calibrated_airspeed_m_s > FLT_EPSILON)) {

			airspeed_valid = true;

			_time_airspeed_last_valid = airspeed_validated.timestamp;
			_airspeed_eas = airspeed_validated.calibrated_airspeed_m_s;

			_eas2tas = constrain(airspeed_validated.true_airspeed_m_s / airspeed_validated.calibrated_airspeed_m_s, 0.9f, 2.0f);

		} else {
			airspeed_valid = false;
		}

	} else {
		// no airspeed updates for one second
		if (airspeed_valid && (hrt_elapsed_time(&_time_airspeed_last_valid) > 1_s)) {
			airspeed_valid = false;
		}
	}

	// update TECS if validity changed
	if (airspeed_valid != _airspeed_valid) {
		_tecs.enable_airspeed(airspeed_valid);
		_airspeed_valid = airspeed_valid;
	}
}

void
FixedwingPositionControl::wind_poll()
{
	if (_wind_sub.updated()) {
		wind_s wind;
		_wind_sub.update(&wind);

		// assumes wind is valid if finite
		_wind_valid = PX4_ISFINITE(wind.windspeed_north)
			      && PX4_ISFINITE(wind.windspeed_east);

		_time_wind_last_received = hrt_absolute_time();

		_wind_vel(0) = wind.windspeed_north;
		_wind_vel(1) = wind.windspeed_east;

	} else {
		// invalidate wind estimate usage (and correspondingly NPFG, if enabled) after subscription timeout
		_wind_valid = _wind_valid && (hrt_absolute_time() - _time_wind_last_received) < WIND_EST_TIMEOUT;
	}

	if (!_wind_valid) {
		_wind_vel(0) = 0.f;
		_wind_vel(1) = 0.f;
	}
}

void
FixedwingPositionControl::manual_control_setpoint_poll()
{
	_manual_control_setpoint_sub.update(&_manual_control_setpoint);

	_manual_control_setpoint_for_height_rate = _manual_control_setpoint.pitch;
	_manual_control_setpoint_for_airspeed = _manual_control_setpoint.throttle;

	if (_param_fw_pos_stk_conf.get() & STICK_CONFIG_SWAP_STICKS_BIT) {
		/* Alternate stick allocation (similar concept as for multirotor systems:
		 * demanding up/down with the throttle stick, and move faster/break with the pitch one.
		 */
		_manual_control_setpoint_for_height_rate = -_manual_control_setpoint.throttle;
		_manual_control_setpoint_for_airspeed = _manual_control_setpoint.pitch;
	}

	// send neutral setpoints if no update for 1 s
	if (hrt_elapsed_time(&_manual_control_setpoint.timestamp) > 1_s) {
		_manual_control_setpoint_for_height_rate = 0.f;
		_manual_control_setpoint_for_airspeed = 0.f;
	}
}


void
FixedwingPositionControl::vehicle_attitude_poll()
{
	vehicle_attitude_s att;

	if (_vehicle_attitude_sub.update(&att)) {
		vehicle_angular_velocity_s angular_velocity{};
		_vehicle_angular_velocity_sub.copy(&angular_velocity);
		const Vector3f rates{angular_velocity.xyz};

		Dcmf R{Quatf(att.q)};

		// if the vehicle is a tailsitter we have to rotate the attitude by the pitch offset
		// between multirotor and fixed wing flight
		if (_vehicle_status.is_vtol_tailsitter) {
			const Dcmf R_offset{Eulerf{0.f, M_PI_2_F, 0.f}};
			R = R * R_offset;

			_yawrate = rates(0);

		} else {
			_yawrate = rates(2);
		}

		const Eulerf euler_angles(R);
		_pitch = euler_angles(1);
		_yaw = euler_angles(2);

		Vector3f body_acceleration = R.transpose() * Vector3f{_local_pos.ax, _local_pos.ay, _local_pos.az};
		_body_acceleration_x = body_acceleration(0);

		Vector3f body_velocity = R.transpose() * Vector3f{_local_pos.vx, _local_pos.vy, _local_pos.vz};
		_body_velocity_x = body_velocity(0);

		// load factor due to banking
		_tecs.set_load_factor(getLoadFactor());
	}
}

float
FixedwingPositionControl::get_manual_airspeed_setpoint()
{

	float altctrl_airspeed = _performance_model.getCalibratedTrimAirspeed();

	if (_param_fw_pos_stk_conf.get() & STICK_CONFIG_ENABLE_AIRSPEED_SP_MANUAL_BIT) {
		// neutral throttle corresponds to trim airspeed
		return math::interpolateNXY(_manual_control_setpoint_for_airspeed,
		{-1.f, 0.f, 1.f},
		{_performance_model.getMinimumCalibratedAirspeed(getLoadFactor()), altctrl_airspeed, _performance_model.getMaximumCalibratedAirspeed()});

	} else if (PX4_ISFINITE(_commanded_manual_airspeed_setpoint)) {
		altctrl_airspeed = constrain(_commanded_manual_airspeed_setpoint,
					     _performance_model.getMinimumCalibratedAirspeed(getLoadFactor()),
					     _performance_model.getMaximumCalibratedAirspeed());
	}

	return altctrl_airspeed;
}

float
FixedwingPositionControl::adapt_airspeed_setpoint(const float control_interval, float calibrated_airspeed_setpoint,
		float calibrated_min_airspeed, const Vector2f &ground_speed, bool in_takeoff_situation)
{
	// --- airspeed *constraint adjustments ---

	// Aditional option to increase the min airspeed setpoint based on wind estimate for more stability in higher winds.
	if (!in_takeoff_situation && _airspeed_valid && _wind_valid && _param_fw_wind_arsp_sc.get() > FLT_EPSILON) {
		calibrated_min_airspeed = math::min(calibrated_min_airspeed + _param_fw_wind_arsp_sc.get() *
						    _wind_vel.length(), _performance_model.getMaximumCalibratedAirspeed());
	}

	// --- airspeed *setpoint adjustments ---

	if (!PX4_ISFINITE(calibrated_airspeed_setpoint) || calibrated_airspeed_setpoint <= FLT_EPSILON) {
		calibrated_airspeed_setpoint = _performance_model.getCalibratedTrimAirspeed();
	}

	// Adapt cruise airspeed when otherwise the min groundspeed couldn't be maintained
	if (!_wind_valid && !in_takeoff_situation) {
		/*
		 * This error value ensures that a plane (as long as its throttle capability is
		 * not exceeded) travels towards a waypoint (and is not pushed more and more away
		 * by wind). Not countering this would lead to a fly-away. Only non-zero in presence
		 * of sufficient wind. "minimum ground speed undershoot".
		 */
		const float ground_speed_body = _body_velocity_x;

		if (ground_speed_body < _param_fw_gnd_spd_min.get()) {
			calibrated_airspeed_setpoint += _param_fw_gnd_spd_min.get() - ground_speed_body;
		}
	}

	calibrated_airspeed_setpoint = constrain(calibrated_airspeed_setpoint, calibrated_min_airspeed,
				       _performance_model.getMaximumCalibratedAirspeed());

	// initialize the airspeed setpoint to the max(current airsped, min airspeed)
	if (!PX4_ISFINITE(_airspeed_slew_rate_controller.getState())
	    || !_tecs_is_running) {
		_airspeed_slew_rate_controller.setForcedValue(math::max(calibrated_min_airspeed, _airspeed_eas));
	}

	// reset the airspeed setpoint to the min airspeed if the min airspeed changes while in operation
	if (_airspeed_slew_rate_controller.getState() < calibrated_min_airspeed) {
		_airspeed_slew_rate_controller.setForcedValue(calibrated_min_airspeed);
	}

	if (control_interval > FLT_EPSILON) {
		// constrain airspeed setpoint changes with slew rate of ASPD_SP_SLEW_RATE m/s/s
		_airspeed_slew_rate_controller.update(calibrated_airspeed_setpoint, control_interval);
	}

	if (_airspeed_slew_rate_controller.getState() > _performance_model.getMaximumCalibratedAirspeed()) {
		_airspeed_slew_rate_controller.setForcedValue(_performance_model.getMaximumCalibratedAirspeed());
	}

	return _airspeed_slew_rate_controller.getState();
}

void
FixedwingPositionControl::tecs_status_publish(float alt_sp, float equivalent_airspeed_sp,
		float true_airspeed_derivative_raw, float throttle_trim)
{
	tecs_status_s tecs_status{};

	const TECS::DebugOutput &debug_output{_tecs.getStatus()};

	tecs_status.altitude_sp = alt_sp;
	tecs_status.altitude_reference = debug_output.altitude_reference;
	tecs_status.altitude_time_constant = _tecs.get_altitude_error_time_constant();
	tecs_status.height_rate_reference = debug_output.height_rate_reference;
	tecs_status.height_rate_direct = debug_output.height_rate_direct;
	tecs_status.height_rate_setpoint = debug_output.control.altitude_rate_control;
	tecs_status.height_rate = -_local_pos.vz;
	tecs_status.equivalent_airspeed_sp = equivalent_airspeed_sp;
	tecs_status.true_airspeed_sp = _eas2tas * equivalent_airspeed_sp;
	tecs_status.true_airspeed_filtered = debug_output.true_airspeed_filtered;
	tecs_status.true_airspeed_derivative_sp = debug_output.control.true_airspeed_derivative_control;
	tecs_status.true_airspeed_derivative = debug_output.true_airspeed_derivative;
	tecs_status.true_airspeed_derivative_raw = true_airspeed_derivative_raw;
	tecs_status.total_energy_rate = debug_output.control.total_energy_rate_estimate;
	tecs_status.total_energy_balance_rate = debug_output.control.energy_balance_rate_estimate;
	tecs_status.total_energy_rate_sp = debug_output.control.total_energy_rate_sp;
	tecs_status.total_energy_balance_rate_sp = debug_output.control.energy_balance_rate_sp;
	tecs_status.throttle_integ = debug_output.control.throttle_integrator;
	tecs_status.pitch_integ = debug_output.control.pitch_integrator;
	tecs_status.throttle_sp = _tecs.get_throttle_setpoint();
	tecs_status.pitch_sp_rad = _tecs.get_pitch_setpoint();
	tecs_status.throttle_trim = throttle_trim;
	tecs_status.underspeed_ratio = _tecs.get_underspeed_ratio();

	tecs_status.timestamp = hrt_absolute_time();

	_tecs_status_pub.publish(tecs_status);
}

void
FixedwingPositionControl::status_publish()
{
	position_controller_status_s pos_ctrl_status = {};

	npfg_status_s npfg_status = {};

	npfg_status.wind_est_valid = _wind_valid;

	const float bearing = _npfg.getBearing(); // dont repeat atan2 calc

	pos_ctrl_status.nav_bearing = bearing;
	pos_ctrl_status.target_bearing = _target_bearing;
	pos_ctrl_status.xtrack_error = _npfg.getTrackError();
	pos_ctrl_status.acceptance_radius = _npfg.switchDistance(500.0f);

	npfg_status.lat_accel = _npfg.getLateralAccel();
	npfg_status.lat_accel_ff = _npfg.getLateralAccelFF();
	npfg_status.heading_ref = _npfg.getHeadingRef();
	npfg_status.bearing = bearing;
	npfg_status.bearing_feas = _npfg.getBearingFeas();
	npfg_status.bearing_feas_on_track = _npfg.getOnTrackBearingFeas();
	npfg_status.signed_track_error = _npfg.getTrackError();
	npfg_status.track_error_bound = _npfg.getTrackErrorBound();
	npfg_status.airspeed_ref = _npfg.getAirspeedRef();
	npfg_status.min_ground_speed_ref = _npfg.getMinGroundSpeedRef();
	npfg_status.adapted_period = _npfg.getAdaptedPeriod();
	npfg_status.p_gain = _npfg.getPGain();
	npfg_status.time_const = _npfg.getTimeConst();
	npfg_status.can_run_factor = _npfg.canRun(_local_pos, _wind_valid);
	npfg_status.timestamp = hrt_absolute_time();

	_npfg_status_pub.publish(npfg_status);

	pos_ctrl_status.wp_dist = get_distance_to_next_waypoint(_current_latitude, _current_longitude,
				  _pos_sp_triplet.current.lat, _pos_sp_triplet.current.lon);

	pos_ctrl_status.yaw_acceptance = NAN;

	pos_ctrl_status.timestamp = hrt_absolute_time();

	pos_ctrl_status.type = _position_sp_type;

	_pos_ctrl_status_pub.publish(pos_ctrl_status);
}

void
FixedwingPositionControl::landing_status_publish()
{
	position_controller_landing_status_s pos_ctrl_landing_status = {};

	pos_ctrl_landing_status.lateral_touchdown_offset = _lateral_touchdown_position_offset;
	pos_ctrl_landing_status.flaring = _flare_states.flaring;
	pos_ctrl_landing_status.abort_status = _landing_abort_status;
	pos_ctrl_landing_status.timestamp = hrt_absolute_time();

	_pos_ctrl_landing_status_pub.publish(pos_ctrl_landing_status);
}

float FixedwingPositionControl::getCorrectedNpfgRollSetpoint()
{
	// Scale the npfg output to zero if npfg is not certain for correct output
	float new_roll_setpoint(_npfg.getRollSetpoint());
	const float can_run_factor(constrain(_npfg.canRun(_local_pos, _wind_valid), 0.f, 1.f));

	hrt_abstime now{hrt_absolute_time()};

	// Warn the user when the scale is less than 90% for at least 2 seconds (disable in transition)

	// If the npfg was not running before, reset the user warning variables.
	if ((now - _time_since_last_npfg_call) > ROLL_WARNING_TIMEOUT) {
		_need_report_npfg_uncertain_condition = true;
		_time_since_first_reduced_roll = 0U;
	}

	if (_vehicle_status.in_transition_mode || can_run_factor > ROLL_WARNING_CAN_RUN_THRESHOLD || _landed) {
		// NPFG reports a good condition or we are in transition, reset the user warning variables.
		_need_report_npfg_uncertain_condition = true;
		_time_since_first_reduced_roll = 0U;

	} else if (_need_report_npfg_uncertain_condition) {
		if (_time_since_first_reduced_roll == 0U) {
			_time_since_first_reduced_roll = now;
		}

		if ((now - _time_since_first_reduced_roll) > ROLL_WARNING_TIMEOUT) {
			_need_report_npfg_uncertain_condition = false;
			events::send(events::ID("npfg_roll_command_uncertain"), events::Log::Warning,
				     "Roll command reduced due to uncertain velocity/wind estimates!");
		}

	} else {
		// Nothing to do, already reported.
	}

	_time_since_last_npfg_call = now;

	return can_run_factor * (new_roll_setpoint);
}

void
FixedwingPositionControl::updateLandingAbortStatus(const uint8_t new_abort_status)
{
	// prevent automatic aborts if already flaring, but allow manual aborts
	if (!_flare_states.flaring || new_abort_status == position_controller_landing_status_s::ABORTED_BY_OPERATOR) {

		// only announce changes
		if (new_abort_status > 0 && _landing_abort_status != new_abort_status) {

			switch (new_abort_status) {
			case (position_controller_landing_status_s::ABORTED_BY_OPERATOR): {
					events::send(events::ID("fixedwing_position_control_landing_abort_status_operator_abort"), events::Log::Critical,
						     "Landing aborted by operator");
					break;
				}

			case (position_controller_landing_status_s::TERRAIN_NOT_FOUND): {
					events::send(events::ID("fixedwing_position_control_landing_abort_status_terrain_not_found"), events::Log::Critical,
						     "Landing aborted: terrain measurement not found");
					break;
				}

			case (position_controller_landing_status_s::TERRAIN_TIMEOUT): {
					events::send(events::ID("fixedwing_position_control_landing_abort_status_terrain_timeout"), events::Log::Critical,
						     "Landing aborted: terrain estimate timed out");
					break;
				}

			default: {
					events::send(events::ID("fixedwing_position_control_landing_abort_status_unknown_criterion"), events::Log::Critical,
						     "Landing aborted: unknown criterion");
				}
			}
		}

		_landing_abort_status = (new_abort_status >= position_controller_landing_status_s::UNKNOWN_ABORT_CRITERION) ?
					position_controller_landing_status_s::UNKNOWN_ABORT_CRITERION : new_abort_status;
		landing_status_publish();
	}
}

void
FixedwingPositionControl::get_waypoint_heading_distance(float heading, position_setpoint_s &waypoint_prev,
		position_setpoint_s &waypoint_next, bool flag_init)
{
	position_setpoint_s temp_prev = waypoint_prev;
	position_setpoint_s temp_next = waypoint_next;

	if (flag_init) {
		// previous waypoint: HDG_HOLD_SET_BACK_DIST meters behind us
		waypoint_from_heading_and_distance(_current_latitude, _current_longitude, heading + radians(180.0f),
						   HDG_HOLD_SET_BACK_DIST, &temp_prev.lat, &temp_prev.lon);

		// next waypoint: HDG_HOLD_DIST_NEXT meters in front of us
		waypoint_from_heading_and_distance(_current_latitude, _current_longitude, heading,
						   HDG_HOLD_DIST_NEXT, &temp_next.lat, &temp_next.lon);

	} else {
		// use the existing flight path from prev to next

		// previous waypoint: shifted HDG_HOLD_REACHED_DIST + HDG_HOLD_SET_BACK_DIST
		create_waypoint_from_line_and_dist(waypoint_next.lat, waypoint_next.lon, waypoint_prev.lat, waypoint_prev.lon,
						   HDG_HOLD_REACHED_DIST + HDG_HOLD_SET_BACK_DIST, &temp_prev.lat, &temp_prev.lon);

		// next waypoint: shifted -(HDG_HOLD_DIST_NEXT + HDG_HOLD_REACHED_DIST)
		create_waypoint_from_line_and_dist(waypoint_next.lat, waypoint_next.lon, waypoint_prev.lat, waypoint_prev.lon,
						   -(HDG_HOLD_REACHED_DIST + HDG_HOLD_DIST_NEXT), &temp_next.lat, &temp_next.lon);
	}

	waypoint_prev = temp_prev;
	waypoint_prev.alt = _current_altitude;

	waypoint_next = temp_next;
	waypoint_next.alt = _current_altitude;
}

float
FixedwingPositionControl::getManualHeightRateSetpoint()
{
	/*
	 * The complete range is -1..+1, so this is 6%
	 * of the up or down range or 3% of the total range.
	 */
	const float deadBand = 0.06f;

	/*
	 * The correct scaling of the complete range needs
	 * to account for the missing part of the slope
	 * due to the deadband
	 */
	const float factor = 1.0f - deadBand;

	float height_rate_setpoint = 0.0f;

	/*
	 * Manual control has as convention the rotation around
	 * an axis. Positive X means to rotate positively around
	 * the X axis in NED frame, which is pitching down
	 */
	if (_manual_control_setpoint_for_height_rate > deadBand) {
		/* pitching down */
		float pitch = -(_manual_control_setpoint_for_height_rate - deadBand) / factor;
		height_rate_setpoint = pitch * _param_sinkrate_target.get();

	} else if (_manual_control_setpoint_for_height_rate < - deadBand) {
		/* pitching up */
		float pitch = -(_manual_control_setpoint_for_height_rate + deadBand) / factor;
		const float climb_rate_target = _param_climbrate_target.get();

		height_rate_setpoint = pitch * climb_rate_target;

	}

	return height_rate_setpoint;
}

void
FixedwingPositionControl::updateManualTakeoffStatus()
{
	if (!_completed_manual_takeoff) {
		const bool at_controllable_airspeed = _airspeed_eas > _performance_model.getMinimumCalibratedAirspeed(getLoadFactor())
						      || !_airspeed_valid;
		const bool is_hovering = _vehicle_status.vehicle_type == vehicle_status_s::VEHICLE_TYPE_ROTARY_WING
					 && _control_mode.flag_armed;
		_completed_manual_takeoff = (!_landed && at_controllable_airspeed) || is_hovering;
	}
}

void
FixedwingPositionControl::set_control_mode_current(const hrt_abstime &now)
{
	/* only run position controller in fixed-wing mode and during transitions for VTOL */
	if (_vehicle_status.vehicle_type == vehicle_status_s::VEHICLE_TYPE_ROTARY_WING && !_vehicle_status.in_transition_mode) {
		_control_mode_current = FW_POSCTRL_MODE_OTHER;
		return; // do not publish the setpoint
	}

	FW_POSCTRL_MODE commanded_position_control_mode = _control_mode_current;

	_skipping_takeoff_detection = false;

	if (_control_mode.flag_control_offboard_enabled && _position_setpoint_current_valid
	    && _control_mode.flag_control_position_enabled) {
		if (PX4_ISFINITE(_pos_sp_triplet.current.vx) && PX4_ISFINITE(_pos_sp_triplet.current.vy)
		    && PX4_ISFINITE(_pos_sp_triplet.current.vz)) {
			// Offboard position with velocity setpoints
			_control_mode_current = FW_POSCTRL_MODE_AUTO_PATH;
			return;

		} else {
			// Offboard position setpoint only
			_control_mode_current = FW_POSCTRL_MODE_AUTO;
			return;
		}

	} else if ((_control_mode.flag_control_auto_enabled && _control_mode.flag_control_position_enabled)
		   && (_position_setpoint_current_valid
		       || _pos_sp_triplet.current.type == position_setpoint_s::SETPOINT_TYPE_IDLE)) {

		// Enter this mode only if the current waypoint has valid 3D position setpoints or is of type IDLE.
		// A setpoint of type IDLE can be published by Navigator without a valid position, and is handled here in FW_POSCTRL_MODE_AUTO.
		const bool doing_backtransition = _vehicle_status.in_transition_mode && !_vehicle_status.in_transition_to_fw;

		if (doing_backtransition) {
			_control_mode_current = FW_POSCTRL_MODE_TRANSITON;

		} else if (_pos_sp_triplet.current.type == position_setpoint_s::SETPOINT_TYPE_TAKEOFF) {

			if (_vehicle_status.is_vtol && _vehicle_status.in_transition_mode) {
				_control_mode_current = FW_POSCTRL_MODE_AUTO;

				// in this case we want the waypoint handled as a position setpoint -- a submode in control_auto()
				_pos_sp_triplet.current.type = position_setpoint_s::SETPOINT_TYPE_POSITION;

			} else {
				_control_mode_current = FW_POSCTRL_MODE_AUTO_TAKEOFF;

				if (commanded_position_control_mode != FW_POSCTRL_MODE_AUTO_TAKEOFF && !_landed) {
					// skip takeoff detection when switching from any other mode, auto or manual,
					// while already in air.
					// TODO: find a better place for / way of doing this
					_skipping_takeoff_detection = true;
				}
			}

		} else if (_pos_sp_triplet.current.type == position_setpoint_s::SETPOINT_TYPE_LAND) {

			// Use _position_setpoint_previous_valid to determine if landing should be straight or circular.
			// Straight landings are currently only possible in Missions, and there the previous WP
			// is valid, and circular ones are used outside of Missions, as the land mode sets prev_valid=false.
			if (_position_setpoint_previous_valid) {
				_control_mode_current = FW_POSCTRL_MODE_AUTO_LANDING_STRAIGHT;

			} else {
				_control_mode_current = FW_POSCTRL_MODE_AUTO_LANDING_CIRCULAR;
			}

		} else {
			_control_mode_current = FW_POSCTRL_MODE_AUTO;
		}

	} else if (_control_mode.flag_control_auto_enabled
		   && _control_mode.flag_control_climb_rate_enabled
		   && _control_mode.flag_armed // only enter this modes if armed, as pure failsafe modes
		   && !_control_mode.flag_control_position_enabled) {

		// failsafe modes engaged if position estimate is invalidated

		if (commanded_position_control_mode != FW_POSCTRL_MODE_AUTO_ALTITUDE
		    && commanded_position_control_mode != FW_POSCTRL_MODE_AUTO_CLIMBRATE) {
			// reset timer the first time we switch into this mode
			_time_in_fixed_bank_loiter = now;
		}

		if (hrt_elapsed_time(&_time_in_fixed_bank_loiter) < (_param_nav_gpsf_lt.get() * 1_s)
		    && !_vehicle_status.in_transition_mode) {
			if (commanded_position_control_mode != FW_POSCTRL_MODE_AUTO_ALTITUDE) {
				// Need to init because last loop iteration was in a different mode
				events::send(events::ID("fixedwing_position_control_fb_loiter"), events::Log::Critical,
					     "Start loiter with fixed bank angle");
			}

			_control_mode_current = FW_POSCTRL_MODE_AUTO_ALTITUDE;

		} else {
			if (commanded_position_control_mode != FW_POSCTRL_MODE_AUTO_CLIMBRATE && !_vehicle_status.in_transition_mode) {
				events::send(events::ID("fixedwing_position_control_descend"), events::Log::Critical, "Start descending");
			}

			_control_mode_current = FW_POSCTRL_MODE_AUTO_CLIMBRATE;
		}


	} else if (_control_mode.flag_control_manual_enabled && _control_mode.flag_control_position_enabled) {
		if (commanded_position_control_mode != FW_POSCTRL_MODE_MANUAL_POSITION) {
			/* Need to init because last loop iteration was in a different mode */
			_hdg_hold_yaw = _yaw; // yaw is not controlled, so set setpoint to current yaw
			_hdg_hold_enabled = false; // this makes sure the waypoints are reset below
			_yaw_lock_engaged = false;

			/* reset setpoints from other modes (auto) otherwise we won't
			 * level out without new manual input */
			float roll_body = _manual_control_setpoint.roll * radians(_param_fw_r_lim.get());
			float yaw_body = _yaw; // yaw is not controlled, so set setpoint to current yaw
			const Eulerf current_setpoint(Quatf(_att_sp.q_d));
			const Quatf setpoint(Eulerf(roll_body, current_setpoint.theta(), yaw_body));
			setpoint.copyTo(_att_sp.q_d);
		}

		_control_mode_current = FW_POSCTRL_MODE_MANUAL_POSITION;

	} else if (_control_mode.flag_control_manual_enabled && _control_mode.flag_control_altitude_enabled) {

		_control_mode_current = FW_POSCTRL_MODE_MANUAL_ALTITUDE;

	} else {
		_control_mode_current = FW_POSCTRL_MODE_OTHER;
	}
}

void
FixedwingPositionControl::update_in_air_states(const hrt_abstime now)
{
	/* reset flag when airplane landed */
	if (_landed) {
		_completed_manual_takeoff = false;
	}

}

void
FixedwingPositionControl::move_position_setpoint_for_vtol_transition(position_setpoint_s &current_sp)
{
	// TODO: velocity, altitude, or just a heading hold position mode should be used for this, not position
	// shifting hacks

	if (_vehicle_status.in_transition_to_fw) {

		if (!PX4_ISFINITE(_transition_waypoint(0))) {
			double lat_transition, lon_transition;

			// Create a virtual waypoint HDG_HOLD_DIST_NEXT meters in front of the vehicle which the path navigation controller can track
			// during the transition. Use the current yaw setpoint to determine the transition heading, as that one in turn
			// is set to the transition heading by Navigator, or current yaw if setpoint is not valid.
			const float transition_heading = PX4_ISFINITE(current_sp.yaw) ? current_sp.yaw : _yaw;
			waypoint_from_heading_and_distance(_current_latitude, _current_longitude, transition_heading, HDG_HOLD_DIST_NEXT,
							   &lat_transition,
							   &lon_transition);

			_transition_waypoint(0) = lat_transition;
			_transition_waypoint(1) = lon_transition;
		}


		current_sp.lat = _transition_waypoint(0);
		current_sp.lon = _transition_waypoint(1);

	} else {
		/* reset transition waypoint, will be set upon entering front transition */
		_transition_waypoint(0) = static_cast<double>(NAN);
		_transition_waypoint(1) = static_cast<double>(NAN);
	}
}

void
FixedwingPositionControl::control_auto(const float control_interval, const Vector2d &curr_pos,
				       const Vector2f &ground_speed, const position_setpoint_s &pos_sp_prev, const position_setpoint_s &pos_sp_curr,
				       const position_setpoint_s &pos_sp_next)
{
	position_setpoint_s current_sp = pos_sp_curr;
	move_position_setpoint_for_vtol_transition(current_sp);

	const uint8_t position_sp_type = handle_setpoint_type(current_sp, pos_sp_next);

	_position_sp_type = position_sp_type;

	if (position_sp_type == position_setpoint_s::SETPOINT_TYPE_LOITER
	    || current_sp.type == position_setpoint_s::SETPOINT_TYPE_LOITER) {
#ifdef CONFIG_FIGURE_OF_EIGHT

		if (current_sp.loiter_pattern == position_setpoint_s::LOITER_TYPE_FIGUREEIGHT) {
			publishFigureEightStatus(current_sp);

		} else
#endif // CONFIG_FIGURE_OF_EIGHT
		{
			publishOrbitStatus(current_sp);
		}
	}

	switch (position_sp_type) {
	case position_setpoint_s::SETPOINT_TYPE_IDLE: {
			_att_sp.thrust_body[0] = 0.0f;
			const float roll_body = 0.0f;
			const float pitch_body = radians(_param_fw_psp_off.get());
			const float yaw_body = 0.0f;

			const Quatf setpoint(Eulerf(roll_body, pitch_body, yaw_body));
			setpoint.copyTo(_att_sp.q_d);
			break;
		}

	case position_setpoint_s::SETPOINT_TYPE_POSITION:
		control_auto_position(control_interval, curr_pos, ground_speed, pos_sp_prev, current_sp);
		break;

	case position_setpoint_s::SETPOINT_TYPE_VELOCITY:
		control_auto_velocity(control_interval, curr_pos, ground_speed, current_sp);
		break;

	case position_setpoint_s::SETPOINT_TYPE_LOITER:
#ifdef CONFIG_FIGURE_OF_EIGHT
		if (current_sp.loiter_pattern == position_setpoint_s::LOITER_TYPE_FIGUREEIGHT) {
			controlAutoFigureEight(control_interval, curr_pos, ground_speed, pos_sp_prev, current_sp);

		} else
#endif // CONFIG_FIGURE_OF_EIGHT
		{
			control_auto_loiter(control_interval, curr_pos, ground_speed, pos_sp_prev, current_sp, pos_sp_next);

		}

		break;
	}

#ifdef CONFIG_FIGURE_OF_EIGHT

	/* reset loiter state */
	if ((position_sp_type != position_setpoint_s::SETPOINT_TYPE_LOITER) ||
	    ((position_sp_type == position_setpoint_s::SETPOINT_TYPE_LOITER) &&
	     (current_sp.loiter_pattern != position_setpoint_s::LOITER_TYPE_FIGUREEIGHT))) {
		_figure_eight.resetPattern();
	}

#endif // CONFIG_FIGURE_OF_EIGHT

	/* Copy thrust output for publication, handle special cases */
	if (position_sp_type == position_setpoint_s::SETPOINT_TYPE_IDLE) {

		_att_sp.thrust_body[0] = 0.0f;

	} else {
		// when we are landed state we want the motor to spin at idle speed
		_att_sp.thrust_body[0] = (_landed) ? min(_param_fw_thr_idle.get(), 1.f) : get_tecs_thrust();
	}

	if (!_vehicle_status.in_transition_to_fw) {
		publishLocalPositionSetpoint(current_sp);
	}
}

void
FixedwingPositionControl::control_auto_fixed_bank_alt_hold(const float control_interval)
{
	// check if generic low-height flight conditions are satisfied
	const bool is_low_height = checkLowHeightConditions();

	// only control altitude and airspeed ("fixed-bank loiter")
	tecs_update_pitch_throttle(control_interval,
				   _current_altitude,
				   _performance_model.getCalibratedTrimAirspeed(),
				   radians(_param_fw_p_lim_min.get()),
				   radians(_param_fw_p_lim_max.get()),
				   _param_fw_thr_min.get(),
				   _param_fw_thr_max.get(),
				   _param_sinkrate_target.get(),
				   _param_climbrate_target.get(),
				   is_low_height);

	const float roll_body = math::radians(_param_nav_gpsf_r.get()); // open loop loiter bank angle
	const float yaw_body = 0.f;

	if (_landed) {
		_att_sp.thrust_body[0] = _param_fw_thr_min.get();

	} else {
		_att_sp.thrust_body[0] = min(get_tecs_thrust(), _param_fw_thr_max.get());
	}

	const float pitch_body = get_tecs_pitch();
	const Quatf attitude_setpoint(Eulerf(roll_body, pitch_body, yaw_body));
	attitude_setpoint.copyTo(_att_sp.q_d);

}

void
FixedwingPositionControl::control_auto_descend(const float control_interval)
{
	// Hard-code descend rate to 0.5m/s. This is a compromise to give the system to recover,
	// but not letting it drift too far away.
	const float descend_rate = -0.5f;

	// check if generic low-height flight conditions are satisfied
	const bool is_low_height = checkLowHeightConditions();

	tecs_update_pitch_throttle(control_interval,
				   _current_altitude,
				   _performance_model.getCalibratedTrimAirspeed(),
				   radians(_param_fw_p_lim_min.get()),
				   radians(_param_fw_p_lim_max.get()),
				   _param_fw_thr_min.get(),
				   _param_fw_thr_max.get(),
				   _param_sinkrate_target.get(),
				   _param_climbrate_target.get(),
				   is_low_height,
				   false,
				   descend_rate);

	const float roll_body = math::radians(_param_nav_gpsf_r.get()); // open loop loiter bank angle
	const float yaw_body = 0.f;

	_att_sp.thrust_body[0] = (_landed) ? _param_fw_thr_min.get() : min(get_tecs_thrust(), _param_fw_thr_max.get());
	const float pitch_body = get_tecs_pitch();
	const Quatf attitude_setpoint(Eulerf(roll_body, pitch_body, yaw_body));
	attitude_setpoint.copyTo(_att_sp.q_d);
}

uint8_t
FixedwingPositionControl::handle_setpoint_type(const position_setpoint_s &pos_sp_curr,
		const position_setpoint_s &pos_sp_next)
{
	uint8_t position_sp_type = pos_sp_curr.type;

	if (!_control_mode.flag_control_position_enabled && _control_mode.flag_control_velocity_enabled) {
		return position_setpoint_s::SETPOINT_TYPE_VELOCITY;
	}

	Vector2d curr_wp{0, 0};

	/* current waypoint (the one currently heading for) */
	curr_wp = Vector2d(pos_sp_curr.lat, pos_sp_curr.lon);

	const float acc_rad = _npfg.switchDistance(500.0f);

	const bool approaching_vtol_backtransition = _vehicle_status.is_vtol
			&& pos_sp_curr.type == position_setpoint_s::SETPOINT_TYPE_POSITION && _position_setpoint_current_valid
			&& pos_sp_next.type == position_setpoint_s::SETPOINT_TYPE_LAND && _position_setpoint_next_valid;


	// check if we should switch to loiter but only if we are not expecting a backtransition to happen
	if (pos_sp_curr.type == position_setpoint_s::SETPOINT_TYPE_POSITION && !approaching_vtol_backtransition) {

		float dist_xy = -1.f;
		float dist_z = -1.f;

		const float dist = get_distance_to_point_global_wgs84(
					   (double)curr_wp(0), (double)curr_wp(1), pos_sp_curr.alt,
					   _current_latitude, _current_longitude, _current_altitude,
					   &dist_xy, &dist_z);

		// Achieve position setpoint altitude via loiter when laterally close to WP.
		// Detect if system has switchted into a Loiter before (check _position_sp_type), and in that
		// case remove the dist_xy check (not switch out of Loiter until altitude is reached).
		if ((!_vehicle_status.in_transition_mode) && (dist >= 0.f)
		    && (dist_z > _param_nav_fw_alt_rad.get())
		    && (dist_xy < acc_rad || _position_sp_type == position_setpoint_s::SETPOINT_TYPE_LOITER)) {

			// SETPOINT_TYPE_POSITION -> SETPOINT_TYPE_LOITER
			position_sp_type = position_setpoint_s::SETPOINT_TYPE_LOITER;
		}
	}

	return position_sp_type;
}

void
FixedwingPositionControl::control_auto_position(const float control_interval, const Vector2d &curr_pos,
		const Vector2f &ground_speed, const position_setpoint_s &pos_sp_prev, const position_setpoint_s &pos_sp_curr)
{
	const float acc_rad = _npfg.switchDistance(500.0f);
	float tecs_fw_thr_min;
	float tecs_fw_thr_max;

	if (pos_sp_curr.gliding_enabled) {
		/* enable gliding with this waypoint */
		_tecs.set_speed_weight(2.0f);
		tecs_fw_thr_min = 0.0;
		tecs_fw_thr_max = 0.0;

	} else {
		tecs_fw_thr_min = _param_fw_thr_min.get();
		tecs_fw_thr_max = _param_fw_thr_max.get();
	}

	// waypoint is a plain navigation waypoint
	float position_sp_alt = pos_sp_curr.alt;

	// Altitude first order hold (FOH)
	if (_position_setpoint_previous_valid &&
	    ((pos_sp_prev.type == position_setpoint_s::SETPOINT_TYPE_POSITION) ||
	     (pos_sp_prev.type == position_setpoint_s::SETPOINT_TYPE_LOITER))
	   ) {
		const float d_curr_prev = get_distance_to_next_waypoint(pos_sp_curr.lat, pos_sp_curr.lon, pos_sp_prev.lat,
					  pos_sp_prev.lon);

		// Do not try to find a solution if the last waypoint is inside the acceptance radius of the current one
		if (d_curr_prev > math::max(acc_rad, fabsf(pos_sp_curr.loiter_radius))) {
			// Calculate distance to current waypoint
			const float d_curr = get_distance_to_next_waypoint(pos_sp_curr.lat, pos_sp_curr.lon, _current_latitude,
					     _current_longitude);

			// Save distance to waypoint if it is the smallest ever achieved, however make sure that
			// _min_current_sp_distance_xy is never larger than the distance between the current and the previous wp
			_min_current_sp_distance_xy = math::min(d_curr, _min_current_sp_distance_xy, d_curr_prev);

			// if the minimal distance is smaller than the acceptance radius, we should be at waypoint alt
			// navigator will soon switch to the next waypoint item (if there is one) as soon as we reach this altitude
			if (_min_current_sp_distance_xy > math::max(acc_rad, fabsf(pos_sp_curr.loiter_radius))) {
				// The setpoint is set linearly and such that the system reaches the current altitude at the acceptance
				// radius around the current waypoint
				const float delta_alt = (pos_sp_curr.alt - pos_sp_prev.alt);
				const float grad = -delta_alt / (d_curr_prev - math::max(acc_rad, fabsf(pos_sp_curr.loiter_radius)));
				const float a = pos_sp_prev.alt - grad * d_curr_prev;

				position_sp_alt = a + grad * _min_current_sp_distance_xy;
			}
		}
	}

	float target_airspeed = adapt_airspeed_setpoint(control_interval, pos_sp_curr.cruising_speed,
				_performance_model.getMinimumCalibratedAirspeed(getLoadFactor()), ground_speed);

	Vector2f curr_pos_local{_local_pos.x, _local_pos.y};
	Vector2f curr_wp_local = _global_local_proj_ref.project(pos_sp_curr.lat, pos_sp_curr.lon);

	_npfg.setAirspeedNom(target_airspeed * _eas2tas);
	_npfg.setAirspeedMax(_performance_model.getMaximumCalibratedAirspeed() * _eas2tas);

	if (_position_setpoint_previous_valid && pos_sp_prev.type != position_setpoint_s::SETPOINT_TYPE_TAKEOFF) {
		Vector2f prev_wp_local = _global_local_proj_ref.project(pos_sp_prev.lat, pos_sp_prev.lon);
		navigateWaypoints(prev_wp_local, curr_wp_local, curr_pos_local, ground_speed, _wind_vel);

	} else {
		navigateWaypoint(curr_wp_local, curr_pos_local, ground_speed, _wind_vel);
	}

	float roll_body = getCorrectedNpfgRollSetpoint();
	target_airspeed = _npfg.getAirspeedRef() / _eas2tas;

	float yaw_body = _yaw; // yaw is not controlled, so set setpoint to current yaw

	// check if generic low-height flight conditions are satisfied
	const bool is_low_height = checkLowHeightConditions();

	tecs_update_pitch_throttle(control_interval,
				   position_sp_alt,
				   target_airspeed,
				   radians(_param_fw_p_lim_min.get()),
				   radians(_param_fw_p_lim_max.get()),
				   tecs_fw_thr_min,
				   tecs_fw_thr_max,
				   _param_sinkrate_target.get(),
<<<<<<< HEAD
				   _param_climbrate_target.get(),
				   is_low_height);
=======
				   _param_climbrate_target.get());
	const float pitch_body = get_tecs_pitch();
	const Quatf attitude_setpoint(Eulerf(roll_body, pitch_body, yaw_body));
	attitude_setpoint.copyTo(_att_sp.q_d);
>>>>>>> db8781e5
}

void
FixedwingPositionControl::control_auto_velocity(const float control_interval, const Vector2d &curr_pos,
		const Vector2f &ground_speed, const position_setpoint_s &pos_sp_curr)
{
	float tecs_fw_thr_min;
	float tecs_fw_thr_max;

	if (pos_sp_curr.gliding_enabled) {
		/* enable gliding with this waypoint */
		_tecs.set_speed_weight(2.0f);
		tecs_fw_thr_min = 0.0;
		tecs_fw_thr_max = 0.0;

	} else {
		tecs_fw_thr_min = _param_fw_thr_min.get();
		tecs_fw_thr_max = _param_fw_thr_max.get();
	}

	// waypoint is a plain navigation waypoint
	float position_sp_alt = pos_sp_curr.alt;


	//Offboard velocity control
	Vector2f target_velocity{pos_sp_curr.vx, pos_sp_curr.vy};
	_target_bearing = wrap_pi(atan2f(target_velocity(1), target_velocity(0)));

	float target_airspeed = adapt_airspeed_setpoint(control_interval, pos_sp_curr.cruising_speed,
				_performance_model.getMinimumCalibratedAirspeed(getLoadFactor()), ground_speed);

	Vector2f curr_pos_local{_local_pos.x, _local_pos.y};
	_npfg.setAirspeedNom(target_airspeed * _eas2tas);
	_npfg.setAirspeedMax(_performance_model.getMaximumCalibratedAirspeed() * _eas2tas);
	navigateBearing(curr_pos_local, _target_bearing, ground_speed, _wind_vel);
	float roll_body = getCorrectedNpfgRollSetpoint();
	target_airspeed = _npfg.getAirspeedRef() / _eas2tas;

	float yaw_body = _yaw;

	// check if generic low-height flight conditions are satisfied
	const bool is_low_height = checkLowHeightConditions();

	tecs_update_pitch_throttle(control_interval,
				   position_sp_alt,
				   target_airspeed,
				   radians(_param_fw_p_lim_min.get()),
				   radians(_param_fw_p_lim_max.get()),
				   tecs_fw_thr_min,
				   tecs_fw_thr_max,
				   _param_sinkrate_target.get(),
				   _param_climbrate_target.get(),
				   is_low_height,
				   false,
				   pos_sp_curr.vz);
	const float pitch_body = get_tecs_pitch();

	const Quatf attitude_setpoint(Eulerf(roll_body, pitch_body, yaw_body));
	attitude_setpoint.copyTo(_att_sp.q_d);
}

void
FixedwingPositionControl::control_auto_loiter(const float control_interval, const Vector2d &curr_pos,
		const Vector2f &ground_speed, const position_setpoint_s &pos_sp_prev, const position_setpoint_s &pos_sp_curr,
		const position_setpoint_s &pos_sp_next)
{

	Vector2d curr_wp{0, 0};
	Vector2d prev_wp{0, 0};

	/* current waypoint (the one currently heading for) */
	curr_wp = Vector2d(pos_sp_curr.lat, pos_sp_curr.lon);

	if (_position_setpoint_previous_valid && pos_sp_prev.type != position_setpoint_s::SETPOINT_TYPE_TAKEOFF) {
		prev_wp(0) = pos_sp_prev.lat;
		prev_wp(1) = pos_sp_prev.lon;

	} else {
		// No valid previous waypoint, go along the line between aircraft and current waypoint
		prev_wp = curr_pos;
	}

	float airspeed_sp = -1.f;

	if (PX4_ISFINITE(pos_sp_curr.cruising_speed) &&
	    pos_sp_curr.cruising_speed > FLT_EPSILON) {

		airspeed_sp = pos_sp_curr.cruising_speed;
	}

	float tecs_fw_thr_min;
	float tecs_fw_thr_max;

	if (pos_sp_curr.gliding_enabled) {
		/* enable gliding with this waypoint */
		_tecs.set_speed_weight(2.0f);
		tecs_fw_thr_min = 0.0;
		tecs_fw_thr_max = 0.0;

	} else {
		tecs_fw_thr_min = _param_fw_thr_min.get();
		tecs_fw_thr_max = _param_fw_thr_max.get();
	}

	/* waypoint is a loiter waypoint */
	float loiter_radius = pos_sp_curr.loiter_radius;

	if (fabsf(pos_sp_curr.loiter_radius) < FLT_EPSILON) {
		loiter_radius = _param_nav_loiter_rad.get();
	}

	Vector2f curr_pos_local{_local_pos.x, _local_pos.y};
	Vector2f curr_wp_local{_global_local_proj_ref.project(curr_wp(0), curr_wp(1))};
	Vector2f vehicle_to_loiter_center{curr_wp_local - curr_pos_local};

	// check if generic low-height flight conditions are satisfied
	bool is_low_height = checkLowHeightConditions();

	const bool close_to_circle = vehicle_to_loiter_center.norm() < loiter_radius + _npfg.switchDistance(500);

	if (pos_sp_next.type == position_setpoint_s::SETPOINT_TYPE_LAND && _position_setpoint_next_valid
	    && close_to_circle && _param_fw_lnd_earlycfg.get()) {
		// We're in a loiter directly before a landing WP. Enable our landing configuration (flaps,
		// landing airspeed and potentially tighter altitude control) already such that we don't
		// have to do this switch (which can cause significant altitude errors) close to the ground.

		// Just before landing, enforce low-height flight conditions for tighter altitude control
		is_low_height = true;

		airspeed_sp = (_param_fw_lnd_airspd.get() > FLT_EPSILON) ? _param_fw_lnd_airspd.get() :
			      _performance_model.getMinimumCalibratedAirspeed(getLoadFactor());
		_flaps_setpoint = _param_fw_flaps_lnd_scl.get();
		_spoilers_setpoint = _param_fw_spoilers_lnd.get();
		_new_landing_gear_position = landing_gear_s::GEAR_DOWN;
	}

	float target_airspeed = adapt_airspeed_setpoint(control_interval, airspeed_sp,
				_performance_model.getMinimumCalibratedAirspeed(getLoadFactor()),
				ground_speed);

	_npfg.setAirspeedNom(target_airspeed * _eas2tas);
	_npfg.setAirspeedMax(_performance_model.getMaximumCalibratedAirspeed() * _eas2tas);
	navigateLoiter(curr_wp_local, curr_pos_local, loiter_radius, pos_sp_curr.loiter_direction_counter_clockwise,
		       ground_speed,
		       _wind_vel);
	float roll_body = getCorrectedNpfgRollSetpoint();
	target_airspeed = _npfg.getAirspeedRef() / _eas2tas;

	float yaw_body = _yaw; // yaw is not controlled, so set setpoint to current yaw

	float alt_sp = pos_sp_curr.alt;

	if (_landing_abort_status) {
		if (pos_sp_curr.alt - _current_altitude  < kClearanceAltitudeBuffer) {
			// aborted landing complete, normal loiter over landing point
			updateLandingAbortStatus(position_controller_landing_status_s::NOT_ABORTED);

		} else {
			// continue straight until vehicle has sufficient altitude
			roll_body = 0.0f;
		}

		is_low_height = true; // In low-height flight, TECS will control altitude tighter
	}

	tecs_update_pitch_throttle(control_interval,
				   alt_sp,
				   target_airspeed,
				   radians(_param_fw_p_lim_min.get()),
				   radians(_param_fw_p_lim_max.get()),
				   tecs_fw_thr_min,
				   tecs_fw_thr_max,
				   _param_sinkrate_target.get(),
<<<<<<< HEAD
				   _param_climbrate_target.get(),
				   is_low_height);
=======
				   _param_climbrate_target.get());

	const float pitch_body = get_tecs_pitch();

	const Quatf attitude_setpoint(Eulerf(roll_body, pitch_body, yaw_body));
	attitude_setpoint.copyTo(_att_sp.q_d);
>>>>>>> db8781e5
}

#ifdef CONFIG_FIGURE_OF_EIGHT
void
FixedwingPositionControl::controlAutoFigureEight(const float control_interval, const Vector2d &curr_pos,
		const Vector2f &ground_speed, const position_setpoint_s &pos_sp_prev, const position_setpoint_s &pos_sp_curr)
{
	// airspeed settings
	float target_airspeed = adapt_airspeed_setpoint(control_interval, pos_sp_curr.cruising_speed,
				_performance_model.getMinimumCalibratedAirspeed(), ground_speed);

	// Lateral Control

	Vector2f curr_pos_local{_local_pos.x, _local_pos.y};

	FigureEight::FigureEightPatternParameters params;
	params.center_pos_local = _global_local_proj_ref.project(pos_sp_curr.lat, pos_sp_curr.lon);
	params.loiter_direction_counter_clockwise = pos_sp_curr.loiter_direction_counter_clockwise;
	params.loiter_minor_radius = pos_sp_curr.loiter_minor_radius;
	params.loiter_orientation = pos_sp_curr.loiter_orientation;
	params.loiter_radius = pos_sp_curr.loiter_radius;

	// Apply control
	_figure_eight.updateSetpoint(curr_pos_local, ground_speed, params, target_airspeed);
	float roll_body = _figure_eight.getRollSetpoint();
	target_airspeed = _figure_eight.getAirspeedSetpoint();
	_target_bearing = _figure_eight.getTargetBearing();
	_closest_point_on_path = _figure_eight.getClosestPoint();

	// TECS
	float tecs_fw_thr_min;
	float tecs_fw_thr_max;

	if (pos_sp_curr.gliding_enabled) {
		/* enable gliding with this waypoint */
		_tecs.set_speed_weight(2.0f);
		tecs_fw_thr_min = 0.0;
		tecs_fw_thr_max = 0.0;

	} else {
		tecs_fw_thr_min = _param_fw_thr_min.get();
		tecs_fw_thr_max = _param_fw_thr_max.get();
	}

	// check if generic low-height flight conditions are satisfied
	const bool is_low_height = checkLowHeightConditions();

	tecs_update_pitch_throttle(control_interval,
				   pos_sp_curr.alt,
				   target_airspeed,
				   radians(_param_fw_p_lim_min.get()),
				   radians(_param_fw_p_lim_max.get()),
				   tecs_fw_thr_min,
				   tecs_fw_thr_max,
				   _param_sinkrate_target.get(),
				   _param_climbrate_target.get(),
				   is_low_height);

	// Yaw
	float yaw_body = _yaw; // yaw is not controlled, so set setpoint to current yaw
	const float pitch_body = get_tecs_pitch();

	const Quatf attitude_setpoint(Eulerf(roll_body, pitch_body, yaw_body));
	attitude_setpoint.copyTo(_att_sp.q_d);
}

void FixedwingPositionControl::publishFigureEightStatus(const position_setpoint_s pos_sp)
{
	figure_eight_status_s figure_eight_status{};
	figure_eight_status.timestamp = hrt_absolute_time();
	figure_eight_status.major_radius = pos_sp.loiter_radius * (pos_sp.loiter_direction_counter_clockwise ? -1.f : 1.f);
	figure_eight_status.minor_radius = pos_sp.loiter_minor_radius;
	figure_eight_status.orientation = pos_sp.loiter_orientation;
	figure_eight_status.frame = 5; //MAV_FRAME_GLOBAL_INT
	figure_eight_status.x = static_cast<int32_t>(pos_sp.lat * 1e7);
	figure_eight_status.y = static_cast<int32_t>(pos_sp.lon * 1e7);
	figure_eight_status.z = pos_sp.alt;

	_figure_eight_status_pub.publish(figure_eight_status);
}
#endif // CONFIG_FIGURE_OF_EIGHT

void
FixedwingPositionControl::control_auto_path(const float control_interval, const Vector2d &curr_pos,
		const Vector2f &ground_speed, const position_setpoint_s &pos_sp_curr)
{
	float tecs_fw_thr_min;
	float tecs_fw_thr_max;

	if (pos_sp_curr.gliding_enabled) {
		/* enable gliding with this waypoint */
		_tecs.set_speed_weight(2.0f);
		tecs_fw_thr_min = 0.0;
		tecs_fw_thr_max = 0.0;

	} else {
		tecs_fw_thr_min = _param_fw_thr_min.get();
		tecs_fw_thr_max = _param_fw_thr_max.get();
	}

	// waypoint is a plain navigation waypoint
	float target_airspeed = adapt_airspeed_setpoint(control_interval, pos_sp_curr.cruising_speed,
				_performance_model.getMinimumCalibratedAirspeed(getLoadFactor()), ground_speed);

	Vector2f curr_pos_local{_local_pos.x, _local_pos.y};
	Vector2f curr_wp_local = _global_local_proj_ref.project(pos_sp_curr.lat, pos_sp_curr.lon);

	_npfg.setAirspeedNom(target_airspeed * _eas2tas);
	_npfg.setAirspeedMax(_performance_model.getMaximumCalibratedAirspeed() * _eas2tas);

	// Navigate directly on position setpoint and path tangent
	matrix::Vector2f velocity_2d(pos_sp_curr.vx, pos_sp_curr.vy);
	const float curvature = PX4_ISFINITE(_pos_sp_triplet.current.loiter_radius) ? 1 /
				_pos_sp_triplet.current.loiter_radius :
				0.0f;
	navigatePathTangent(curr_pos_local, curr_wp_local, velocity_2d.normalized(), ground_speed, _wind_vel, curvature);

	float roll_body = getCorrectedNpfgRollSetpoint();
	target_airspeed = _npfg.getAirspeedRef() / _eas2tas;

	float yaw_body = _yaw; // yaw is not controlled, so set setpoint to current yaw

	// check if generic low-height flight conditions are satisfied
	const bool is_low_height = checkLowHeightConditions();

	tecs_update_pitch_throttle(control_interval,
				   pos_sp_curr.alt,
				   target_airspeed,
				   radians(_param_fw_p_lim_min.get()),
				   radians(_param_fw_p_lim_max.get()),
				   tecs_fw_thr_min,
				   tecs_fw_thr_max,
				   _param_sinkrate_target.get(),
				   _param_climbrate_target.get(),
				   is_low_height);

	_att_sp.thrust_body[0] = min(get_tecs_thrust(), tecs_fw_thr_max);
	const float pitch_body = get_tecs_pitch();

	const Quatf attitude_setpoint(Eulerf(roll_body, pitch_body, yaw_body));
	attitude_setpoint.copyTo(_att_sp.q_d);
}

void
FixedwingPositionControl::control_auto_takeoff(const hrt_abstime &now, const float control_interval,
		const Vector2d &global_position, const Vector2f &ground_speed, const position_setpoint_s &pos_sp_curr)
{
	if (!_control_mode.flag_armed) {
		reset_takeoff_state();
	}

	// for now taking current position setpoint altitude as clearance altitude. this is the altitude we need to
	// clear all occlusions in the takeoff path
	const float clearance_altitude_amsl = pos_sp_curr.alt;

	// set the altitude to something above the clearance altitude to ensure the vehicle climbs past the value
	// (navigator will accept the takeoff as complete once crossing the clearance altitude)
	const float altitude_setpoint_amsl = clearance_altitude_amsl + kClearanceAltitudeBuffer;

	Vector2f local_2D_position{_local_pos.x, _local_pos.y};

	const float takeoff_airspeed = (_param_fw_tko_airspd.get() > FLT_EPSILON) ? _param_fw_tko_airspd.get() :
				       _performance_model.getMinimumCalibratedAirspeed(getLoadFactor());

	float adjusted_min_airspeed = _performance_model.getMinimumCalibratedAirspeed(getLoadFactor());

	if (takeoff_airspeed < adjusted_min_airspeed) {
		// adjust underspeed detection bounds for takeoff airspeed
		_tecs.set_equivalent_airspeed_min(takeoff_airspeed);
		adjusted_min_airspeed = takeoff_airspeed;
	}

	// check if generic low-height flight conditions are satisfied
	const bool is_low_height = checkLowHeightConditions();

	if (_runway_takeoff.runwayTakeoffEnabled()) {
		if (!_runway_takeoff.isInitialized()) {
			_runway_takeoff.init(now, _yaw, global_position);
			_takeoff_ground_alt = _current_altitude;
			_launch_current_yaw = _yaw;
			_airspeed_slew_rate_controller.setForcedValue(takeoff_airspeed);

			events::send(events::ID("fixedwing_position_control_takeoff"), events::Log::Info, "Takeoff on runway");
		}

		if (_skipping_takeoff_detection) {
			_runway_takeoff.forceSetFlyState();
		}

		_runway_takeoff.update(now, takeoff_airspeed, _airspeed_eas, _current_altitude - _takeoff_ground_alt,
				       clearance_altitude_amsl - _takeoff_ground_alt);

		// yaw control is disabled once in "taking off" state
		_att_sp.fw_control_yaw_wheel = _runway_takeoff.controlYaw();

		// XXX: hacky way to pass through manual nose-wheel incrementing. need to clean this interface.
		if (_param_rwto_nudge.get()) {
			_att_sp.yaw_sp_move_rate = _manual_control_setpoint.yaw;
		}

		// tune up the lateral position control guidance when on the ground
		if (_runway_takeoff.controlYaw()) {
			_npfg.setPeriod(_param_rwto_npfg_period.get());

		}

		const Vector2f start_pos_local = _global_local_proj_ref.project(_runway_takeoff.getStartPosition()(0),
						 _runway_takeoff.getStartPosition()(1));
		const Vector2f takeoff_waypoint_local = _global_local_proj_ref.project(pos_sp_curr.lat, pos_sp_curr.lon);

		// by default set the takeoff bearing to the takeoff yaw, but override in a mission takeoff with bearing to takeoff WP
		float takeoff_bearing = _launch_current_yaw;

		if (_vehicle_status.nav_state == vehicle_status_s::NAVIGATION_STATE_AUTO_MISSION) {
			// the bearing from runway start to the takeoff waypoint is followed until the clearance altitude is exceeded
			const Vector2f takeoff_bearing_vector = takeoff_waypoint_local - start_pos_local;

			if (takeoff_bearing_vector.norm() > FLT_EPSILON) {
				takeoff_bearing = atan2f(takeoff_bearing_vector(1), takeoff_bearing_vector(0));
			}
		}

		float target_airspeed = adapt_airspeed_setpoint(control_interval, takeoff_airspeed, adjusted_min_airspeed, ground_speed,
					true);

		_npfg.setAirspeedNom(target_airspeed * _eas2tas);
		_npfg.setAirspeedMax(_performance_model.getMaximumCalibratedAirspeed() * _eas2tas);
		navigateLine(start_pos_local, takeoff_bearing, local_2D_position, ground_speed, _wind_vel);

		float roll_body = _runway_takeoff.getRoll(getCorrectedNpfgRollSetpoint());

		target_airspeed = _npfg.getAirspeedRef() / _eas2tas;

		// use npfg's bearing to commanded course, controlled via yaw angle while on runway
		const float bearing = _npfg.getBearing();

		// heading hold mode will override this bearing setpoint
		float yaw_body = _runway_takeoff.getYaw(bearing);

		// update tecs
		const float pitch_max = _runway_takeoff.getMaxPitch(math::radians(_param_fw_p_lim_max.get()));
		const float pitch_min = _runway_takeoff.getMinPitch(math::radians(_takeoff_pitch_min.get()),
					math::radians(_param_fw_p_lim_min.get()));

		if (_runway_takeoff.resetIntegrators()) {
			// reset integrals except yaw (which also counts for the wheel controller)
			_att_sp.reset_integral = true;

			// throttle is open loop anyway during ground roll, no need to wind up the integrator
			_tecs.resetIntegrals();
		}

		tecs_update_pitch_throttle(control_interval,
					   altitude_setpoint_amsl,
					   target_airspeed,
					   pitch_min,
					   pitch_max,
					   _param_fw_thr_min.get(),
					   _param_fw_thr_max.get(),
					   _param_sinkrate_target.get(),
					   _performance_model.getMaximumClimbRate(_air_density),
					   is_low_height);

		_tecs.set_equivalent_airspeed_min(_performance_model.getMinimumCalibratedAirspeed()); // reset after TECS calculation

		const float pitch_body = _runway_takeoff.getPitch(get_tecs_pitch());
		_att_sp.thrust_body[0] = _runway_takeoff.getThrottle(_param_fw_thr_idle.get(), get_tecs_thrust());

		roll_body = constrainRollNearGround(roll_body, _current_altitude, _takeoff_ground_alt);

		const Quatf attitude_setpoint(Eulerf(roll_body, pitch_body, yaw_body));
		attitude_setpoint.copyTo(_att_sp.q_d);

		_flaps_setpoint = _param_fw_flaps_to_scl.get();

		// retract ladning gear once passed the climbout state
		if (_runway_takeoff.getState() > RunwayTakeoffState::CLIMBOUT) {
			_new_landing_gear_position = landing_gear_s::GEAR_UP;
		}

	} else {
		/* Perform launch detection */
		if (!_skipping_takeoff_detection && _param_fw_laun_detcn_on.get() &&
		    _launchDetector.getLaunchDetected() < launch_detection_status_s::STATE_FLYING) {

			if (_control_mode.flag_armed) {
				/* Perform launch detection */

				/* Detect launch using body X (forward) acceleration */
				_launchDetector.update(control_interval, _body_acceleration_x);
			}

		} else	{
			/* no takeoff detection --> fly */
			_launchDetector.forceSetFlyState();
		}

		if (!_launch_detected && _launchDetector.getLaunchDetected() > launch_detection_status_s::STATE_WAITING_FOR_LAUNCH) {
			_launch_detected = true;
			_launch_global_position = global_position;
			_takeoff_ground_alt = _current_altitude;
			_launch_current_yaw = _yaw;
			_airspeed_slew_rate_controller.setForcedValue(takeoff_airspeed);
		}

		const Vector2f launch_local_position = _global_local_proj_ref.project(_launch_global_position(0),
						       _launch_global_position(1));
		const Vector2f takeoff_waypoint_local = _global_local_proj_ref.project(pos_sp_curr.lat, pos_sp_curr.lon);

		// by default set the takeoff bearing to the takeoff yaw, but override in a mission takeoff with bearing to takeoff WP
		float takeoff_bearing = _launch_current_yaw;

		if (_vehicle_status.nav_state == vehicle_status_s::NAVIGATION_STATE_AUTO_MISSION) {
			// the bearing from launch to the takeoff waypoint is followed until the clearance altitude is exceeded
			const Vector2f takeoff_bearing_vector = takeoff_waypoint_local - launch_local_position;

			if (takeoff_bearing_vector.norm() > FLT_EPSILON) {
				takeoff_bearing = atan2f(takeoff_bearing_vector(1), takeoff_bearing_vector(0));
			}
		}

		/* Set control values depending on the detection state */
		if (_launchDetector.getLaunchDetected() > launch_detection_status_s::STATE_WAITING_FOR_LAUNCH) {
			/* Launch has been detected, hence we have to control the plane. */

			float target_airspeed = adapt_airspeed_setpoint(control_interval, takeoff_airspeed, adjusted_min_airspeed, ground_speed,
						true);

			_npfg.setAirspeedNom(target_airspeed * _eas2tas);
			_npfg.setAirspeedMax(_performance_model.getMaximumCalibratedAirspeed() * _eas2tas);
			navigateLine(launch_local_position, takeoff_bearing, local_2D_position, ground_speed, _wind_vel);
			float roll_body = getCorrectedNpfgRollSetpoint();
			target_airspeed = _npfg.getAirspeedRef() / _eas2tas;


			const float max_takeoff_throttle = (_launchDetector.getLaunchDetected() < launch_detection_status_s::STATE_FLYING) ?
							   _param_fw_thr_idle.get() : _param_fw_thr_max.get();

			tecs_update_pitch_throttle(control_interval,
						   altitude_setpoint_amsl,
						   target_airspeed,
						   radians(_takeoff_pitch_min.get()),
						   radians(_param_fw_p_lim_max.get()),
						   _param_fw_thr_min.get(),
						   max_takeoff_throttle,
						   _param_sinkrate_target.get(),
						   _performance_model.getMaximumClimbRate(_air_density),
						   is_low_height);

			if (_launchDetector.getLaunchDetected() < launch_detection_status_s::STATE_FLYING) {
				// explicitly set idle throttle until motors are enabled
				_att_sp.thrust_body[0] = _param_fw_thr_idle.get();

			} else {
				_att_sp.thrust_body[0] = get_tecs_thrust();
			}

			float pitch_body = get_tecs_pitch();
			float yaw_body = _yaw; // yaw is not controlled, so set setpoint to current yaw

			roll_body = constrainRollNearGround(roll_body, _current_altitude, _takeoff_ground_alt);

			Quatf attitude_setpoint(Eulerf(roll_body, pitch_body, yaw_body));
			attitude_setpoint.copyTo(_att_sp.q_d);

		} else {
			/* Tell the attitude controller to stop integrating while we are waiting for the launch */
			_att_sp.reset_integral = true;

			/* Set default roll and pitch setpoints during detection phase */
			float roll_body = 0.0f;
			float yaw_body = _yaw;
			_att_sp.thrust_body[0] = _param_fw_thr_idle.get();
			float pitch_body = radians(_takeoff_pitch_min.get());
			roll_body = constrainRollNearGround(roll_body, _current_altitude, _takeoff_ground_alt);
			Quatf attitude_setpoint(Eulerf(roll_body, pitch_body, yaw_body));
			attitude_setpoint.copyTo(_att_sp.q_d);

		}

		launch_detection_status_s launch_detection_status;
		launch_detection_status.timestamp = now;
		launch_detection_status.launch_detection_state = _launchDetector.getLaunchDetected();
		_launch_detection_status_pub.publish(launch_detection_status);
	}

	_flaps_setpoint = _param_fw_flaps_to_scl.get();

	if (!_vehicle_status.in_transition_to_fw) {
		publishLocalPositionSetpoint(pos_sp_curr);
	}
}

void
FixedwingPositionControl::control_auto_landing_straight(const hrt_abstime &now, const float control_interval,
		const Vector2f &ground_speed, const position_setpoint_s &pos_sp_prev, const position_setpoint_s &pos_sp_curr)
{
	// first handle non-position things like airspeed and tecs settings
	const float airspeed_land = (_param_fw_lnd_airspd.get() > FLT_EPSILON) ? _param_fw_lnd_airspd.get() :
				    _performance_model.getMinimumCalibratedAirspeed(getLoadFactor());
	float adjusted_min_airspeed = _performance_model.getMinimumCalibratedAirspeed(getLoadFactor());

	if (airspeed_land < adjusted_min_airspeed) {
		// adjust underspeed detection bounds for landing airspeed
		_tecs.set_equivalent_airspeed_min(airspeed_land);
		adjusted_min_airspeed = airspeed_land;
	}

	float target_airspeed = adapt_airspeed_setpoint(control_interval, airspeed_land, adjusted_min_airspeed,
				ground_speed);


	// now handle position
	const Vector2f local_position{_local_pos.x, _local_pos.y};
	Vector2f local_land_point = _global_local_proj_ref.project(pos_sp_curr.lat, pos_sp_curr.lon);

	initializeAutoLanding(now, pos_sp_prev, pos_sp_curr.alt, local_position, local_land_point);

	// touchdown may get nudged by manual inputs
	local_land_point = calculateTouchdownPosition(control_interval, local_land_point);
	const Vector2f landing_approach_vector = calculateLandingApproachVector();

	// calculate the altitude setpoint based on the landing glide slope
	const float along_track_dist_to_touchdown = -landing_approach_vector.unit_or_zero().dot(
				local_position - local_land_point);
	const float glide_slope = _landing_approach_entrance_rel_alt / _landing_approach_entrance_offset_vector.norm();

	// NOTE: this relative altitude can go below zero, this is intentional. in the case the vehicle is tracking the glide
	// slope at an offset above the track, making the altitude setpoint constant on intersection with terrain causes
	// an increase in throttle (to slow down and smoothly intersect the flattened altitude setpoint), which is undesirable
	// directly before the flare. instead, we keep the steady state behavior, and let the flare get triggered once at
	// the desired altitude
	const float glide_slope_rel_alt = math::min(along_track_dist_to_touchdown * glide_slope,
					  _landing_approach_entrance_rel_alt);

	const bool abort_on_terrain_measurement_timeout = checkLandingAbortBitMask(_param_fw_lnd_abort.get(),
			position_controller_landing_status_s::TERRAIN_NOT_FOUND);
	const bool abort_on_terrain_timeout = checkLandingAbortBitMask(_param_fw_lnd_abort.get(),
					      position_controller_landing_status_s::TERRAIN_TIMEOUT);
	const float terrain_alt = getLandingTerrainAltitudeEstimate(now, pos_sp_curr.alt, abort_on_terrain_measurement_timeout,
				  abort_on_terrain_timeout);
	const float glide_slope_reference_alt = (_param_fw_lnd_useter.get() ==
						TerrainEstimateUseOnLanding::kFollowTerrainRelativeLandingGlideSlope) ? terrain_alt : pos_sp_curr.alt;

	float altitude_setpoint;

	if (_current_altitude > glide_slope_reference_alt + glide_slope_rel_alt) {
		// descend to the glide slope
		altitude_setpoint = glide_slope_reference_alt + glide_slope_rel_alt;

	} else {
		// continue horizontally
		altitude_setpoint = _current_altitude;
	}

	// flare at the maximum of the altitude determined by the time before touchdown and a minimum flare altitude
	const float flare_rel_alt = math::max(_param_fw_lnd_fl_time.get() * _local_pos.vz, _param_fw_lnd_flalt.get());

	// During landing, enforce low-height flight conditions for tighter altitude control
	const bool is_low_height = true;

	// the terrain estimate (if enabled) is always used to determine the flaring altitude
	if ((_current_altitude < terrain_alt + flare_rel_alt) || _flare_states.flaring) {
		// flare and land with minimal speed

		// flaring is a "point of no return"
		if (!_flare_states.flaring) {
			_flare_states.flaring = true;
			_flare_states.start_time = now;
			_flare_states.initial_height_rate_setpoint = -_local_pos.vz;
			_flare_states.initial_throttle_setpoint = _att_sp.thrust_body[0];
			events::send(events::ID("fixedwing_position_control_landing_flaring"), events::Log::Info,
				     "Landing, flaring");
		}

		// ramp in flare limits and setpoints with the flare time, command a soft touchdown
		const float seconds_since_flare_start = hrt_elapsed_time(&_flare_states.start_time) * 1.e-6f;
		const float flare_ramp_interpolator = math::constrain(seconds_since_flare_start / _param_fw_lnd_fl_time.get(), 0.0f,
						      1.0f);

		/* lateral guidance first, because npfg will adjust the airspeed setpoint if necessary */

		// tune up the lateral position control guidance when on the ground
		const float ground_roll_npfg_period = flare_ramp_interpolator * _param_rwto_npfg_period.get() +
						      (1.0f - flare_ramp_interpolator) * _param_npfg_period.get();
		_npfg.setPeriod(ground_roll_npfg_period);

		const Vector2f local_approach_entrance = local_land_point - landing_approach_vector;

		_npfg.setAirspeedNom(target_airspeed * _eas2tas);
		_npfg.setAirspeedMax(_performance_model.getMaximumCalibratedAirspeed() * _eas2tas);
		navigateLine(local_approach_entrance, local_land_point, local_position, ground_speed, _wind_vel);
		target_airspeed = _npfg.getAirspeedRef() / _eas2tas;
		float roll_body = getCorrectedNpfgRollSetpoint();

		// use npfg's bearing to commanded course, controlled via yaw angle while on runway
		float yaw_body = _npfg.getBearing();

		/* longitudinal guidance */

		const float flare_ramp_interpolator_sqrt = sqrtf(flare_ramp_interpolator);

		const float height_rate_setpoint = flare_ramp_interpolator_sqrt * (-_param_fw_lnd_fl_sink.get()) +
						   (1.0f - flare_ramp_interpolator_sqrt) * _flare_states.initial_height_rate_setpoint;

		float pitch_min_rad = flare_ramp_interpolator_sqrt * radians(_param_fw_lnd_fl_pmin.get()) +
				      (1.0f - flare_ramp_interpolator_sqrt) * radians(_param_fw_p_lim_min.get());
		float pitch_max_rad = flare_ramp_interpolator_sqrt * radians(_param_fw_lnd_fl_pmax.get()) +
				      (1.0f - flare_ramp_interpolator_sqrt) * radians(_param_fw_p_lim_max.get());

		if (_param_fw_lnd_td_time.get() > FLT_EPSILON) {
			const float touchdown_time = math::max(_param_fw_lnd_td_time.get(), _param_fw_lnd_fl_time.get());

			const float touchdown_interpolator = math::constrain((seconds_since_flare_start - touchdown_time) /
							     POST_TOUCHDOWN_CLAMP_TIME, 0.0f,
							     1.0f);

			pitch_max_rad = touchdown_interpolator * _param_rwto_psp.get() + (1.0f - touchdown_interpolator) * pitch_max_rad;
			pitch_min_rad = touchdown_interpolator * _param_rwto_psp.get() + (1.0f - touchdown_interpolator) * pitch_min_rad;
		}

		// idle throttle may be >0 for internal combustion engines
		// normally set to zero for electric motors
		const float throttle_max = flare_ramp_interpolator_sqrt * _param_fw_thr_idle.get() +
					   (1.0f - flare_ramp_interpolator_sqrt) *
					   _param_fw_thr_max.get();

		tecs_update_pitch_throttle(control_interval,
					   altitude_setpoint,
					   target_airspeed,
					   pitch_min_rad,
					   pitch_max_rad,
					   _param_fw_thr_idle.get(),
					   throttle_max,
					   _param_sinkrate_target.get(),
					   _param_climbrate_target.get(),
					   is_low_height,
					   true,
					   height_rate_setpoint);

		/* set the attitude and throttle commands */

		// TECS has authority (though constrained) over pitch during flare, throttle is hard set to idle
		float pitch_body = get_tecs_pitch();

		roll_body = constrainRollNearGround(roll_body, _current_altitude, terrain_alt);


		const Quatf attitude_setpoint(Eulerf(roll_body, pitch_body, yaw_body));
		attitude_setpoint.copyTo(_att_sp.q_d);

		// enable direct yaw control using rudder/wheel
		_att_sp.fw_control_yaw_wheel = true;

		// XXX: hacky way to pass through manual nose-wheel incrementing. need to clean this interface.
		if (_param_fw_lnd_nudge.get() > LandingNudgingOption::kNudgingDisabled) {
			_att_sp.yaw_sp_move_rate = _manual_control_setpoint.yaw;
		}

		// blend the height rate controlled throttle setpoints with initial throttle setting over the flare
		// ramp time period to maintain throttle command continuity when switching from altitude to height rate
		// control
		const float blended_throttle = flare_ramp_interpolator * get_tecs_thrust() + (1.0f - flare_ramp_interpolator) *
					       _flare_states.initial_throttle_setpoint;

		_att_sp.thrust_body[0] = blended_throttle;

	} else {

		// follow the glide slope

		/* lateral guidance */

		const Vector2f local_approach_entrance = local_land_point - landing_approach_vector;

		_npfg.setAirspeedNom(target_airspeed * _eas2tas);
		_npfg.setAirspeedMax(_performance_model.getMaximumCalibratedAirspeed() * _eas2tas);
		navigateLine(local_approach_entrance, local_land_point, local_position, ground_speed, _wind_vel);
		target_airspeed = _npfg.getAirspeedRef() / _eas2tas;
		float roll_body = getCorrectedNpfgRollSetpoint();

		/* longitudinal guidance */

		// open the desired max sink rate to encompass the glide slope if within the aircraft's performance limits
		// x/sqrt(x^2+1) = sin(arctan(x))
		const float glide_slope_sink_rate = airspeed_land * glide_slope / sqrtf(glide_slope * glide_slope + 1.0f);
		const float desired_max_sinkrate = math::min(math::max(glide_slope_sink_rate, _param_sinkrate_target.get()),
						   _param_fw_t_sink_max.get());

		tecs_update_pitch_throttle(control_interval,
					   altitude_setpoint,
					   target_airspeed,
					   radians(_param_fw_p_lim_min.get()),
					   radians(_param_fw_p_lim_max.get()),
					   _param_fw_thr_min.get(),
					   _param_fw_thr_max.get(),
					   desired_max_sinkrate,
					   _param_climbrate_target.get(),
					   is_low_height);

		/* set the attitude and throttle commands */

		float pitch_body = get_tecs_pitch();

		roll_body = constrainRollNearGround(roll_body, _current_altitude, terrain_alt);

		// yaw is not controlled in nominal flight
		float yaw_body = _yaw;

		const Quatf attitude_setpoint(Eulerf(roll_body, pitch_body, yaw_body));
		attitude_setpoint.copyTo(_att_sp.q_d);

		// enable direct yaw control using rudder/wheel
		_att_sp.fw_control_yaw_wheel = false;

		_att_sp.thrust_body[0] = (_landed) ? _param_fw_thr_idle.get() : get_tecs_thrust();
	}

	_tecs.set_equivalent_airspeed_min(_performance_model.getMinimumCalibratedAirspeed()); // reset after TECS calculation

	_flaps_setpoint = _param_fw_flaps_lnd_scl.get();
	_spoilers_setpoint = _param_fw_spoilers_lnd.get();

	// deploy gear as soon as we're in land mode, if not already done before
	_new_landing_gear_position = landing_gear_s::GEAR_DOWN;

	if (!_vehicle_status.in_transition_to_fw) {
		publishLocalPositionSetpoint(pos_sp_curr);
	}

	landing_status_publish();
}

void
FixedwingPositionControl::control_auto_landing_circular(const hrt_abstime &now, const float control_interval,
		const Vector2f &ground_speed, const position_setpoint_s &pos_sp_curr)
{
	// first handle non-position things like airspeed and tecs settings
	const float airspeed_land = (_param_fw_lnd_airspd.get() > FLT_EPSILON) ? _param_fw_lnd_airspd.get() :
				    _performance_model.getMinimumCalibratedAirspeed(getLoadFactor());
	float adjusted_min_airspeed = _performance_model.getMinimumCalibratedAirspeed(getLoadFactor());

	if (airspeed_land < adjusted_min_airspeed) {
		// adjust underspeed detection bounds for landing airspeed
		_tecs.set_equivalent_airspeed_min(airspeed_land);
		adjusted_min_airspeed = airspeed_land;
	}

	float target_airspeed = adapt_airspeed_setpoint(control_interval, airspeed_land, adjusted_min_airspeed,
				ground_speed);


	const Vector2f local_position{_local_pos.x, _local_pos.y};
	Vector2f local_landing_orbit_center = _global_local_proj_ref.project(pos_sp_curr.lat, pos_sp_curr.lon);

	if (_time_started_landing == 0) {
		// save time at which we started landing and reset landing abort status
		reset_landing_state();
		_time_started_landing = now;
	}

	const bool abort_on_terrain_timeout = checkLandingAbortBitMask(_param_fw_lnd_abort.get(),
					      position_controller_landing_status_s::TERRAIN_TIMEOUT);
	const float terrain_alt = getLandingTerrainAltitudeEstimate(now, pos_sp_curr.alt, false, abort_on_terrain_timeout);

	// flare at the maximum of the altitude determined by the time before touchdown and a minimum flare altitude
	const float flare_rel_alt = math::max(_param_fw_lnd_fl_time.get() * _local_pos.vz, _param_fw_lnd_flalt.get());

	float loiter_radius = pos_sp_curr.loiter_radius;

	if (fabsf(pos_sp_curr.loiter_radius) < FLT_EPSILON) {
		loiter_radius = _param_nav_loiter_rad.get();
	}

	// During landing, enforce low-height flight conditions for tighter altitude control
	const bool is_low_height = true;

	// the terrain estimate (if enabled) is always used to determine the flaring altitude
	float roll_body;
	float yaw_body;
	float pitch_body;

	if ((_current_altitude < terrain_alt + flare_rel_alt) || _flare_states.flaring) {
		// flare and land with minimal speed

		// flaring is a "point of no return"
		if (!_flare_states.flaring) {
			_flare_states.flaring = true;
			_flare_states.start_time = now;
			_flare_states.initial_height_rate_setpoint = -_local_pos.vz;
			_flare_states.initial_throttle_setpoint = _att_sp.thrust_body[0];
			events::send(events::ID("fixedwing_position_control_landing_circle_flaring"), events::Log::Info,
				     "Landing, flaring");
		}

		// ramp in flare limits and setpoints with the flare time, command a soft touchdown
		const float seconds_since_flare_start = hrt_elapsed_time(&_flare_states.start_time) * 1.e-6f;
		const float flare_ramp_interpolator = math::constrain(seconds_since_flare_start / _param_fw_lnd_fl_time.get(), 0.0f,
						      1.0f);

		/* lateral guidance first, because npfg will adjust the airspeed setpoint if necessary */

		// tune up the lateral position control guidance when on the ground
		const float ground_roll_npfg_period = flare_ramp_interpolator * _param_rwto_npfg_period.get() +
						      (1.0f - flare_ramp_interpolator) * _param_npfg_period.get();

		_npfg.setPeriod(ground_roll_npfg_period);
		_npfg.setAirspeedNom(target_airspeed * _eas2tas);
		_npfg.setAirspeedMax(_performance_model.getMaximumCalibratedAirspeed() * _eas2tas);

		navigateLoiter(local_landing_orbit_center, local_position, loiter_radius,
			       pos_sp_curr.loiter_direction_counter_clockwise,
			       ground_speed, _wind_vel);
		target_airspeed = _npfg.getAirspeedRef() / _eas2tas;
		roll_body = getCorrectedNpfgRollSetpoint();

		yaw_body = _yaw; // yaw is not controlled, so set setpoint to current yaw

		/* longitudinal guidance */

		const float flare_ramp_interpolator_sqrt = sqrtf(flare_ramp_interpolator);

		const float height_rate_setpoint = flare_ramp_interpolator_sqrt * (-_param_fw_lnd_fl_sink.get()) +
						   (1.0f - flare_ramp_interpolator_sqrt) * _flare_states.initial_height_rate_setpoint;

		float pitch_min_rad = flare_ramp_interpolator_sqrt * radians(_param_fw_lnd_fl_pmin.get()) +
				      (1.0f - flare_ramp_interpolator_sqrt) * radians(_param_fw_p_lim_min.get());
		float pitch_max_rad = flare_ramp_interpolator_sqrt * radians(_param_fw_lnd_fl_pmax.get()) +
				      (1.0f - flare_ramp_interpolator_sqrt) * radians(_param_fw_p_lim_max.get());

		if (_param_fw_lnd_td_time.get() > FLT_EPSILON) {
			const float touchdown_time = math::max(_param_fw_lnd_td_time.get(), _param_fw_lnd_fl_time.get());

			const float touchdown_interpolator = math::constrain((seconds_since_flare_start - touchdown_time) /
							     POST_TOUCHDOWN_CLAMP_TIME, 0.0f, 1.0f);

			pitch_max_rad = touchdown_interpolator * _param_rwto_psp.get() + (1.0f - touchdown_interpolator) * pitch_max_rad;
			pitch_min_rad = touchdown_interpolator * _param_rwto_psp.get() + (1.0f - touchdown_interpolator) * pitch_min_rad;
		}

		// idle throttle may be >0 for internal combustion engines
		// normally set to zero for electric motors
		const float throttle_max = flare_ramp_interpolator_sqrt * _param_fw_thr_idle.get() +
					   (1.0f - flare_ramp_interpolator_sqrt) *
					   _param_fw_thr_max.get();

		tecs_update_pitch_throttle(control_interval,
					   _current_altitude, // is not controlled, control descend rate
					   target_airspeed,
					   pitch_min_rad,
					   pitch_max_rad,
					   _param_fw_thr_idle.get(),
					   throttle_max,
					   _param_sinkrate_target.get(),
					   _param_climbrate_target.get(),
					   is_low_height,
					   true,
					   height_rate_setpoint);

		/* set the attitude and throttle commands */

		// TECS has authority (though constrained) over pitch during flare, throttle is hard set to idle
		pitch_body = get_tecs_pitch();

		// enable direct yaw control using rudder/wheel
		_att_sp.fw_control_yaw_wheel = true;

		// XXX: hacky way to pass through manual nose-wheel incrementing. need to clean this interface.
		if (_param_fw_lnd_nudge.get() > LandingNudgingOption::kNudgingDisabled) {
			_att_sp.yaw_sp_move_rate = _manual_control_setpoint.yaw;
		}

		// blend the height rate controlled throttle setpoints with initial throttle setting over the flare
		// ramp time period to maintain throttle command continuity when switching from altitude to height rate
		// control
		const float blended_throttle = flare_ramp_interpolator * get_tecs_thrust() + (1.0f - flare_ramp_interpolator) *
					       _flare_states.initial_throttle_setpoint;

		_att_sp.thrust_body[0] = blended_throttle;

	} else {

		// follow the glide slope

		/* lateral guidance */
		_npfg.setAirspeedNom(target_airspeed * _eas2tas);
		_npfg.setAirspeedMax(_performance_model.getMaximumCalibratedAirspeed() * _eas2tas);

		navigateLoiter(local_landing_orbit_center, local_position, loiter_radius,
			       pos_sp_curr.loiter_direction_counter_clockwise,
			       ground_speed, _wind_vel);
		target_airspeed = _npfg.getAirspeedRef() / _eas2tas;
		roll_body = getCorrectedNpfgRollSetpoint();

		/* longitudinal guidance */

		// open the desired max sink rate to encompass the glide slope if within the aircraft's performance limits
		// x/sqrt(x^2+1) = sin(arctan(x))
		const float glide_slope = math::radians(_param_fw_lnd_ang.get());
		const float glide_slope_sink_rate = airspeed_land * glide_slope / sqrtf(glide_slope * glide_slope + 1.0f);
		const float desired_max_sinkrate = math::min(math::max(glide_slope_sink_rate, _param_sinkrate_target.get()),
						   _param_fw_t_sink_max.get());
		tecs_update_pitch_throttle(control_interval,
					   _current_altitude, // is not controlled, control descend rate
					   target_airspeed,
					   radians(_param_fw_p_lim_min.get()),
					   radians(_param_fw_p_lim_max.get()),
					   _param_fw_thr_min.get(),
					   _param_fw_thr_max.get(),
					   desired_max_sinkrate,
					   _param_climbrate_target.get(),
					   is_low_height,
					   false,
					   -glide_slope_sink_rate); // heightrate = -sinkrate

		/* set the attitude and throttle commands */

		pitch_body = get_tecs_pitch();

		// yaw is not controlled in nominal flight
		yaw_body = _yaw;

		// enable direct yaw control using rudder/wheel
		_att_sp.fw_control_yaw_wheel = false;

		_att_sp.thrust_body[0] = (_landed) ? _param_fw_thr_idle.get() : get_tecs_thrust();
	}

	_tecs.set_equivalent_airspeed_min(_performance_model.getMinimumCalibratedAirspeed()); // reset after TECS calculation

	roll_body = constrainRollNearGround(roll_body, _current_altitude, terrain_alt);

	Quatf attitude_setpoint(Eulerf(roll_body, pitch_body, yaw_body));
	attitude_setpoint.copyTo(_att_sp.q_d);


	_flaps_setpoint = _param_fw_flaps_lnd_scl.get();
	_spoilers_setpoint = _param_fw_spoilers_lnd.get();

	if (!_vehicle_status.in_transition_to_fw) {
		publishLocalPositionSetpoint(pos_sp_curr);
	}

	landing_status_publish();
	publishOrbitStatus(pos_sp_curr);
}

void
FixedwingPositionControl::control_manual_altitude(const float control_interval, const Vector2d &curr_pos,
		const Vector2f &ground_speed)
{
	updateManualTakeoffStatus();

	const float calibrated_airspeed_sp = adapt_airspeed_setpoint(control_interval, get_manual_airspeed_setpoint(),
					     _performance_model.getMinimumCalibratedAirspeed(getLoadFactor()), ground_speed, !_completed_manual_takeoff);
	const float height_rate_sp = getManualHeightRateSetpoint();

	// TECS may try to pitch down to gain airspeed if we underspeed, constrain the pitch when underspeeding if we are
	// just passed launch
	const float min_pitch = (_completed_manual_takeoff) ? radians(_param_fw_p_lim_min.get()) :
				MIN_PITCH_DURING_MANUAL_TAKEOFF;

	float throttle_max = _param_fw_thr_max.get();

	// enable the operator to kill the throttle on ground
	if (_landed && (_manual_control_setpoint_for_airspeed < THROTTLE_THRESH)) {
		throttle_max = 0.0f;
	}

	// check if generic low-height flight conditions are satisfied
	const bool is_low_height = checkLowHeightConditions();

	tecs_update_pitch_throttle(control_interval,
				   _current_altitude,
				   calibrated_airspeed_sp,
				   min_pitch,
				   radians(_param_fw_p_lim_max.get()),
				   _param_fw_thr_min.get(),
				   throttle_max,
				   _param_sinkrate_target.get(),
				   _param_climbrate_target.get(),
				   is_low_height,
				   false,
				   height_rate_sp);

	float roll_body = _manual_control_setpoint.roll * radians(_param_fw_r_lim.get());
	float yaw_body = _yaw; // yaw is not controlled, so set setpoint to current yaw

	_att_sp.thrust_body[0] = min(get_tecs_thrust(), throttle_max);
	const float pitch_body = get_tecs_pitch();

	const Quatf attitude_setpoint(Eulerf(roll_body, pitch_body, yaw_body));
	attitude_setpoint.copyTo(_att_sp.q_d);
}

void
FixedwingPositionControl::control_manual_position(const float control_interval, const Vector2d &curr_pos,
		const Vector2f &ground_speed)
{
	updateManualTakeoffStatus();

	float calibrated_airspeed_sp = adapt_airspeed_setpoint(control_interval, get_manual_airspeed_setpoint(),
				       _performance_model.getMinimumCalibratedAirspeed(getLoadFactor()), ground_speed, !_completed_manual_takeoff);
	const float height_rate_sp = getManualHeightRateSetpoint();

	// TECS may try to pitch down to gain airspeed if we underspeed, constrain the pitch when underspeeding if we are
	// just passed launch
	const float min_pitch = (_completed_manual_takeoff) ? radians(_param_fw_p_lim_min.get()) :
				MIN_PITCH_DURING_MANUAL_TAKEOFF;

	float throttle_max = _param_fw_thr_max.get();

	// enable the operator to kill the throttle on ground
	if (_landed && (_manual_control_setpoint_for_airspeed < THROTTLE_THRESH)) {
		throttle_max = 0.0f;
	}

	if (_local_pos.xy_reset_counter != _xy_reset_counter) {
		_time_last_xy_reset = _local_pos.timestamp;
	}

	Eulerf current_setpoint(Quatf(_att_sp.q_d));
	float yaw_body = current_setpoint.psi();
	float roll_body = current_setpoint.phi();
	float pitch_body = current_setpoint.theta();

	/* heading control */
	// TODO: either make it course hold (easier) or a real heading hold (minus all the complexity here)
	if (fabsf(_manual_control_setpoint.roll) < HDG_HOLD_MAN_INPUT_THRESH &&
	    fabsf(_manual_control_setpoint.yaw) < HDG_HOLD_MAN_INPUT_THRESH) {

		/* heading / roll is zero, lock onto current heading */
		if (fabsf(_yawrate) < HDG_HOLD_YAWRATE_THRESH && !_yaw_lock_engaged) {
			// little yaw movement, lock to current heading
			_yaw_lock_engaged = true;
		}

		/* user tries to do a takeoff in heading hold mode, reset the yaw setpoint on every iteration
			to make sure the plane does not start rolling
		*/
		if (!_completed_manual_takeoff) {
			_hdg_hold_enabled = false;
			_yaw_lock_engaged = true;
		}

		if (_yaw_lock_engaged) {

			Vector2f curr_pos_local{_local_pos.x, _local_pos.y};

			if (!_hdg_hold_enabled) {
				// just switched back from non heading-hold to heading hold
				_hdg_hold_enabled = true;
				_hdg_hold_yaw = _yaw;

				_hdg_hold_position = curr_pos_local;
			}

			// if there's a reset-by-fusion, the ekf needs some time to converge,
			// therefore we go into track holiding for 2 seconds
			if (_local_pos.timestamp - _time_last_xy_reset < 2_s) {
				_hdg_hold_position = curr_pos_local;
			}

			_npfg.setAirspeedNom(calibrated_airspeed_sp * _eas2tas);
			_npfg.setAirspeedMax(_performance_model.getMaximumCalibratedAirspeed() * _eas2tas);
			navigateLine(_hdg_hold_position, _hdg_hold_yaw, curr_pos_local, ground_speed, _wind_vel);
			roll_body = getCorrectedNpfgRollSetpoint();
			calibrated_airspeed_sp = _npfg.getAirspeedRef() / _eas2tas;

			yaw_body = _yaw; // yaw is not controlled, so set setpoint to current yaw
		}
	}

	// check if generic low-height flight conditions are satisfied
	const bool is_low_height = checkLowHeightConditions();

	tecs_update_pitch_throttle(control_interval,
				   _current_altitude, // TODO: check if this is really what we want.. or if we want to lock the altitude.
				   calibrated_airspeed_sp,
				   min_pitch,
				   radians(_param_fw_p_lim_max.get()),
				   _param_fw_thr_min.get(),
				   throttle_max,
				   _param_sinkrate_target.get(),
				   _param_climbrate_target.get(),
				   is_low_height,
				   false,
				   height_rate_sp);

	if (!_yaw_lock_engaged || fabsf(_manual_control_setpoint.roll) >= HDG_HOLD_MAN_INPUT_THRESH ||
	    fabsf(_manual_control_setpoint.yaw) >= HDG_HOLD_MAN_INPUT_THRESH) {

		_hdg_hold_enabled = false;
		_yaw_lock_engaged = false;

		roll_body = _manual_control_setpoint.roll * radians(_param_fw_r_lim.get());
		yaw_body = _yaw; // yaw is not controlled, so set setpoint to current yaw
	}

	_att_sp.thrust_body[0] = min(get_tecs_thrust(), throttle_max);

	pitch_body = get_tecs_pitch();

	Quatf attitude_setpoint(Eulerf(roll_body, pitch_body, yaw_body));
	attitude_setpoint.copyTo(_att_sp.q_d);
}

void FixedwingPositionControl::control_backtransition(const float control_interval, const Vector2f &ground_speed,
		const position_setpoint_s &pos_sp_curr)
{
	// check if generic low-height flight conditions are satisfied
	const bool is_low_height = checkLowHeightConditions();

	float target_airspeed = adapt_airspeed_setpoint(control_interval, pos_sp_curr.cruising_speed,
				_performance_model.getMinimumCalibratedAirspeed(getLoadFactor()), ground_speed);

	Vector2f curr_pos_local{_local_pos.x, _local_pos.y};
	Vector2f curr_wp_local = _global_local_proj_ref.project(pos_sp_curr.lat, pos_sp_curr.lon);

	_npfg.setAirspeedNom(target_airspeed * _eas2tas);
	_npfg.setAirspeedMax(_performance_model.getMaximumCalibratedAirspeed() * _eas2tas);

	// Set the position where the backtransition started the first ime we pass through here.
	// Will get reset if not in transition anymore.
	if (!_lpos_where_backtrans_started.isAllFinite()) {
		_lpos_where_backtrans_started = curr_pos_local;
	}

	navigateLine(_lpos_where_backtrans_started, curr_wp_local, curr_pos_local, ground_speed, _wind_vel);

	float roll_body = getCorrectedNpfgRollSetpoint();
	target_airspeed = _npfg.getAirspeedRef() / _eas2tas;

	float yaw_body = _yaw; // yaw is not controlled, so set setpoint to current yaw

	tecs_update_pitch_throttle(control_interval,
				   pos_sp_curr.alt,
				   target_airspeed,
				   radians(_param_fw_p_lim_min.get()),
				   radians(_param_fw_p_lim_max.get()),
				   _param_fw_thr_min.get(),
				   _param_fw_thr_max.get(),
				   _param_sinkrate_target.get(),
				   _param_climbrate_target.get(),
				   is_low_height);

	_att_sp.thrust_body[0] = (_landed) ? _param_fw_thr_min.get() : min(get_tecs_thrust(), _param_fw_thr_max.get());
	const float pitch_body = get_tecs_pitch();

	const Quatf attitude_setpoint(Eulerf(roll_body, pitch_body, yaw_body));
	attitude_setpoint.copyTo(_att_sp.q_d);
}
float
FixedwingPositionControl::get_tecs_pitch()
{
	if (_tecs_is_running) {
		return _tecs.get_pitch_setpoint() + radians(_param_fw_psp_off.get());
	}

	// return level flight pitch offset to prevent stale tecs state when it's not running
	return radians(_param_fw_psp_off.get());
}

float
FixedwingPositionControl::get_tecs_thrust()
{
	if (_tecs_is_running) {
		return min(_tecs.get_throttle_setpoint(), 1.f);
	}

	// return 0 to prevent stale tecs state when it's not running
	return 0.0f;
}

void
FixedwingPositionControl::Run()
{
	if (should_exit()) {
		_local_pos_sub.unregisterCallback();
		exit_and_cleanup();
		return;
	}

	perf_begin(_loop_perf);

	/* only run controller if position changed */

	if (_local_pos_sub.update(&_local_pos)) {

		const float control_interval = math::constrain((_local_pos.timestamp - _last_time_position_control_called) * 1e-6f,
					       MIN_AUTO_TIMESTEP, MAX_AUTO_TIMESTEP);
		_last_time_position_control_called = _local_pos.timestamp;

		// check for parameter updates
		if (_parameter_update_sub.updated()) {
			// clear update
			parameter_update_s pupdate;
			_parameter_update_sub.copy(&pupdate);

			// update parameters from storage
			parameters_update();
		}

		vehicle_global_position_s gpos;

		if (_global_pos_sub.update(&gpos)) {
			_current_latitude = gpos.lat;
			_current_longitude = gpos.lon;
		}

		if (_local_pos.z_global && PX4_ISFINITE(_local_pos.ref_alt)) {
			_reference_altitude = _local_pos.ref_alt;

		} else {
			_reference_altitude = 0.f;
		}

		_current_altitude = -_local_pos.z + _reference_altitude; // Altitude AMSL in meters

		// handle estimator reset events. we only adjust setpoins for manual modes
		if (_control_mode.flag_control_manual_enabled) {
			if (_control_mode.flag_control_altitude_enabled && _local_pos.z_reset_counter != _z_reset_counter) {
				// make TECS accept step in altitude and demanded altitude
				_tecs.handle_alt_step(_current_altitude, -_local_pos.vz);
			}

			// adjust navigation waypoints in position control mode
			if (_control_mode.flag_control_altitude_enabled && _control_mode.flag_control_velocity_enabled
			    && _local_pos.xy_reset_counter != _xy_reset_counter) {

				// reset heading hold flag, which will re-initialise position control
				_hdg_hold_enabled = false;
			}
		}

		// Convert Local setpoints to global setpoints
		if (!_global_local_proj_ref.isInitialized()
		    || (_global_local_proj_ref.getProjectionReferenceTimestamp() != _local_pos.ref_timestamp)
		    || (_local_pos.xy_reset_counter != _xy_reset_counter)) {

			double reference_latitude = 0.;
			double reference_longitude = 0.;

			if (_local_pos.xy_global && PX4_ISFINITE(_local_pos.ref_lat) && PX4_ISFINITE(_local_pos.ref_lon)) {
				reference_latitude = _local_pos.ref_lat;
				reference_longitude = _local_pos.ref_lon;
			}

			_global_local_proj_ref.initReference(reference_latitude, reference_longitude,
							     _local_pos.ref_timestamp);
		}

		if (_control_mode.flag_control_offboard_enabled) {
			trajectory_setpoint_s trajectory_setpoint;

			if (_trajectory_setpoint_sub.update(&trajectory_setpoint)) {
				bool valid_setpoint = false;
				_pos_sp_triplet = {}; // clear any existing
				_pos_sp_triplet.timestamp = trajectory_setpoint.timestamp;
				_pos_sp_triplet.current.timestamp = trajectory_setpoint.timestamp;
				_pos_sp_triplet.current.cruising_speed = NAN; // ignored
				_pos_sp_triplet.current.cruising_throttle = NAN; // ignored
				_pos_sp_triplet.current.vx = NAN;
				_pos_sp_triplet.current.vy = NAN;
				_pos_sp_triplet.current.vz = NAN;
				_pos_sp_triplet.current.lat = static_cast<double>(NAN);
				_pos_sp_triplet.current.lon = static_cast<double>(NAN);
				_pos_sp_triplet.current.alt = NAN;

				if (Vector3f(trajectory_setpoint.position).isAllFinite()) {
					if (_global_local_proj_ref.isInitialized()) {
						double lat;
						double lon;
						_global_local_proj_ref.reproject(trajectory_setpoint.position[0], trajectory_setpoint.position[1], lat, lon);
						valid_setpoint = true;
						_pos_sp_triplet.current.type = position_setpoint_s::SETPOINT_TYPE_POSITION;
						_pos_sp_triplet.current.lat = lat;
						_pos_sp_triplet.current.lon = lon;
						_pos_sp_triplet.current.alt = _reference_altitude - trajectory_setpoint.position[2];
					}

				}

				if (Vector3f(trajectory_setpoint.velocity).isAllFinite()) {
					valid_setpoint = true;
					_pos_sp_triplet.current.type = position_setpoint_s::SETPOINT_TYPE_POSITION;
					_pos_sp_triplet.current.vx = trajectory_setpoint.velocity[0];
					_pos_sp_triplet.current.vy = trajectory_setpoint.velocity[1];
					_pos_sp_triplet.current.vz = trajectory_setpoint.velocity[2];

					if (Vector3f(trajectory_setpoint.acceleration).isAllFinite()) {
						Vector2f velocity_sp_2d(trajectory_setpoint.velocity[0], trajectory_setpoint.velocity[1]);
						Vector2f normalized_velocity_sp_2d = velocity_sp_2d.normalized();
						Vector2f acceleration_sp_2d(trajectory_setpoint.acceleration[0], trajectory_setpoint.acceleration[1]);
						Vector2f acceleration_normal = acceleration_sp_2d - acceleration_sp_2d.dot(normalized_velocity_sp_2d) *
									       normalized_velocity_sp_2d;
						float direction = -normalized_velocity_sp_2d.cross(acceleration_normal.normalized());
						_pos_sp_triplet.current.loiter_radius = direction * velocity_sp_2d.norm() * velocity_sp_2d.norm() /
											acceleration_normal.norm();

					} else {
						_pos_sp_triplet.current.loiter_radius = NAN;
					}
				}

				_position_setpoint_current_valid = valid_setpoint;
			}

		} else {
			if (_pos_sp_triplet_sub.update(&_pos_sp_triplet)) {

				_position_setpoint_previous_valid = PX4_ISFINITE(_pos_sp_triplet.previous.lat)
								    && PX4_ISFINITE(_pos_sp_triplet.previous.lon)
								    && PX4_ISFINITE(_pos_sp_triplet.previous.alt);

				_position_setpoint_current_valid = PX4_ISFINITE(_pos_sp_triplet.current.lat)
								   && PX4_ISFINITE(_pos_sp_triplet.current.lon)
								   && PX4_ISFINITE(_pos_sp_triplet.current.alt);

				_position_setpoint_next_valid = PX4_ISFINITE(_pos_sp_triplet.next.lat)
								&& PX4_ISFINITE(_pos_sp_triplet.next.lon)
								&& PX4_ISFINITE(_pos_sp_triplet.next.alt);

				// reset the altitude foh (first order hold) logic
				_min_current_sp_distance_xy = FLT_MAX;
			}
		}

		airspeed_poll();
		manual_control_setpoint_poll();
		vehicle_attitude_poll();
		vehicle_command_poll();
		vehicle_control_mode_poll();
		wind_poll();

		vehicle_air_data_s air_data;

		if (_vehicle_air_data_sub.update(&air_data)) {
			_air_density = PX4_ISFINITE(air_data.rho) ? air_data.rho : _air_density;
			_tecs.set_max_climb_rate(_performance_model.getMaximumClimbRate(_air_density));
			_tecs.set_min_sink_rate(_performance_model.getMinimumSinkRate(_air_density));
		}

		if (_vehicle_land_detected_sub.updated()) {
			vehicle_land_detected_s vehicle_land_detected;

			if (_vehicle_land_detected_sub.update(&vehicle_land_detected)) {
				_landed = vehicle_land_detected.landed;
			}
		}

		if (_vehicle_status_sub.update(&_vehicle_status)) {
			if (!_vehicle_status.in_transition_mode) {
				// reset position of backtransition start if not in transition
				_lpos_where_backtrans_started = Vector2f(NAN, NAN);
			}
		}

		Vector2d curr_pos(_current_latitude, _current_longitude);
		Vector2f ground_speed(_local_pos.vx, _local_pos.vy);

		set_control_mode_current(_local_pos.timestamp);

		update_in_air_states(_local_pos.timestamp);

		// restore nominal TECS parameters in case changed intermittently (e.g. in landing handling)
		_tecs.set_speed_weight(_param_fw_t_spdweight.get());

		// restore lateral-directional guidance parameters (changed in takeoff mode)
		_npfg.setPeriod(_param_npfg_period.get());

		_att_sp.reset_integral = false;

		// by default no flaps/spoilers, is overwritten below in certain modes
		_flaps_setpoint = 0.f;
		_spoilers_setpoint = 0.f;

		// reset flight phase estimate
		_flight_phase_estimation_pub.get().flight_phase = flight_phase_estimation_s::FLIGHT_PHASE_UNKNOWN;

		// by default we don't want yaw to be contoller directly with rudder
		_att_sp.fw_control_yaw_wheel = false;

		// default to zero - is used (IN A HACKY WAY) to pass direct nose wheel steering via yaw stick to the actuators during auto takeoff
		_att_sp.yaw_sp_move_rate = 0.0f;

		if (_control_mode_current != FW_POSCTRL_MODE_AUTO_LANDING_STRAIGHT
		    && _control_mode_current != FW_POSCTRL_MODE_AUTO_LANDING_CIRCULAR) {
			reset_landing_state();
		}

		if (_control_mode_current != FW_POSCTRL_MODE_AUTO_TAKEOFF) {
			reset_takeoff_state();
		}

		int8_t old_landing_gear_position = _new_landing_gear_position;
		_new_landing_gear_position = landing_gear_s::GEAR_KEEP; // is overwritten in Takeoff and Land

		switch (_control_mode_current) {
		case FW_POSCTRL_MODE_AUTO: {
				control_auto(control_interval, curr_pos, ground_speed, _pos_sp_triplet.previous, _pos_sp_triplet.current,
					     _pos_sp_triplet.next);
				break;
			}

		case FW_POSCTRL_MODE_AUTO_ALTITUDE: {
				control_auto_fixed_bank_alt_hold(control_interval);
				break;
			}

		case FW_POSCTRL_MODE_AUTO_CLIMBRATE: {
				control_auto_descend(control_interval);
				break;
			}

		case FW_POSCTRL_MODE_AUTO_LANDING_STRAIGHT: {
				control_auto_landing_straight(_local_pos.timestamp, control_interval, ground_speed, _pos_sp_triplet.previous,
							      _pos_sp_triplet.current);
				break;
			}

		case FW_POSCTRL_MODE_AUTO_LANDING_CIRCULAR: {
				control_auto_landing_circular(_local_pos.timestamp, control_interval, ground_speed, _pos_sp_triplet.current);
				break;
			}

		case FW_POSCTRL_MODE_AUTO_PATH: {
				control_auto_path(control_interval, curr_pos, ground_speed, _pos_sp_triplet.current);
				break;
			}

		case FW_POSCTRL_MODE_AUTO_TAKEOFF: {
				control_auto_takeoff(_local_pos.timestamp, control_interval, curr_pos, ground_speed, _pos_sp_triplet.current);
				break;
			}

		case FW_POSCTRL_MODE_MANUAL_POSITION: {
				control_manual_position(control_interval, curr_pos, ground_speed);
				break;
			}

		case FW_POSCTRL_MODE_MANUAL_ALTITUDE: {
				control_manual_altitude(control_interval, curr_pos, ground_speed);
				break;
			}

		case FW_POSCTRL_MODE_OTHER: {
				_att_sp.thrust_body[0] = min(_att_sp.thrust_body[0], _param_fw_thr_max.get());
				break;
			}

		case FW_POSCTRL_MODE_TRANSITON: {
				control_backtransition(control_interval, ground_speed, _pos_sp_triplet.current);
				break;
			}
		}


		if (_control_mode_current != FW_POSCTRL_MODE_OTHER) {
			Eulerf attitude_setpoint(Quatf(_att_sp.q_d));
			float roll_body = attitude_setpoint.phi();
			float pitch_body = attitude_setpoint.theta();
			float yaw_body = attitude_setpoint.psi();

			if (_control_mode.flag_control_manual_enabled) {
				roll_body = constrain(roll_body, -radians(_param_fw_r_lim.get()),
						      radians(_param_fw_r_lim.get()));
				pitch_body = constrain(pitch_body, radians(_param_fw_p_lim_min.get()),
						       radians(_param_fw_p_lim_max.get()));
			}

			if (_control_mode.flag_control_position_enabled ||
			    _control_mode.flag_control_velocity_enabled ||
			    _control_mode.flag_control_acceleration_enabled ||
			    _control_mode.flag_control_altitude_enabled ||
			    _control_mode.flag_control_climb_rate_enabled) {

				// roll slew rate
				roll_body = _roll_slew_rate.update(roll_body, control_interval);

				const Quatf q(Eulerf(roll_body, pitch_body, yaw_body));
				q.copyTo(_att_sp.q_d);

				_att_sp.timestamp = hrt_absolute_time();
				_attitude_sp_pub.publish(_att_sp);

				// only publish status in full FW mode
				if (_vehicle_status.vehicle_type == vehicle_status_s::VEHICLE_TYPE_FIXED_WING
				    || _vehicle_status.in_transition_mode) {
					status_publish();

				}
			}

		} else {
			_roll_slew_rate.setForcedValue(_roll);
		}



		// Publish estimate of level flight
		_flight_phase_estimation_pub.get().timestamp = hrt_absolute_time();
		_flight_phase_estimation_pub.update();

		// if there's any change in landing gear setpoint publish it
		if (_new_landing_gear_position != old_landing_gear_position
		    && _new_landing_gear_position != landing_gear_s::GEAR_KEEP) {

			landing_gear_s landing_gear = {};
			landing_gear.landing_gear = _new_landing_gear_position;
			landing_gear.timestamp = hrt_absolute_time();
			_landing_gear_pub.publish(landing_gear);
		}

		// In Manual modes flaps and spoilers are directly controlled in the Attitude controller and not published here
		if (_control_mode.flag_control_auto_enabled
		    && _vehicle_status.vehicle_type == vehicle_status_s::VEHICLE_TYPE_FIXED_WING) {
			normalized_unsigned_setpoint_s flaps_setpoint;
			flaps_setpoint.normalized_setpoint = _flaps_setpoint;
			flaps_setpoint.timestamp = hrt_absolute_time();
			_flaps_setpoint_pub.publish(flaps_setpoint);

			normalized_unsigned_setpoint_s spoilers_setpoint;
			spoilers_setpoint.normalized_setpoint = _spoilers_setpoint;
			spoilers_setpoint.timestamp = hrt_absolute_time();
			_spoilers_setpoint_pub.publish(spoilers_setpoint);
		}

		_z_reset_counter = _local_pos.z_reset_counter;
		_xy_reset_counter = _local_pos.xy_reset_counter;

		perf_end(_loop_perf);
	}
}

void
FixedwingPositionControl::reset_takeoff_state()
{
	_runway_takeoff.reset();

	_launchDetector.reset();

	_launch_detected = false;

	_takeoff_ground_alt = _current_altitude;
}

void
FixedwingPositionControl::reset_landing_state()
{
	_time_started_landing = 0;

	_flare_states = FlareStates{};

	_lateral_touchdown_position_offset = 0.0f;

	_last_time_terrain_alt_was_valid = 0;

	// reset abort land, unless loitering after an abort
	if (_landing_abort_status && (_pos_sp_triplet.current.type != position_setpoint_s::SETPOINT_TYPE_LOITER)) {

		updateLandingAbortStatus(position_controller_landing_status_s::NOT_ABORTED);
	}
}

void
FixedwingPositionControl::tecs_update_pitch_throttle(const float control_interval, float alt_sp, float airspeed_sp,
		float pitch_min_rad, float pitch_max_rad, float throttle_min, float throttle_max,
		const float desired_max_sinkrate, const float desired_max_climbrate, const bool is_low_height,
		bool disable_underspeed_detection, float hgt_rate_sp)
{
	// do not run TECS if vehicle is a VTOL and we are in rotary wing mode or in transition
	if (_vehicle_status.is_vtol && (_vehicle_status.vehicle_type == vehicle_status_s::VEHICLE_TYPE_ROTARY_WING
					|| _vehicle_status.in_transition_mode)) {
		_tecs_is_running = false;
		return;

	} else {
		_tecs_is_running = true;
	}

	/* update TECS vehicle state estimates */
	const float throttle_trim_compensated = _performance_model.getTrimThrottle(throttle_min,
						throttle_max, airspeed_sp, _air_density);

	/* No underspeed protection in landing mode */
	_tecs.set_detect_underspeed_enabled(!disable_underspeed_detection);

	/* Update altitude time constant */
	updateTECSAltitudeTimeConstant(is_low_height, control_interval);

	// HOTFIX: the airspeed rate estimate using acceleration in body-forward direction has shown to lead to high biases
	// when flying tight turns. It's in this case much safer to just set the estimated airspeed rate to 0.
	const float airspeed_rate_estimate = 0.f;

	_tecs.update(_pitch - radians(_param_fw_psp_off.get()),
		     _current_altitude,
		     alt_sp,
		     airspeed_sp,
		     _airspeed_eas,
		     _eas2tas,
		     throttle_min,
		     throttle_max,
		     throttle_trim_compensated,
		     pitch_min_rad - radians(_param_fw_psp_off.get()),
		     pitch_max_rad - radians(_param_fw_psp_off.get()),
		     desired_max_climbrate,
		     desired_max_sinkrate,
		     airspeed_rate_estimate,
		     -_local_pos.vz,
		     hgt_rate_sp);

	tecs_status_publish(alt_sp, airspeed_sp, airspeed_rate_estimate, throttle_trim_compensated);

	if (_tecs_is_running && !_vehicle_status.in_transition_mode
	    && (_vehicle_status.vehicle_type == vehicle_status_s::VEHICLE_TYPE_FIXED_WING)) {
		const TECS::DebugOutput &tecs_output{_tecs.getStatus()};

		// Check level flight: the height rate setpoint is not set or set to 0 and we are close to the target altitude and target altitude is not moving
		if ((fabsf(tecs_output.height_rate_reference) < MAX_ALT_REF_RATE_FOR_LEVEL_FLIGHT) &&
		    fabsf(_current_altitude - tecs_output.altitude_reference) < _param_nav_fw_alt_rad.get()) {
			_flight_phase_estimation_pub.get().flight_phase = flight_phase_estimation_s::FLIGHT_PHASE_LEVEL;

		} else if (((tecs_output.altitude_reference - _current_altitude) >= _param_nav_fw_alt_rad.get()) ||
			   (tecs_output.height_rate_reference >= MAX_ALT_REF_RATE_FOR_LEVEL_FLIGHT)) {
			_flight_phase_estimation_pub.get().flight_phase = flight_phase_estimation_s::FLIGHT_PHASE_CLIMB;

		} else if (((_current_altitude - tecs_output.altitude_reference) >= _param_nav_fw_alt_rad.get()) ||
			   (tecs_output.height_rate_reference <= -MAX_ALT_REF_RATE_FOR_LEVEL_FLIGHT)) {
			_flight_phase_estimation_pub.get().flight_phase = flight_phase_estimation_s::FLIGHT_PHASE_DESCEND;

		} else {
			//We can't infer the flight phase , do nothing, estimation is reset at each step
		}
	}
}

float
FixedwingPositionControl::constrainRollNearGround(const float roll_setpoint, const float altitude,
		const float terrain_altitude) const
{
	// we want the wings level when at the wing height above ground
	const float height_above_ground = math::max(altitude - (terrain_altitude + _param_fw_wing_height.get()), 0.0f);

	// this is a conservative (linear) approximation of the roll angle that would cause wing tip strike
	// roll strike = arcsin( 2 * height / span )
	// d(roll strike)/d(height) = 2 / span / cos(2 * height / span)
	// d(roll strike)/d(height) (@height=0) = 2 / span
	// roll strike ~= 2 * height / span
	const float roll_wingtip_strike = 2.0f * height_above_ground / _param_fw_wing_span.get();

	return math::constrain(roll_setpoint, -roll_wingtip_strike, roll_wingtip_strike);
}

void
FixedwingPositionControl::initializeAutoLanding(const hrt_abstime &now, const position_setpoint_s &pos_sp_prev,
		const float land_point_altitude, const Vector2f &local_position, const Vector2f &local_land_point)
{
	if (_time_started_landing == 0) {

		float height_above_land_point;
		Vector2f local_approach_entrance;

		// set the landing approach entrance location when we have just started the landing and store it
		// NOTE: the landing approach vector is relative to the land point. ekf resets may cause a local frame
		// jump, so we reference to the land point, which is globally referenced and will update
		if (_position_setpoint_previous_valid) {
			height_above_land_point = pos_sp_prev.alt - land_point_altitude;
			local_approach_entrance = _global_local_proj_ref.project(pos_sp_prev.lat, pos_sp_prev.lon);

		} else {
			// no valid previous waypoint, construct one from the glide slope and direction from current
			// position to land point

			// NOTE: this is not really a supported use case at the moment, this is just bandaiding any
			// ill-advised usage of the current implementation

			// TODO: proper handling of on-the-fly landing points would need to involve some more sophisticated
			// landing pattern generation and corresponding logic

			height_above_land_point = _current_altitude - land_point_altitude;
			local_approach_entrance = local_position;
		}

		_landing_approach_entrance_rel_alt = math::max(height_above_land_point, FLT_EPSILON);

		const Vector2f landing_approach_vector = local_land_point - local_approach_entrance;
		float landing_approach_distance = landing_approach_vector.norm();

		const float max_glide_slope = tanf(math::radians(_param_fw_lnd_ang.get()));
		const float glide_slope = _landing_approach_entrance_rel_alt / landing_approach_distance;

		if (glide_slope > max_glide_slope) {
			// rescale the landing distance - this will have the same effect as dropping down the approach
			// entrance altitude on the vehicle's behavior. if we reach here.. it means the navigator checks
			// didn't work, or something is using the control_auto_landing_straight() method inappropriately
			landing_approach_distance = _landing_approach_entrance_rel_alt / max_glide_slope;
		}

		if (landing_approach_vector.norm_squared() > FLT_EPSILON) {
			_landing_approach_entrance_offset_vector = -landing_approach_vector.unit_or_zero() * landing_approach_distance;

		} else {
			// land in direction of airframe
			_landing_approach_entrance_offset_vector = Vector2f({cosf(_yaw), sinf(_yaw)}) * landing_approach_distance;
		}

		// save time at which we started landing and reset landing abort status
		reset_landing_state();
		_time_started_landing = now;
	}
}

bool FixedwingPositionControl::checkLowHeightConditions()
{
	// Are conditions for low-height
	return _param_fw_t_thr_low_hgt.get() >= 0.f && _local_pos.dist_bottom_valid
	       && _local_pos.dist_bottom < _param_fw_t_thr_low_hgt.get();
}

void FixedwingPositionControl::updateTECSAltitudeTimeConstant(const bool is_low_height, const float dt)
{
	// Target time constant for the TECS altitude tracker
	float alt_tracking_tc = _param_fw_t_h_error_tc.get();

	if (is_low_height) {
		// If low-height conditions satisfied, compute target time constant for altitude tracking
		alt_tracking_tc *= _param_fw_thrtc_sc.get();
	}

	_tecs_alt_time_const_slew_rate.update(alt_tracking_tc, dt);
	_tecs.set_altitude_error_time_constant(_tecs_alt_time_const_slew_rate.getState());
}

Vector2f
FixedwingPositionControl::calculateTouchdownPosition(const float control_interval, const Vector2f &local_land_position)
{
	if (fabsf(_manual_control_setpoint.yaw) > MANUAL_TOUCHDOWN_NUDGE_INPUT_DEADZONE
	    && _param_fw_lnd_nudge.get() > LandingNudgingOption::kNudgingDisabled
	    && !_flare_states.flaring) {
		// laterally nudge touchdown location with yaw stick
		// positive is defined in the direction of a right hand turn starting from the approach vector direction
		const float signed_deadzone_threshold = MANUAL_TOUCHDOWN_NUDGE_INPUT_DEADZONE * math::signNoZero(
				_manual_control_setpoint.yaw);
		_lateral_touchdown_position_offset += (_manual_control_setpoint.yaw - signed_deadzone_threshold) *
						      MAX_TOUCHDOWN_POSITION_NUDGE_RATE * control_interval;
		_lateral_touchdown_position_offset =  math::constrain(_lateral_touchdown_position_offset, -_param_fw_lnd_td_off.get(),
						      _param_fw_lnd_td_off.get());
	}

	const Vector2f approach_unit_vector = -_landing_approach_entrance_offset_vector.unit_or_zero();
	const Vector2f approach_unit_normal_vector{-approach_unit_vector(1), approach_unit_vector(0)};

	return local_land_position + approach_unit_normal_vector * _lateral_touchdown_position_offset;
}

Vector2f
FixedwingPositionControl::calculateLandingApproachVector() const
{
	Vector2f landing_approach_vector = -_landing_approach_entrance_offset_vector;
	const Vector2f approach_unit_vector = landing_approach_vector.unit_or_zero();
	const Vector2f approach_unit_normal_vector{-approach_unit_vector(1), approach_unit_vector(0)};

	if (_param_fw_lnd_nudge.get() == LandingNudgingOption::kNudgeApproachAngle) {
		// nudge the approach angle -- i.e. we adjust the approach vector to reach from the original approach
		// entrance position to the newly nudged touchdown point
		// NOTE: this lengthens the landing distance.. which will adjust the glideslope height slightly
		landing_approach_vector += approach_unit_normal_vector * _lateral_touchdown_position_offset;
	}

	// if _param_fw_lnd_nudge.get() == LandingNudgingOption::kNudgingDisabled, no nudging

	// if _param_fw_lnd_nudge.get() == LandingNudgingOption::kNudgeApproachPath, the full path (including approach
	// entrance point) is nudged with the touchdown point, which does not require any additions to the approach vector

	return landing_approach_vector;
}

float
FixedwingPositionControl::getLandingTerrainAltitudeEstimate(const hrt_abstime &now, const float land_point_altitude,
		const bool abort_on_terrain_measurement_timeout, const bool abort_on_terrain_timeout)
{
	if (_param_fw_lnd_useter.get() > TerrainEstimateUseOnLanding::kDisableTerrainEstimation) {

		if (_local_pos.dist_bottom_valid) {

			const float terrain_estimate = _local_pos.ref_alt + -_local_pos.z - _local_pos.dist_bottom;
			_last_valid_terrain_alt_estimate = terrain_estimate;
			_last_time_terrain_alt_was_valid = now;

			return terrain_estimate;
		}

		if (_last_time_terrain_alt_was_valid == 0) {

			const bool terrain_first_measurement_timed_out = (now - _time_started_landing) > TERRAIN_ALT_FIRST_MEASUREMENT_TIMEOUT;

			if (terrain_first_measurement_timed_out && abort_on_terrain_measurement_timeout) {
				updateLandingAbortStatus(position_controller_landing_status_s::TERRAIN_NOT_FOUND);
			}

			return land_point_altitude;
		}

		if (!_local_pos.dist_bottom_valid) {

			const bool terrain_timed_out = (now - _last_time_terrain_alt_was_valid) > TERRAIN_ALT_TIMEOUT;

			if (terrain_timed_out && abort_on_terrain_timeout) {
				updateLandingAbortStatus(position_controller_landing_status_s::TERRAIN_TIMEOUT);
			}

			return _last_valid_terrain_alt_estimate;
		}
	}

	return land_point_altitude;
}

bool FixedwingPositionControl::checkLandingAbortBitMask(const uint8_t automatic_abort_criteria_bitmask,
		uint8_t landing_abort_criterion)
{
	// landing abort status contains a manual criterion at abort_status==1, need to subtract 2 to directly compare
	// to automatic criteria bits from the parameter FW_LND_ABORT
	if (landing_abort_criterion <= 1) {
		return false;
	}

	landing_abort_criterion -= 2;

	return ((1 << landing_abort_criterion) & automatic_abort_criteria_bitmask) == (1 << landing_abort_criterion);
}

void FixedwingPositionControl::publishLocalPositionSetpoint(const position_setpoint_s &current_waypoint)
{
	vehicle_local_position_setpoint_s local_position_setpoint{};
	local_position_setpoint.timestamp = hrt_absolute_time();

	Vector2f current_setpoint;

	current_setpoint = _closest_point_on_path;

	local_position_setpoint.x = current_setpoint(0);
	local_position_setpoint.y = current_setpoint(1);
	local_position_setpoint.z = _reference_altitude - current_waypoint.alt;
	local_position_setpoint.yaw = NAN;
	local_position_setpoint.yawspeed = NAN;
	local_position_setpoint.vx = NAN;
	local_position_setpoint.vy = NAN;
	local_position_setpoint.vz = NAN;
	local_position_setpoint.acceleration[0] = NAN;
	local_position_setpoint.acceleration[1] = NAN;
	local_position_setpoint.acceleration[2] = NAN;
	local_position_setpoint.thrust[0] = _att_sp.thrust_body[0];
	local_position_setpoint.thrust[1] = _att_sp.thrust_body[1];
	local_position_setpoint.thrust[2] = _att_sp.thrust_body[2];
	_local_pos_sp_pub.publish(local_position_setpoint);
}

void FixedwingPositionControl::publishOrbitStatus(const position_setpoint_s pos_sp)
{
	orbit_status_s orbit_status{};
	orbit_status.timestamp = hrt_absolute_time();
	float loiter_radius = pos_sp.loiter_radius * (pos_sp.loiter_direction_counter_clockwise ? -1.f : 1.f);

	if (fabsf(loiter_radius) < FLT_EPSILON) {
		loiter_radius = _param_nav_loiter_rad.get();
	}

	orbit_status.radius = loiter_radius;
	orbit_status.frame = 0; // MAV_FRAME::MAV_FRAME_GLOBAL
	orbit_status.x = static_cast<double>(pos_sp.lat);
	orbit_status.y = static_cast<double>(pos_sp.lon);
	orbit_status.z = pos_sp.alt;
	orbit_status.yaw_behaviour = orbit_status_s::ORBIT_YAW_BEHAVIOUR_HOLD_FRONT_TANGENT_TO_CIRCLE;
	_orbit_status_pub.publish(orbit_status);
}

void FixedwingPositionControl::navigateWaypoints(const Vector2f &start_waypoint, const Vector2f &end_waypoint,
		const Vector2f &vehicle_pos, const Vector2f &ground_vel, const Vector2f &wind_vel)
{
	const Vector2f start_waypoint_to_end_waypoint = end_waypoint - start_waypoint;
	const Vector2f start_waypoint_to_vehicle = vehicle_pos - start_waypoint;
	const Vector2f end_waypoint_to_vehicle = vehicle_pos - end_waypoint;

	if (start_waypoint_to_end_waypoint.norm() < FLT_EPSILON) {
		// degenerate case: the waypoints are on top of each other, this should only happen when someone uses this
		// method incorrectly. just as a safe guard, call the singular waypoint navigation method.
		navigateWaypoint(end_waypoint, vehicle_pos, ground_vel, wind_vel);
		return;
	}

	if ((start_waypoint_to_end_waypoint.dot(start_waypoint_to_vehicle) < -FLT_EPSILON)
	    && (start_waypoint_to_vehicle.norm() > _npfg.switchDistance(500.0f))) {
		// we are in front of the start waypoint, fly directly to it until we are within switch distance
		navigateWaypoint(start_waypoint, vehicle_pos, ground_vel, wind_vel);
		return;
	}

	if (start_waypoint_to_end_waypoint.dot(end_waypoint_to_vehicle) > FLT_EPSILON) {
		// we are beyond the end waypoint, fly back to it
		// NOTE: this logic ideally never gets executed, as a waypoint switch should happen before passing the
		// end waypoint. however this included here as a safety precaution if any navigator (module) switch condition
		// is missed for any reason. in the future this logic should all be handled in one place in a dedicated
		// flight mode state machine.
		navigateWaypoint(end_waypoint, vehicle_pos, ground_vel, wind_vel);
		return;
	}

	// follow the line segment between the start and end waypoints
	navigateLine(start_waypoint, end_waypoint, vehicle_pos, ground_vel, wind_vel);
}

void FixedwingPositionControl::navigateWaypoint(const Vector2f &waypoint_pos, const Vector2f &vehicle_pos,
		const Vector2f &ground_vel, const Vector2f &wind_vel)
{
	const Vector2f vehicle_to_waypoint = waypoint_pos - vehicle_pos;

	if (vehicle_to_waypoint.norm() < FLT_EPSILON) {
		// degenerate case: the vehicle is on top of the single waypoint. (can happen). maintain the last npfg command.
		return;
	}

	const Vector2f unit_path_tangent = vehicle_to_waypoint.normalized();
	_closest_point_on_path = waypoint_pos;

	const float path_curvature = 0.f;
	_npfg.guideToPath(vehicle_pos, ground_vel, wind_vel, unit_path_tangent, _closest_point_on_path, path_curvature);

	// for logging - note we are abusing path tangent vs bearing definitions here. npfg interfaces need to be refined.
	_target_bearing = atan2f(unit_path_tangent(1), unit_path_tangent(0));
}

void FixedwingPositionControl::navigateLine(const Vector2f &point_on_line_1, const Vector2f &point_on_line_2,
		const Vector2f &vehicle_pos, const Vector2f &ground_vel, const Vector2f &wind_vel)
{
	const Vector2f line_segment = point_on_line_2 - point_on_line_1;

	if (line_segment.norm() <= FLT_EPSILON) {
		// degenerate case: line segment has zero length. maintain the last npfg command.
		return;
	}

	const Vector2f unit_path_tangent = line_segment.normalized();

	const Vector2f point_1_to_vehicle = vehicle_pos - point_on_line_1;
	_closest_point_on_path = point_on_line_1 + point_1_to_vehicle.dot(unit_path_tangent) * unit_path_tangent;

	const float path_curvature = 0.f;
	_npfg.guideToPath(vehicle_pos, ground_vel, wind_vel, unit_path_tangent, _closest_point_on_path, path_curvature);

	// for logging - note we are abusing path tangent vs bearing definitions here. npfg interfaces need to be refined.
	_target_bearing = atan2f(unit_path_tangent(1), unit_path_tangent(0));
}

void FixedwingPositionControl::navigateLine(const Vector2f &point_on_line, const float line_bearing,
		const Vector2f &vehicle_pos, const Vector2f &ground_vel, const Vector2f &wind_vel)
{
	const Vector2f unit_path_tangent{cosf(line_bearing), sinf(line_bearing)};

	const Vector2f point_on_line_to_vehicle = vehicle_pos - point_on_line;
	_closest_point_on_path = point_on_line + point_on_line_to_vehicle.dot(unit_path_tangent) * unit_path_tangent;

	const float path_curvature = 0.f;
	_npfg.guideToPath(vehicle_pos, ground_vel, wind_vel, unit_path_tangent, _closest_point_on_path, path_curvature);

	// for logging - note we are abusing path tangent vs bearing definitions here. npfg interfaces need to be refined.
	_target_bearing = line_bearing;
}

void FixedwingPositionControl::navigateLoiter(const Vector2f &loiter_center, const Vector2f &vehicle_pos,
		float radius, bool loiter_direction_counter_clockwise, const Vector2f &ground_vel, const Vector2f &wind_vel)
{
	const float loiter_direction_multiplier = loiter_direction_counter_clockwise ? -1.f : 1.f;

	Vector2f vector_center_to_vehicle = vehicle_pos - loiter_center;
	const float dist_to_center = vector_center_to_vehicle.norm();

	// find the direction from the circle center to the closest point on its perimeter
	// from the vehicle position
	Vector2f unit_vec_center_to_closest_pt;

	if (dist_to_center < 0.1f) {
		// the logic breaks down at the circle center, employ some mitigation strategies
		// until we exit this region
		if (ground_vel.norm() < 0.1f) {
			// arbitrarily set the point in the northern top of the circle
			unit_vec_center_to_closest_pt = Vector2f{1.0f, 0.0f};

		} else {
			// set the point in the direction we are moving
			unit_vec_center_to_closest_pt = ground_vel.normalized();
		}

	} else {
		// set the point in the direction of the aircraft
		unit_vec_center_to_closest_pt = vector_center_to_vehicle.normalized();
	}

	// 90 deg clockwise rotation * loiter direction
	const Vector2f unit_path_tangent = loiter_direction_multiplier * Vector2f{-unit_vec_center_to_closest_pt(1), unit_vec_center_to_closest_pt(0)};

	float path_curvature = loiter_direction_multiplier / radius;
	_target_bearing = atan2f(unit_path_tangent(1), unit_path_tangent(0));
	_closest_point_on_path = unit_vec_center_to_closest_pt * radius + loiter_center;
	_npfg.guideToPath(vehicle_pos, ground_vel, wind_vel, unit_path_tangent,
			  loiter_center + unit_vec_center_to_closest_pt * radius, path_curvature);
}

void FixedwingPositionControl::navigatePathTangent(const matrix::Vector2f &vehicle_pos,
		const matrix::Vector2f &position_setpoint,
		const matrix::Vector2f &tangent_setpoint,
		const matrix::Vector2f &ground_vel, const matrix::Vector2f &wind_vel, const float &curvature)
{
	if (tangent_setpoint.norm() <= FLT_EPSILON) {
		// degenerate case: no direction. maintain the last npfg command.
		return;
	}

	const Vector2f unit_path_tangent{tangent_setpoint.normalized()};
	_target_bearing = atan2f(unit_path_tangent(1), unit_path_tangent(0));
	_closest_point_on_path = position_setpoint;
	_npfg.guideToPath(vehicle_pos, ground_vel, wind_vel, tangent_setpoint.normalized(), position_setpoint, curvature);
}

void FixedwingPositionControl::navigateBearing(const matrix::Vector2f &vehicle_pos, float bearing,
		const Vector2f &ground_vel, const Vector2f &wind_vel)
{

	const Vector2f unit_path_tangent = Vector2f{cosf(bearing), sinf(bearing)};
	_target_bearing = atan2f(unit_path_tangent(1), unit_path_tangent(0));
	_closest_point_on_path = vehicle_pos;
	_npfg.guideToPath(vehicle_pos, ground_vel, wind_vel, unit_path_tangent, vehicle_pos, 0.0f);
}

int FixedwingPositionControl::task_spawn(int argc, char *argv[])
{
	bool vtol = false;

	if (argc > 1) {
		if (strcmp(argv[1], "vtol") == 0) {
			vtol = true;
		}
	}

	FixedwingPositionControl *instance = new FixedwingPositionControl(vtol);

	if (instance) {
		_object.store(instance);
		_task_id = task_id_is_work_queue;

		if (instance->init()) {
			return PX4_OK;
		}

	} else {
		PX4_ERR("alloc failed");
	}

	delete instance;
	_object.store(nullptr);
	_task_id = -1;

	return PX4_ERROR;
}

int FixedwingPositionControl::custom_command(int argc, char *argv[])
{
	return print_usage("unknown command");
}

int FixedwingPositionControl::print_usage(const char *reason)
{
	if (reason) {
		PX4_WARN("%s\n", reason);
	}

	PRINT_MODULE_DESCRIPTION(
		R"DESCR_STR(
### Description
fw_pos_control is the fixed-wing position controller.

)DESCR_STR");

	PRINT_MODULE_USAGE_NAME("fw_pos_control", "controller");
	PRINT_MODULE_USAGE_COMMAND("start");
	PRINT_MODULE_USAGE_ARG("vtol", "VTOL mode", true);
	PRINT_MODULE_USAGE_DEFAULT_COMMANDS();

	return 0;
}
float FixedwingPositionControl::getLoadFactor()
{
	float load_factor_from_bank_angle = 1.0f;

	float roll_body = Eulerf(Quatf(_att_sp.q_d)).phi();

	if (PX4_ISFINITE(roll_body)) {
		load_factor_from_bank_angle = 1.0f / math::max(cosf(roll_body), FLT_EPSILON);
	}

	return load_factor_from_bank_angle;

}


extern "C" __EXPORT int fw_pos_control_main(int argc, char *argv[])
{
	return FixedwingPositionControl::main(argc, argv);
}<|MERGE_RESOLUTION|>--- conflicted
+++ resolved
@@ -1142,15 +1142,12 @@
 				   tecs_fw_thr_min,
 				   tecs_fw_thr_max,
 				   _param_sinkrate_target.get(),
-<<<<<<< HEAD
 				   _param_climbrate_target.get(),
 				   is_low_height);
-=======
-				   _param_climbrate_target.get());
+
 	const float pitch_body = get_tecs_pitch();
 	const Quatf attitude_setpoint(Eulerf(roll_body, pitch_body, yaw_body));
 	attitude_setpoint.copyTo(_att_sp.q_d);
->>>>>>> db8781e5
 }
 
 void
@@ -1324,17 +1321,13 @@
 				   tecs_fw_thr_min,
 				   tecs_fw_thr_max,
 				   _param_sinkrate_target.get(),
-<<<<<<< HEAD
 				   _param_climbrate_target.get(),
 				   is_low_height);
-=======
-				   _param_climbrate_target.get());
 
 	const float pitch_body = get_tecs_pitch();
 
 	const Quatf attitude_setpoint(Eulerf(roll_body, pitch_body, yaw_body));
 	attitude_setpoint.copyTo(_att_sp.q_d);
->>>>>>> db8781e5
 }
 
 #ifdef CONFIG_FIGURE_OF_EIGHT
