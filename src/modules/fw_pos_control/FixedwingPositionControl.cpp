--- conflicted
+++ resolved
@@ -994,12 +994,8 @@
 				   _param_fw_thr_max.get(),
 				   _param_sinkrate_target.get(),
 				   _param_climbrate_target.get(),
-<<<<<<< HEAD
 				   is_low_height,
-				   false,
-=======
 				   disable_underspeed_handling,
->>>>>>> 2a124fd9
 				   descend_rate);
 
 	const float roll_body = math::radians(_param_nav_gpsf_r.get()); // open loop loiter bank angle
@@ -1205,12 +1201,8 @@
 				   tecs_fw_thr_max,
 				   _param_sinkrate_target.get(),
 				   _param_climbrate_target.get(),
-<<<<<<< HEAD
 				   is_low_height,
-				   false,
-=======
 				   disable_underspeed_handling,
->>>>>>> 2a124fd9
 				   pos_sp_curr.vz);
 	const float pitch_body = get_tecs_pitch();
 
@@ -1600,11 +1592,8 @@
 					   _param_fw_thr_max.get(),
 					   _param_sinkrate_target.get(),
 					   _performance_model.getMaximumClimbRate(_air_density),
-<<<<<<< HEAD
-					   is_low_height);
-=======
+					   is_low_height,
 					   disable_underspeed_handling);
->>>>>>> 2a124fd9
 
 		_tecs.set_equivalent_airspeed_min(_performance_model.getMinimumCalibratedAirspeed()); // reset after TECS calculation
 
@@ -1691,11 +1680,8 @@
 						   max_takeoff_throttle,
 						   _param_sinkrate_target.get(),
 						   _performance_model.getMaximumClimbRate(_air_density),
-<<<<<<< HEAD
-						   is_low_height);
-=======
+						   is_low_height,
 						   disable_underspeed_handling);
->>>>>>> 2a124fd9
 
 			if (_launchDetector.getLaunchDetected() < launch_detection_status_s::STATE_FLYING) {
 				// explicitly set idle throttle until motors are enabled
@@ -1885,12 +1871,8 @@
 					   throttle_max,
 					   _param_sinkrate_target.get(),
 					   _param_climbrate_target.get(),
-<<<<<<< HEAD
 					   is_low_height,
-					   true,
-=======
 					   disable_underspeed_handling,
->>>>>>> 2a124fd9
 					   height_rate_setpoint);
 
 		/* set the attitude and throttle commands */
@@ -2109,12 +2091,8 @@
 					   throttle_max,
 					   _param_sinkrate_target.get(),
 					   _param_climbrate_target.get(),
-<<<<<<< HEAD
 					   is_low_height,
-					   true,
-=======
 					   disable_underspeed_handling,
->>>>>>> 2a124fd9
 					   height_rate_setpoint);
 
 		/* set the attitude and throttle commands */
@@ -2171,12 +2149,8 @@
 					   _param_fw_thr_max.get(),
 					   desired_max_sinkrate,
 					   _param_climbrate_target.get(),
-<<<<<<< HEAD
 					   is_low_height,
-					   false,
-=======
 					   disable_underspeed_handling,
->>>>>>> 2a124fd9
 					   -glide_slope_sink_rate); // heightrate = -sinkrate
 
 		/* set the attitude and throttle commands */
@@ -2233,12 +2207,10 @@
 		throttle_max = 0.0f;
 	}
 
-<<<<<<< HEAD
-	// check if generic low-height flight conditions are satisfied
+
 	const bool is_low_height = checkLowHeightConditions();
-=======
+
 	const bool disable_underspeed_handling = false;
->>>>>>> 2a124fd9
 
 	tecs_update_pitch_throttle(control_interval,
 				   _current_altitude,
@@ -2249,12 +2221,8 @@
 				   throttle_max,
 				   _param_sinkrate_target.get(),
 				   _param_climbrate_target.get(),
-<<<<<<< HEAD
 				   is_low_height,
-				   false,
-=======
 				   disable_underspeed_handling,
->>>>>>> 2a124fd9
 				   height_rate_sp);
 
 	float roll_body = _manual_control_setpoint.roll * radians(_param_fw_r_lim.get());
@@ -2345,12 +2313,10 @@
 		}
 	}
 
-<<<<<<< HEAD
-	// check if generic low-height flight conditions are satisfied
 	const bool is_low_height = checkLowHeightConditions();
-=======
+
 	const bool disable_underspeed_handling = false;
->>>>>>> 2a124fd9
+
 
 	tecs_update_pitch_throttle(control_interval,
 				   _current_altitude, // TODO: check if this is really what we want.. or if we want to lock the altitude.
@@ -2361,12 +2327,8 @@
 				   throttle_max,
 				   _param_sinkrate_target.get(),
 				   _param_climbrate_target.get(),
-<<<<<<< HEAD
 				   is_low_height,
-				   false,
-=======
 				   disable_underspeed_handling,
->>>>>>> 2a124fd9
 				   height_rate_sp);
 
 	if (!_yaw_lock_engaged || fabsf(_manual_control_setpoint.roll) >= HDG_HOLD_MAN_INPUT_THRESH ||
