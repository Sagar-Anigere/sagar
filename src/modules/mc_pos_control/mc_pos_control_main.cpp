/****************************************************************************
 *
 *   Copyright (c) 2013, 2014 PX4 Development Team. All rights reserved.
 *
 * Redistribution and use in source and binary forms, with or without
 * modification, are permitted provided that the following conditions
 * are met:
 *
 * 1. Redistributions of source code must retain the above copyright
 *    notice, this list of conditions and the following disclaimer.
 * 2. Redistributions in binary form must reproduce the above copyright
 *    notice, this list of conditions and the following disclaimer in
 *    the documentation and/or other materials provided with the
 *    distribution.
 * 3. Neither the name PX4 nor the names of its contributors may be
 *    used to endorse or promote products derived from this software
 *    without specific prior written permission.
 *
 * THIS SOFTWARE IS PROVIDED BY THE COPYRIGHT HOLDERS AND CONTRIBUTORS
 * "AS IS" AND ANY EXPRESS OR IMPLIED WARRANTIES, INCLUDING, BUT NOT
 * LIMITED TO, THE IMPLIED WARRANTIES OF MERCHANTABILITY AND FITNESS
 * FOR A PARTICULAR PURPOSE ARE DISCLAIMED. IN NO EVENT SHALL THE
 * COPYRIGHT OWNER OR CONTRIBUTORS BE LIABLE FOR ANY DIRECT, INDIRECT,
 * INCIDENTAL, SPECIAL, EXEMPLARY, OR CONSEQUENTIAL DAMAGES (INCLUDING,
 * BUT NOT LIMITED TO, PROCUREMENT OF SUBSTITUTE GOODS OR SERVICES; LOSS
 * OF USE, DATA, OR PROFITS; OR BUSINESS INTERRUPTION) HOWEVER CAUSED
 * AND ON ANY THEORY OF LIABILITY, WHETHER IN CONTRACT, STRICT
 * LIABILITY, OR TORT (INCLUDING NEGLIGENCE OR OTHERWISE) ARISING IN
 * ANY WAY OUT OF THE USE OF THIS SOFTWARE, EVEN IF ADVISED OF THE
 * POSSIBILITY OF SUCH DAMAGE.
 *
 ****************************************************************************/

/**
 * @file mc_pos_control_main.cpp
 * Multicopter position controller.
 *
 * Original publication for the desired attitude generation:
 * Daniel Mellinger and Vijay Kumar. Minimum Snap Trajectory Generation and Control for Quadrotors.
 * Int. Conf. on Robotics and Automation, Shanghai, China, May 2011
 *
 * Also inspired by https://pixhawk.org/firmware/apps/fw_pos_control_l1
 *
 * The controller has two loops: P loop for position error and PID loop for velocity error.
 * Output of velocity controller is thrust vector that splitted to thrust direction
 * (i.e. rotation matrix for multicopter orientation) and thrust module (i.e. multicopter thrust itself).
 * Controller doesn't use Euler angles for work, they generated only for more human-friendly control and logging.
 *
 * @author Anton Babushkin <anton.babushkin@me.com>
 */

#include <px4_config.h>
#include <px4_defines.h>
#include <px4_tasks.h>
#include <px4_posix.h>
#include <stdio.h>
#include <stdlib.h>
#include <string.h>
#include <unistd.h>
#include <fcntl.h>
#include <errno.h>
#include <math.h>
#include <poll.h>
#include <functional>
#include <drivers/drv_hrt.h>
#include <arch/board/board.h>

#include <uORB/topics/manual_control_setpoint.h>
#include <uORB/topics/actuator_controls.h>
#include <uORB/topics/vehicle_rates_setpoint.h>
#include <uORB/topics/vehicle_attitude.h>
#include <uORB/topics/vehicle_control_mode.h>
#include <uORB/topics/actuator_armed.h>
#include <uORB/topics/parameter_update.h>
#include <uORB/topics/vehicle_local_position.h>
#include <uORB/topics/position_setpoint_triplet.h>
#include <uORB/topics/vehicle_global_velocity_setpoint.h>
#include <uORB/topics/vehicle_local_position_setpoint.h>

#include <systemlib/systemlib.h>
#include <mathlib/mathlib.h>
#include <lib/geo/geo.h>
#include <mavlink/mavlink_log.h>
#include <platforms/px4_defines.h>

#include <controllib/blocks.hpp>
#include <controllib/block/BlockParam.hpp>

#define TILT_COS_MAX	0.7f
#define SIGMA			0.000001f
#define MIN_DIST		0.01f
#define MANUAL_THROTTLE_MAX_MULTICOPTER	0.9f

/**
 * Multicopter position control app start / stop handling function
 *
 * @ingroup apps
 */
extern "C" __EXPORT int mc_pos_control_main(int argc, char *argv[]);

class MulticopterPositionControl : public control::SuperBlock
{
public:
	/**
	 * Constructor
	 */
	MulticopterPositionControl();

	/**
	 * Destructor, also kills task.
	 */
	~MulticopterPositionControl();

	/**
	 * Start task.
	 *
	 * @return		OK on success.
	 */
	int		start();

private:
	const float alt_ctl_dz = 0.2f;

	bool		_task_should_exit;		/**< if true, task should exit */
	int		_control_task;			/**< task handle for task */
	int		_mavlink_fd;			/**< mavlink fd */

	int		_vehicle_status_sub;		/**< vehicle status subscription */
	int		_att_sub;			/**< vehicle attitude subscription */
	int		_att_sp_sub;			/**< vehicle attitude setpoint */
	int		_control_mode_sub;		/**< vehicle control mode subscription */
	int		_params_sub;			/**< notification of parameter updates */
	int		_manual_sub;			/**< notification of manual control updates */
	int		_arming_sub;			/**< arming status of outputs */
	int		_local_pos_sub;			/**< vehicle local position */
	int		_pos_sp_triplet_sub;		/**< position setpoint triplet */
	int		_local_pos_sp_sub;		/**< offboard local position setpoint */
	int		_global_vel_sp_sub;		/**< offboard global velocity setpoint */

	orb_advert_t	_att_sp_pub;			/**< attitude setpoint publication */
	orb_advert_t	_local_pos_sp_pub;		/**< vehicle local position setpoint publication */
	orb_advert_t	_global_vel_sp_pub;		/**< vehicle global velocity setpoint publication */

	struct vehicle_status_s 			_vehicle_status; 	/**< vehicle status */
	struct vehicle_attitude_s			_att;			/**< vehicle attitude */
	struct vehicle_attitude_setpoint_s		_att_sp;		/**< vehicle attitude setpoint */
	struct manual_control_setpoint_s		_manual;		/**< r/c channel data */
	struct vehicle_control_mode_s			_control_mode;		/**< vehicle control mode */
	struct actuator_armed_s				_arming;		/**< actuator arming status */
	struct vehicle_local_position_s			_local_pos;		/**< vehicle local position */
	struct position_setpoint_triplet_s		_pos_sp_triplet;	/**< vehicle global position setpoint triplet */
	struct vehicle_local_position_setpoint_s	_local_pos_sp;		/**< vehicle local position setpoint */
	struct vehicle_global_velocity_setpoint_s	_global_vel_sp;		/**< vehicle global velocity setpoint */

	control::BlockParamFloat _manual_thr_min;
	control::BlockParamFloat _manual_thr_max;

	struct {
		param_t thr_min;
		param_t thr_max;
		param_t z_p;
		param_t z_vel_p;
		param_t z_vel_i;
		param_t z_vel_d;
		param_t z_vel_max;
		param_t z_ff;
		param_t xy_p;
		param_t xy_vel_p;
		param_t xy_vel_i;
		param_t xy_vel_d;
		param_t xy_vel_max;
		param_t xy_ff;
		param_t tilt_max_air;
		param_t land_speed;
		param_t tilt_max_land;
		param_t man_roll_max;
		param_t man_pitch_max;
		param_t man_yaw_max;
		param_t mc_att_yaw_p;
	}		_params_handles;		/**< handles for interesting parameters */

	struct {
		float thr_min;
		float thr_max;
		float tilt_max_air;
		float land_speed;
		float tilt_max_land;
		float man_roll_max;
		float man_pitch_max;
		float man_yaw_max;
		float mc_att_yaw_p;

		math::Vector<3> pos_p;
		math::Vector<3> vel_p;
		math::Vector<3> vel_i;
		math::Vector<3> vel_d;
		math::Vector<3> vel_ff;
		math::Vector<3> vel_max;
		math::Vector<3> sp_offs_max;
	}		_params;

	struct map_projection_reference_s _ref_pos;
	float _ref_alt;
	hrt_abstime _ref_timestamp;

	bool _reset_pos_sp;
	bool _reset_alt_sp;
	bool _mode_auto;

	math::Vector<3> _pos;
	math::Vector<3> _pos_sp;
	math::Vector<3> _vel;
	math::Vector<3> _vel_sp;
	math::Vector<3> _vel_prev;			/**< velocity on previous step */
	math::Vector<3> _vel_ff;
	math::Vector<3> _sp_move_rate;

	/**
	 * Update our local parameter cache.
	 */
	int		parameters_update(bool force);

	/**
	 * Update control outputs
	 */
	void		control_update();

	/**
	 * Check for changes in subscribed topics.
	 */
	void		poll_subscriptions();

	static float	scale_control(float ctl, float end, float dz);

	/**
	 * Update reference for local position projection
	 */
	void		update_ref();
	/**
	 * Reset position setpoint to current position
	 */
	void		reset_pos_sp();

	/**
	 * Reset altitude setpoint to current altitude
	 */
	void		reset_alt_sp();

	/**
	 * Check if position setpoint is too far from current position and adjust it if needed.
	 */
	void		limit_pos_sp_offset();

	/**
	 * Set position setpoint using manual control
	 */
	void		control_manual(float dt);

	/**
	 * Set position setpoint using offboard control
	 */
	void		control_offboard(float dt);

	bool		cross_sphere_line(const math::Vector<3>& sphere_c, float sphere_r,
					const math::Vector<3> line_a, const math::Vector<3> line_b, math::Vector<3>& res);

	/**
	 * Set position setpoint for AUTO
	 */
	void		control_auto(float dt);

	/**
	 * Select between barometric and global (AMSL) altitudes
	 */
	void		select_alt(bool global);

	/**
	 * Shim for calling task_main from task_create.
	 */
	static void	task_main_trampoline(int argc, char *argv[]);

	/**
	 * Main sensor collection task.
	 */
	void		task_main();
};

namespace pos_control
{

/* oddly, ERROR is not defined for c++ */
#ifdef ERROR
# undef ERROR
#endif
static const int ERROR = -1;

MulticopterPositionControl	*g_control;
}

MulticopterPositionControl::MulticopterPositionControl() :
	SuperBlock(NULL, "MPC"),
	_task_should_exit(false),
	_control_task(-1),
	_mavlink_fd(-1),

/* subscriptions */
	_att_sub(-1),
	_att_sp_sub(-1),
	_control_mode_sub(-1),
	_params_sub(-1),
	_manual_sub(-1),
	_arming_sub(-1),
	_local_pos_sub(-1),
	_pos_sp_triplet_sub(-1),
	_global_vel_sp_sub(-1),

/* publications */
	_att_sp_pub(nullptr),
	_local_pos_sp_pub(nullptr),
	_global_vel_sp_pub(nullptr),
	_manual_thr_min(this, "MANTHR_MIN"),
	_manual_thr_max(this, "MANTHR_MAX"),
	_ref_alt(0.0f),
	_ref_timestamp(0),

	_reset_pos_sp(true),
	_reset_alt_sp(true),
	_mode_auto(false)
{
	memset(&_vehicle_status, 0, sizeof(_vehicle_status));
	memset(&_att, 0, sizeof(_att));
	memset(&_att_sp, 0, sizeof(_att_sp));
	memset(&_manual, 0, sizeof(_manual));
	memset(&_control_mode, 0, sizeof(_control_mode));
	memset(&_arming, 0, sizeof(_arming));
	memset(&_local_pos, 0, sizeof(_local_pos));
	memset(&_pos_sp_triplet, 0, sizeof(_pos_sp_triplet));
	memset(&_local_pos_sp, 0, sizeof(_local_pos_sp));
	memset(&_global_vel_sp, 0, sizeof(_global_vel_sp));

	memset(&_ref_pos, 0, sizeof(_ref_pos));

	_params.pos_p.zero();
	_params.vel_p.zero();
	_params.vel_i.zero();
	_params.vel_d.zero();
	_params.vel_max.zero();
	_params.vel_ff.zero();
	_params.sp_offs_max.zero();

	_pos.zero();
	_pos_sp.zero();
	_vel.zero();
	_vel_sp.zero();
	_vel_prev.zero();
	_vel_ff.zero();
	_sp_move_rate.zero();

	_params_handles.thr_min		= param_find("MPC_THR_MIN");
	_params_handles.thr_max		= param_find("MPC_THR_MAX");
	_params_handles.z_p			= param_find("MPC_Z_P");
	_params_handles.z_vel_p		= param_find("MPC_Z_VEL_P");
	_params_handles.z_vel_i		= param_find("MPC_Z_VEL_I");
	_params_handles.z_vel_d		= param_find("MPC_Z_VEL_D");
	_params_handles.z_vel_max	= param_find("MPC_Z_VEL_MAX");
	_params_handles.z_ff		= param_find("MPC_Z_FF");
	_params_handles.xy_p		= param_find("MPC_XY_P");
	_params_handles.xy_vel_p	= param_find("MPC_XY_VEL_P");
	_params_handles.xy_vel_i	= param_find("MPC_XY_VEL_I");
	_params_handles.xy_vel_d	= param_find("MPC_XY_VEL_D");
	_params_handles.xy_vel_max	= param_find("MPC_XY_VEL_MAX");
	_params_handles.xy_ff		= param_find("MPC_XY_FF");
	_params_handles.tilt_max_air	= param_find("MPC_TILTMAX_AIR");
	_params_handles.land_speed	= param_find("MPC_LAND_SPEED");
	_params_handles.tilt_max_land	= param_find("MPC_TILTMAX_LND");
	_params_handles.man_roll_max = param_find("MPC_MAN_R_MAX");
	_params_handles.man_pitch_max = param_find("MPC_MAN_P_MAX");
	_params_handles.man_yaw_max = param_find("MPC_MAN_Y_MAX");
	_params_handles.mc_att_yaw_p = param_find("MC_YAW_P");

	/* fetch initial parameter values */
	parameters_update(true);
}

MulticopterPositionControl::~MulticopterPositionControl()
{
	if (_control_task != -1) {
		/* task wakes up every 100ms or so at the longest */
		_task_should_exit = true;

		/* wait for a second for the task to quit at our request */
		unsigned i = 0;

		do {
			/* wait 20ms */
			usleep(20000);

			/* if we have given up, kill it */
			if (++i > 50) {
				px4_task_delete(_control_task);
				break;
			}
		} while (_control_task != -1);
	}

	pos_control::g_control = nullptr;
}

int
MulticopterPositionControl::parameters_update(bool force)
{
	bool updated;
	struct parameter_update_s param_upd;

	orb_check(_params_sub, &updated);

	if (updated) {
		orb_copy(ORB_ID(parameter_update), _params_sub, &param_upd);
	}

	if (updated || force) {
		/* update C++ param system */
		updateParams();

		/* update legacy C interface params */
		param_get(_params_handles.thr_min, &_params.thr_min);
		param_get(_params_handles.thr_max, &_params.thr_max);
		param_get(_params_handles.tilt_max_air, &_params.tilt_max_air);
		_params.tilt_max_air = math::radians(_params.tilt_max_air);
		param_get(_params_handles.land_speed, &_params.land_speed);
		param_get(_params_handles.tilt_max_land, &_params.tilt_max_land);
		_params.tilt_max_land = math::radians(_params.tilt_max_land);

		float v;
		param_get(_params_handles.xy_p, &v);
		_params.pos_p(0) = v;
		_params.pos_p(1) = v;
		param_get(_params_handles.z_p, &v);
		_params.pos_p(2) = v;
		param_get(_params_handles.xy_vel_p, &v);
		_params.vel_p(0) = v;
		_params.vel_p(1) = v;
		param_get(_params_handles.z_vel_p, &v);
		_params.vel_p(2) = v;
		param_get(_params_handles.xy_vel_i, &v);
		_params.vel_i(0) = v;
		_params.vel_i(1) = v;
		param_get(_params_handles.z_vel_i, &v);
		_params.vel_i(2) = v;
		param_get(_params_handles.xy_vel_d, &v);
		_params.vel_d(0) = v;
		_params.vel_d(1) = v;
		param_get(_params_handles.z_vel_d, &v);
		_params.vel_d(2) = v;
		param_get(_params_handles.xy_vel_max, &v);
		_params.vel_max(0) = v;
		_params.vel_max(1) = v;
		param_get(_params_handles.z_vel_max, &v);
		_params.vel_max(2) = v;
		param_get(_params_handles.xy_ff, &v);
		v = math::constrain(v, 0.0f, 1.0f);
		_params.vel_ff(0) = v;
		_params.vel_ff(1) = v;
		param_get(_params_handles.z_ff, &v);
		v = math::constrain(v, 0.0f, 1.0f);
		_params.vel_ff(2) = v;

		_params.sp_offs_max = _params.vel_max.edivide(_params.pos_p) * 2.0f;

		/* mc attitude control parameters*/
		/* manual control scale */
		param_get(_params_handles.man_roll_max, &_params.man_roll_max);
		param_get(_params_handles.man_pitch_max, &_params.man_pitch_max);
		param_get(_params_handles.man_yaw_max, &_params.man_yaw_max);
		_params.man_roll_max = math::radians(_params.man_roll_max);
		_params.man_pitch_max = math::radians(_params.man_pitch_max);
		_params.man_yaw_max = math::radians(_params.man_yaw_max);
		param_get(_params_handles.mc_att_yaw_p,&v);
		_params.mc_att_yaw_p = v;
	}

	return OK;
}

void
MulticopterPositionControl::poll_subscriptions()
{
	bool updated;

	orb_check(_vehicle_status_sub, &updated);

	if (updated) {
		orb_copy(ORB_ID(vehicle_status), _vehicle_status_sub, &_vehicle_status);
	}

	orb_check(_att_sub, &updated);

	if (updated) {
		orb_copy(ORB_ID(vehicle_attitude), _att_sub, &_att);
	}

	orb_check(_att_sp_sub, &updated);

	if (updated) {
		orb_copy(ORB_ID(vehicle_attitude_setpoint), _att_sp_sub, &_att_sp);
	}

	orb_check(_control_mode_sub, &updated);

	if (updated) {
		orb_copy(ORB_ID(vehicle_control_mode), _control_mode_sub, &_control_mode);
	}

	orb_check(_manual_sub, &updated);

	if (updated) {
		orb_copy(ORB_ID(manual_control_setpoint), _manual_sub, &_manual);
	}

	orb_check(_arming_sub, &updated);

	if (updated) {
		orb_copy(ORB_ID(actuator_armed), _arming_sub, &_arming);
	}

	orb_check(_local_pos_sub, &updated);

	if (updated) {
		orb_copy(ORB_ID(vehicle_local_position), _local_pos_sub, &_local_pos);
	}
}

float
MulticopterPositionControl::scale_control(float ctl, float end, float dz)
{
	if (ctl > dz) {
		return (ctl - dz) / (end - dz);

	} else if (ctl < -dz) {
		return (ctl + dz) / (end - dz);

	} else {
		return 0.0f;
	}
}

void
MulticopterPositionControl::task_main_trampoline(int argc, char *argv[])
{
	pos_control::g_control->task_main();
}

void
MulticopterPositionControl::update_ref()
{
	if (_local_pos.ref_timestamp != _ref_timestamp) {
		double lat_sp, lon_sp;
		float alt_sp = 0.0f;

		if (_ref_timestamp != 0) {
			/* calculate current position setpoint in global frame */
			map_projection_reproject(&_ref_pos, _pos_sp(0), _pos_sp(1), &lat_sp, &lon_sp);
			alt_sp = _ref_alt - _pos_sp(2);
		}

		/* update local projection reference */
		map_projection_init(&_ref_pos, _local_pos.ref_lat, _local_pos.ref_lon);
		_ref_alt = _local_pos.ref_alt;

		if (_ref_timestamp != 0) {
			/* reproject position setpoint to new reference */
			map_projection_project(&_ref_pos, lat_sp, lon_sp, &_pos_sp.data[0], &_pos_sp.data[1]);
			_pos_sp(2) = -(alt_sp - _ref_alt);
		}

		_ref_timestamp = _local_pos.ref_timestamp;
	}
}

void
MulticopterPositionControl::reset_pos_sp()
{
	if (_reset_pos_sp) {
		_reset_pos_sp = false;
		/* shift position setpoint to make attitude setpoint continuous */
		_pos_sp(0) = _pos(0) + (_vel(0) - PX4_R(_att_sp.R_body, 0, 2) * _att_sp.thrust / _params.vel_p(0)
				- _params.vel_ff(0) * _sp_move_rate(0)) / _params.pos_p(0);
		_pos_sp(1) = _pos(1) + (_vel(1) - PX4_R(_att_sp.R_body, 1, 2) * _att_sp.thrust / _params.vel_p(1)
				- _params.vel_ff(1) * _sp_move_rate(1)) / _params.pos_p(1);
		mavlink_log_info(_mavlink_fd, "[mpc] reset pos sp: %d, %d", (int)_pos_sp(0), (int)_pos_sp(1));
	}
}

void
MulticopterPositionControl::reset_alt_sp()
{
	if (_reset_alt_sp) {
		_reset_alt_sp = false;
		_pos_sp(2) = _pos(2) + (_vel(2) - _params.vel_ff(2) * _sp_move_rate(2)) / _params.pos_p(2);
		mavlink_log_info(_mavlink_fd, "[mpc] reset alt sp: %d", -(int)_pos_sp(2));
	}
}

void
MulticopterPositionControl::limit_pos_sp_offset()
{
	math::Vector<3> pos_sp_offs;
	pos_sp_offs.zero();

	if (_control_mode.flag_control_position_enabled) {
		pos_sp_offs(0) = (_pos_sp(0) - _pos(0)) / _params.sp_offs_max(0);
		pos_sp_offs(1) = (_pos_sp(1) - _pos(1)) / _params.sp_offs_max(1);
	}

	if (_control_mode.flag_control_altitude_enabled) {
		pos_sp_offs(2) = (_pos_sp(2) - _pos(2)) / _params.sp_offs_max(2);
	}

	float pos_sp_offs_norm = pos_sp_offs.length();

	if (pos_sp_offs_norm > 1.0f) {
		pos_sp_offs /= pos_sp_offs_norm;
		_pos_sp = _pos + pos_sp_offs.emult(_params.sp_offs_max);
	}
}

void
MulticopterPositionControl::control_manual(float dt)
{
	_sp_move_rate.zero();

	if (_control_mode.flag_control_altitude_enabled) {
		/* move altitude setpoint with throttle stick */
		_sp_move_rate(2) = -scale_control(_manual.z - 0.5f, 0.5f, alt_ctl_dz);
	}

	if (_control_mode.flag_control_position_enabled) {
		/* move position setpoint with roll/pitch stick */
		_sp_move_rate(0) = _manual.x;
		_sp_move_rate(1) = _manual.y;
	}

	/* limit setpoint move rate */
	float sp_move_norm = _sp_move_rate.length();

	if (sp_move_norm > 1.0f) {
		_sp_move_rate /= sp_move_norm;
	}

	/* _sp_move_rate scaled to 0..1, scale it to max speed and rotate around yaw */
	math::Matrix<3, 3> R_yaw_sp;
	R_yaw_sp.from_euler(0.0f, 0.0f, _att_sp.yaw_body);
	_sp_move_rate = R_yaw_sp * _sp_move_rate.emult(_params.vel_max);

	if (_control_mode.flag_control_altitude_enabled) {
		/* reset alt setpoint to current altitude if needed */
		reset_alt_sp();
	}

	if (_control_mode.flag_control_position_enabled) {
		/* reset position setpoint to current position if needed */
		reset_pos_sp();
	}

	/* feed forward setpoint move rate with weight vel_ff */
	_vel_ff = _sp_move_rate.emult(_params.vel_ff);

	/* move position setpoint */
	_pos_sp += _sp_move_rate * dt;

	/* check if position setpoint is too far from actual position */
	math::Vector<3> pos_sp_offs;
	pos_sp_offs.zero();

	if (_control_mode.flag_control_position_enabled) {
		pos_sp_offs(0) = (_pos_sp(0) - _pos(0)) / _params.sp_offs_max(0);
		pos_sp_offs(1) = (_pos_sp(1) - _pos(1)) / _params.sp_offs_max(1);
	}

	if (_control_mode.flag_control_altitude_enabled) {
		pos_sp_offs(2) = (_pos_sp(2) - _pos(2)) / _params.sp_offs_max(2);
	}

	float pos_sp_offs_norm = pos_sp_offs.length();

	if (pos_sp_offs_norm > 1.0f) {
		pos_sp_offs /= pos_sp_offs_norm;
		_pos_sp = _pos + pos_sp_offs.emult(_params.sp_offs_max);
	}
}

void
MulticopterPositionControl::control_offboard(float dt)
{
	bool updated;
	orb_check(_pos_sp_triplet_sub, &updated);

	if (updated) {
		orb_copy(ORB_ID(position_setpoint_triplet), _pos_sp_triplet_sub, &_pos_sp_triplet);
	}

	if (_pos_sp_triplet.current.valid) {
		if (_control_mode.flag_control_position_enabled && _pos_sp_triplet.current.position_valid) {
			/* control position */
			_pos_sp(0) = _pos_sp_triplet.current.x;
			_pos_sp(1) = _pos_sp_triplet.current.y;
		} else if (_control_mode.flag_control_velocity_enabled && _pos_sp_triplet.current.velocity_valid) {
			/* control velocity */
			/* reset position setpoint to current position if needed */
			reset_pos_sp();

			/* set position setpoint move rate */
			_sp_move_rate(0) = _pos_sp_triplet.current.vx;
			_sp_move_rate(1) = _pos_sp_triplet.current.vy;
		}

		if (_pos_sp_triplet.current.yaw_valid) {
			_att_sp.yaw_body = _pos_sp_triplet.current.yaw;
		} else if (_pos_sp_triplet.current.yawspeed_valid) {
			_att_sp.yaw_body = _att_sp.yaw_body + _pos_sp_triplet.current.yawspeed * dt;
		}

		if (_control_mode.flag_control_altitude_enabled && _pos_sp_triplet.current.position_valid) {
			/* Control altitude */
			_pos_sp(2) = _pos_sp_triplet.current.z;
		} else if (_control_mode.flag_control_climb_rate_enabled && _pos_sp_triplet.current.velocity_valid) {
			/* reset alt setpoint to current altitude if needed */
			reset_alt_sp();

			/* set altitude setpoint move rate */
			_sp_move_rate(2) = _pos_sp_triplet.current.vz;
		}

		/* feed forward setpoint move rate with weight vel_ff */
		_vel_ff = _sp_move_rate.emult(_params.vel_ff);

		/* move position setpoint */
		_pos_sp += _sp_move_rate * dt;

	} else {
		reset_pos_sp();
		reset_alt_sp();
	}
}

bool
MulticopterPositionControl::cross_sphere_line(const math::Vector<3>& sphere_c, float sphere_r,
		const math::Vector<3> line_a, const math::Vector<3> line_b, math::Vector<3>& res)
{
	/* project center of sphere on line */
	/* normalized AB */
	math::Vector<3> ab_norm = line_b - line_a;
	ab_norm.normalize();
	math::Vector<3> d = line_a + ab_norm * ((sphere_c - line_a) * ab_norm);
	float cd_len = (sphere_c - d).length();

	/* we have triangle CDX with known CD and CX = R, find DX */
	if (sphere_r > cd_len) {
		/* have two roots, select one in A->B direction from D */
		float dx_len = sqrtf(sphere_r * sphere_r - cd_len * cd_len);
		res = d + ab_norm * dx_len;
		return true;

	} else {
		/* have no roots, return D */
		res = d;
		return false;
	}
}

void MulticopterPositionControl::control_auto(float dt)
{
	if (!_mode_auto) {
		_mode_auto = true;
		/* reset position setpoint on AUTO mode activation */
		reset_pos_sp();
		reset_alt_sp();
	}

	//Poll position setpoint
	bool updated;
	orb_check(_pos_sp_triplet_sub, &updated);
	if (updated) {
		orb_copy(ORB_ID(position_setpoint_triplet), _pos_sp_triplet_sub, &_pos_sp_triplet);

		//Make sure that the position setpoint is valid
		if (!PX4_ISFINITE(_pos_sp_triplet.current.lat) ||
			!PX4_ISFINITE(_pos_sp_triplet.current.lon) ||
			!PX4_ISFINITE(_pos_sp_triplet.current.alt)) {
			_pos_sp_triplet.current.valid = false;
		}
	}

	if (_pos_sp_triplet.current.valid) {
		/* in case of interrupted mission don't go to waypoint but stay at current position */
		_reset_pos_sp = true;
		_reset_alt_sp = true;

		/* project setpoint to local frame */
		math::Vector<3> curr_sp;
		map_projection_project(&_ref_pos,
				       _pos_sp_triplet.current.lat, _pos_sp_triplet.current.lon,
				       &curr_sp.data[0], &curr_sp.data[1]);
		curr_sp(2) = -(_pos_sp_triplet.current.alt - _ref_alt);

		/* scaled space: 1 == position error resulting max allowed speed, L1 = 1 in this space */
		math::Vector<3> scale = _params.pos_p.edivide(_params.vel_max);	// TODO add mult param here

		/* convert current setpoint to scaled space */
		math::Vector<3> curr_sp_s = curr_sp.emult(scale);

		/* by default use current setpoint as is */
		math::Vector<3> pos_sp_s = curr_sp_s;

		if (_pos_sp_triplet.current.type == position_setpoint_s::SETPOINT_TYPE_POSITION && _pos_sp_triplet.previous.valid) {
			/* follow "previous - current" line */
			math::Vector<3> prev_sp;
			map_projection_project(&_ref_pos,
						   _pos_sp_triplet.previous.lat, _pos_sp_triplet.previous.lon,
						   &prev_sp.data[0], &prev_sp.data[1]);
			prev_sp(2) = -(_pos_sp_triplet.previous.alt - _ref_alt);

			if ((curr_sp - prev_sp).length() > MIN_DIST) {

				/* find X - cross point of L1 sphere and trajectory */
				math::Vector<3> pos_s = _pos.emult(scale);
				math::Vector<3> prev_sp_s = prev_sp.emult(scale);
				math::Vector<3> prev_curr_s = curr_sp_s - prev_sp_s;
				math::Vector<3> curr_pos_s = pos_s - curr_sp_s;
				float curr_pos_s_len = curr_pos_s.length();
				if (curr_pos_s_len < 1.0f) {
					/* copter is closer to waypoint than L1 radius */
					/* check next waypoint and use it to avoid slowing down when passing via waypoint */
					if (_pos_sp_triplet.next.valid) {
						math::Vector<3> next_sp;
						map_projection_project(&_ref_pos,
									   _pos_sp_triplet.next.lat, _pos_sp_triplet.next.lon,
									   &next_sp.data[0], &next_sp.data[1]);
						next_sp(2) = -(_pos_sp_triplet.next.alt - _ref_alt);

						if ((next_sp - curr_sp).length() > MIN_DIST) {
							math::Vector<3> next_sp_s = next_sp.emult(scale);

							/* calculate angle prev - curr - next */
							math::Vector<3> curr_next_s = next_sp_s - curr_sp_s;
							math::Vector<3> prev_curr_s_norm = prev_curr_s.normalized();

							/* cos(a) * curr_next, a = angle between current and next trajectory segments */
							float cos_a_curr_next = prev_curr_s_norm * curr_next_s;

							/* cos(b), b = angle pos - curr_sp - prev_sp */
							float cos_b = -curr_pos_s * prev_curr_s_norm / curr_pos_s_len;

							if (cos_a_curr_next > 0.0f && cos_b > 0.0f) {
								float curr_next_s_len = curr_next_s.length();
								/* if curr - next distance is larger than L1 radius, limit it */
								if (curr_next_s_len > 1.0f) {
									cos_a_curr_next /= curr_next_s_len;
								}

								/* feed forward position setpoint offset */
								math::Vector<3> pos_ff = prev_curr_s_norm *
										cos_a_curr_next * cos_b * cos_b * (1.0f - curr_pos_s_len) *
										(1.0f - expf(-curr_pos_s_len * curr_pos_s_len * 20.0f));
								pos_sp_s += pos_ff;
							}
						}
					}

				} else {
					bool near = cross_sphere_line(pos_s, 1.0f, prev_sp_s, curr_sp_s, pos_sp_s);
					if (near) {
						/* L1 sphere crosses trajectory */

					} else {
						/* copter is too far from trajectory */
						/* if copter is behind prev waypoint, go directly to prev waypoint */
						if ((pos_sp_s - prev_sp_s) * prev_curr_s < 0.0f) {
							pos_sp_s = prev_sp_s;
						}

						/* if copter is in front of curr waypoint, go directly to curr waypoint */
						if ((pos_sp_s - curr_sp_s) * prev_curr_s > 0.0f) {
							pos_sp_s = curr_sp_s;
						}

						pos_sp_s = pos_s + (pos_sp_s - pos_s).normalized();
					}
				}
			}
		}

		/* move setpoint not faster than max allowed speed */
		math::Vector<3> pos_sp_old_s = _pos_sp.emult(scale);

		/* difference between current and desired position setpoints, 1 = max speed */
		math::Vector<3> d_pos_m = (pos_sp_s - pos_sp_old_s).edivide(_params.pos_p);
		float d_pos_m_len = d_pos_m.length();
		if (d_pos_m_len > dt) {
			pos_sp_s = pos_sp_old_s + (d_pos_m / d_pos_m_len * dt).emult(_params.pos_p);
		}

		/* scale result back to normal space */
		_pos_sp = pos_sp_s.edivide(scale);

		/* update yaw setpoint if needed */
		if (PX4_ISFINITE(_pos_sp_triplet.current.yaw)) {
			_att_sp.yaw_body = _pos_sp_triplet.current.yaw;
		}

	} else {
		/* no waypoint, do nothing, setpoint was already reset */
	}
}

void
MulticopterPositionControl::task_main()
{

	_mavlink_fd = px4_open(MAVLINK_LOG_DEVICE, 0);

	/*
	 * do subscriptions
	 */
	_vehicle_status_sub = orb_subscribe(ORB_ID(vehicle_status));
	_att_sub = orb_subscribe(ORB_ID(vehicle_attitude));
	_att_sp_sub = orb_subscribe(ORB_ID(vehicle_attitude_setpoint));
	_control_mode_sub = orb_subscribe(ORB_ID(vehicle_control_mode));
	_params_sub = orb_subscribe(ORB_ID(parameter_update));
	_manual_sub = orb_subscribe(ORB_ID(manual_control_setpoint));
	_arming_sub = orb_subscribe(ORB_ID(actuator_armed));
	_local_pos_sub = orb_subscribe(ORB_ID(vehicle_local_position));
	_pos_sp_triplet_sub = orb_subscribe(ORB_ID(position_setpoint_triplet));
	_local_pos_sp_sub = orb_subscribe(ORB_ID(vehicle_local_position_setpoint));
	_global_vel_sp_sub = orb_subscribe(ORB_ID(vehicle_global_velocity_setpoint));


	parameters_update(true);

	/* initialize values of critical structs until first regular update */
	_arming.armed = false;

	/* get an initial update for all sensor and status data */
	poll_subscriptions();

	bool reset_int_z = true;
	bool reset_int_z_manual = false;
	bool reset_int_xy = true;
	bool reset_yaw_sp = true;
	bool was_armed = false;

	hrt_abstime t_prev = 0;

	math::Vector<3> thrust_int;
	thrust_int.zero();
	math::Matrix<3, 3> R;
	R.identity();

	/* wakeup source */
	px4_pollfd_struct_t fds[1];

	fds[0].fd = _local_pos_sub;
	fds[0].events = POLLIN;

	while (!_task_should_exit) {
		/* wait for up to 500ms for data */
		int pret = px4_poll(&fds[0], (sizeof(fds) / sizeof(fds[0])), 500);

		/* timed out - periodic check for _task_should_exit */
		if (pret == 0) {
			continue;
		}

		/* this is undesirable but not much we can do */
		if (pret < 0) {
			warn("poll error %d, %d", pret, errno);
			continue;
		}

		poll_subscriptions();
		parameters_update(false);

		hrt_abstime t = hrt_absolute_time();
		float dt = t_prev != 0 ? (t - t_prev) * 0.000001f : 0.0f;
		t_prev = t;

		if (_control_mode.flag_armed && !was_armed) {
			/* reset setpoints and integrals on arming */
			_reset_pos_sp = true;
			_reset_alt_sp = true;
			reset_int_z = true;
			reset_int_xy = true;
			reset_yaw_sp = true;
		}

		// XXX Temporary: for vtol use we need to reset the yaw setpoint when we are doing a transition
		if (_vehicle_status.in_transition_mode) {
			reset_yaw_sp = true;
		}

		//Update previous arming state
		was_armed = _control_mode.flag_armed;

		update_ref();

		if (_control_mode.flag_control_altitude_enabled ||
		    _control_mode.flag_control_position_enabled ||
		    _control_mode.flag_control_climb_rate_enabled ||
		    _control_mode.flag_control_velocity_enabled) {

			_pos(0) = _local_pos.x;
			_pos(1) = _local_pos.y;
			_pos(2) = _local_pos.z;

			_vel(0) = _local_pos.vx;
			_vel(1) = _local_pos.vy;
			_vel(2) = _local_pos.vz;

			_vel_ff.zero();
			_sp_move_rate.zero();

			/* select control source */
			if (_control_mode.flag_control_manual_enabled) {
				/* manual control */
				control_manual(dt);
				_mode_auto = false;

			} else if (_control_mode.flag_control_offboard_enabled) {
				/* offboard control */
				control_offboard(dt);
				_mode_auto = false;

			} else {
				/* AUTO */
				control_auto(dt);
			}

			if (!_control_mode.flag_control_manual_enabled && _pos_sp_triplet.current.valid && _pos_sp_triplet.current.type == position_setpoint_s::SETPOINT_TYPE_IDLE) {
				/* idle state, don't run controller and set zero thrust */
				R.identity();
				memcpy(&_att_sp.R_body[0], R.data, sizeof(_att_sp.R_body));
				_att_sp.R_valid = true;

				_att_sp.roll_body = 0.0f;
				_att_sp.pitch_body = 0.0f;
				_att_sp.yaw_body = _att.yaw;
				_att_sp.thrust = 0.0f;

				_att_sp.timestamp = hrt_absolute_time();

				/* publish attitude setpoint */
				if (_att_sp_pub != nullptr) {
					orb_publish(ORB_ID(vehicle_attitude_setpoint), _att_sp_pub, &_att_sp);

				} else {
					_att_sp_pub = orb_advertise(ORB_ID(vehicle_attitude_setpoint), &_att_sp);
				}

			} else {
				/* run position & altitude controllers, calculate velocity setpoint */
				math::Vector<3> pos_err = _pos_sp - _pos;

				_vel_sp = pos_err.emult(_params.pos_p) + _vel_ff;

				/* make sure velocity setpoint is saturated in xy*/
				float vel_norm_xy = sqrtf(_vel_sp(0)*_vel_sp(0) + 
					_vel_sp(1)*_vel_sp(1));
				if (vel_norm_xy > _params.vel_max(0)) { 
					/* note assumes vel_max(0) == vel_max(1) */
					_vel_sp(0) = _vel_sp(0)*_params.vel_max(0)/vel_norm_xy;
					_vel_sp(1) = _vel_sp(1)*_params.vel_max(1)/vel_norm_xy;
				}

				/* make sure velocity setpoint is saturated in z*/
				float vel_norm_z = sqrtf(_vel_sp(2)*_vel_sp(2));
				if (vel_norm_z > _params.vel_max(2)) {
					_vel_sp(2) = _vel_sp(2)*_params.vel_max(2)/vel_norm_z;
				}

				if (!_control_mode.flag_control_altitude_enabled) {
					_reset_alt_sp = true;
					_vel_sp(2) = 0.0f;
				}

				if (!_control_mode.flag_control_position_enabled) {
					_reset_pos_sp = true;
					_vel_sp(0) = 0.0f;
					_vel_sp(1) = 0.0f;
				}

				/* use constant descend rate when landing, ignore altitude setpoint */
				if (!_control_mode.flag_control_manual_enabled && _pos_sp_triplet.current.valid && _pos_sp_triplet.current.type == position_setpoint_s::SETPOINT_TYPE_LAND) {
					_vel_sp(2) = _params.land_speed;
				}

				_global_vel_sp.vx = _vel_sp(0);
				_global_vel_sp.vy = _vel_sp(1);
				_global_vel_sp.vz = _vel_sp(2);

				/* publish velocity setpoint */
				if (_global_vel_sp_pub != nullptr) {
					orb_publish(ORB_ID(vehicle_global_velocity_setpoint), _global_vel_sp_pub, &_global_vel_sp);

				} else {
					_global_vel_sp_pub = orb_advertise(ORB_ID(vehicle_global_velocity_setpoint), &_global_vel_sp);
				}

				if (_control_mode.flag_control_climb_rate_enabled || _control_mode.flag_control_velocity_enabled) {
					/* reset integrals if needed */
					if (_control_mode.flag_control_climb_rate_enabled) {
						if (reset_int_z) {
							reset_int_z = false;
							float i = _params.thr_min;

							if (reset_int_z_manual) {
								i = _manual.z;

								if (i < _params.thr_min) {
									i = _params.thr_min;

								} else if (i > _params.thr_max) {
									i = _params.thr_max;
								}
							}

							thrust_int(2) = -i;
						}

					} else {
						reset_int_z = true;
					}

					if (_control_mode.flag_control_velocity_enabled) {
						if (reset_int_xy) {
							reset_int_xy = false;
							thrust_int(0) = 0.0f;
							thrust_int(1) = 0.0f;
						}

					} else {
						reset_int_xy = true;
					}

					/* velocity error */
					math::Vector<3> vel_err = _vel_sp - _vel;

					/* derivative of velocity error, not includes setpoint acceleration */
					math::Vector<3> vel_err_d = (_sp_move_rate - _vel).emult(_params.pos_p) - (_vel - _vel_prev) / dt;

					/* thrust vector in NED frame */
					math::Vector<3> thrust_sp = vel_err.emult(_params.vel_p) + vel_err_d.emult(_params.vel_d) + thrust_int;

					if (!_control_mode.flag_control_velocity_enabled) {
						thrust_sp(0) = 0.0f;
						thrust_sp(1) = 0.0f;
					}

					if (!_control_mode.flag_control_climb_rate_enabled) {
						thrust_sp(2) = 0.0f;
					}

					/* limit thrust vector and check for saturation */
					bool saturation_xy = false;
					bool saturation_z = false;

					/* limit min lift */
					float thr_min = _params.thr_min;

					if (!_control_mode.flag_control_velocity_enabled && thr_min < 0.0f) {
						/* don't allow downside thrust direction in manual attitude mode */
						thr_min = 0.0f;
					}

					float tilt_max = _params.tilt_max_air;

					/* adjust limits for landing mode */
					if (!_control_mode.flag_control_manual_enabled && _pos_sp_triplet.current.valid &&
					  	_pos_sp_triplet.current.type == position_setpoint_s::SETPOINT_TYPE_LAND) {
						/* limit max tilt and min lift when landing */
						tilt_max = _params.tilt_max_land;

						if (thr_min < 0.0f) {
							thr_min = 0.0f;
						}
					}

					/* limit min lift */
					if (-thrust_sp(2) < thr_min) {
						thrust_sp(2) = -thr_min;
						saturation_z = true;
					}

					if (_control_mode.flag_control_velocity_enabled) {
						/* limit max tilt */
						if (thr_min >= 0.0f && tilt_max < M_PI_F / 2 - 0.05f) {
							/* absolute horizontal thrust */
							float thrust_sp_xy_len = math::Vector<2>(thrust_sp(0), thrust_sp(1)).length();

							if (thrust_sp_xy_len > 0.01f) {
								/* max horizontal thrust for given vertical thrust*/
								float thrust_xy_max = -thrust_sp(2) * tanf(tilt_max);

								if (thrust_sp_xy_len > thrust_xy_max) {
									float k = thrust_xy_max / thrust_sp_xy_len;
									thrust_sp(0) *= k;
									thrust_sp(1) *= k;
									saturation_xy = true;
								}
							}
						}

					} else {
						/* thrust compensation for altitude only control mode */
						float att_comp;

						if (PX4_R(_att.R, 2, 2) > TILT_COS_MAX) {
							att_comp = 1.0f / PX4_R(_att.R, 2, 2);

						} else if (PX4_R(_att.R, 2, 2) > 0.0f) {
							att_comp = ((1.0f / TILT_COS_MAX - 1.0f) / TILT_COS_MAX) * PX4_R(_att.R, 2, 2) + 1.0f;
							saturation_z = true;

						} else {
							att_comp = 1.0f;
							saturation_z = true;
						}

						thrust_sp(2) *= att_comp;
					}

					/* limit max thrust */
					float thrust_abs = thrust_sp.length();

					if (thrust_abs > _params.thr_max) {
						if (thrust_sp(2) < 0.0f) {
							if (-thrust_sp(2) > _params.thr_max) {
								/* thrust Z component is too large, limit it */
								thrust_sp(0) = 0.0f;
								thrust_sp(1) = 0.0f;
								thrust_sp(2) = -_params.thr_max;
								saturation_xy = true;
								saturation_z = true;

							} else {
								/* preserve thrust Z component and lower XY, keeping altitude is more important than position */
								float thrust_xy_max = sqrtf(_params.thr_max * _params.thr_max - thrust_sp(2) * thrust_sp(2));
								float thrust_xy_abs = math::Vector<2>(thrust_sp(0), thrust_sp(1)).length();
								float k = thrust_xy_max / thrust_xy_abs;
								thrust_sp(0) *= k;
								thrust_sp(1) *= k;
								saturation_xy = true;
							}

						} else {
							/* Z component is negative, going down, simply limit thrust vector */
							float k = _params.thr_max / thrust_abs;
							thrust_sp *= k;
							saturation_xy = true;
							saturation_z = true;
						}

						thrust_abs = _params.thr_max;
					}

					/* update integrals */
					if (_control_mode.flag_control_velocity_enabled && !saturation_xy) {
						thrust_int(0) += vel_err(0) * _params.vel_i(0) * dt;
						thrust_int(1) += vel_err(1) * _params.vel_i(1) * dt;
					}

					if (_control_mode.flag_control_climb_rate_enabled && !saturation_z) {
						thrust_int(2) += vel_err(2) * _params.vel_i(2) * dt;

						/* protection against flipping on ground when landing */
						if (thrust_int(2) > 0.0f) {
							thrust_int(2) = 0.0f;
						}
					}

					/* calculate attitude setpoint from thrust vector */
					if (_control_mode.flag_control_velocity_enabled) {
						/* desired body_z axis = -normalize(thrust_vector) */
						math::Vector<3> body_x;
						math::Vector<3> body_y;
						math::Vector<3> body_z;

						if (thrust_abs > SIGMA) {
							body_z = -thrust_sp / thrust_abs;

						} else {
							/* no thrust, set Z axis to safe value */
							body_z.zero();
							body_z(2) = 1.0f;
						}

						/* vector of desired yaw direction in XY plane, rotated by PI/2 */
						math::Vector<3> y_C(-sinf(_att_sp.yaw_body), cosf(_att_sp.yaw_body), 0.0f);

						if (fabsf(body_z(2)) > SIGMA) {
							/* desired body_x axis, orthogonal to body_z */
							body_x = y_C % body_z;

							/* keep nose to front while inverted upside down */
							if (body_z(2) < 0.0f) {
								body_x = -body_x;
							}

							body_x.normalize();

						} else {
							/* desired thrust is in XY plane, set X downside to construct correct matrix,
							 * but yaw component will not be used actually */
							body_x.zero();
							body_x(2) = 1.0f;
						}

						/* desired body_y axis */
						body_y = body_z % body_x;

						/* fill rotation matrix */
						for (int i = 0; i < 3; i++) {
							R(i, 0) = body_x(i);
							R(i, 1) = body_y(i);
							R(i, 2) = body_z(i);
						}

						/* copy rotation matrix to attitude setpoint topic */
						memcpy(&_att_sp.R_body[0], R.data, sizeof(_att_sp.R_body));
						_att_sp.R_valid = true;

						/* copy quaternion setpoint to attitude setpoint topic */
						math::Quaternion q_sp;
						q_sp.from_dcm(R);
						memcpy(&_att_sp.q_d[0], &q_sp.data[0], sizeof(_att_sp.q_d));

						/* calculate euler angles, for logging only, must not be used for control */
						math::Vector<3> euler = R.to_euler();
						_att_sp.roll_body = euler(0);
						_att_sp.pitch_body = euler(1);
						/* yaw already used to construct rot matrix, but actual rotation matrix can have different yaw near singularity */

					} else if (!_control_mode.flag_control_manual_enabled) {
						/* autonomous altitude control without position control (failsafe landing),
						 * force level attitude, don't change yaw */
						R.from_euler(0.0f, 0.0f, _att_sp.yaw_body);

						/* copy rotation matrix to attitude setpoint topic */
						memcpy(&_att_sp.R_body[0], R.data, sizeof(_att_sp.R_body));
						_att_sp.R_valid = true;

						/* copy quaternion setpoint to attitude setpoint topic */
						math::Quaternion q_sp;
						q_sp.from_dcm(R);
						memcpy(&_att_sp.q_d[0], &q_sp.data[0], sizeof(_att_sp.q_d));

						_att_sp.roll_body = 0.0f;
						_att_sp.pitch_body = 0.0f;
					}

					_att_sp.thrust = thrust_abs;

					/* save thrust setpoint for logging */
					_local_pos_sp.acc_x = thrust_sp(0);
					_local_pos_sp.acc_y = thrust_sp(1);
					_local_pos_sp.acc_z = thrust_sp(2);

					_att_sp.timestamp = hrt_absolute_time();


				} else {
					reset_int_z = true;
				}
			}

			/* fill local position, velocity and thrust setpoint */
			_local_pos_sp.timestamp = hrt_absolute_time();
			_local_pos_sp.x = _pos_sp(0);
			_local_pos_sp.y = _pos_sp(1);
			_local_pos_sp.z = _pos_sp(2);
			_local_pos_sp.yaw = _att_sp.yaw_body;
			_local_pos_sp.vx = _vel_sp(0);
			_local_pos_sp.vy = _vel_sp(1);
			_local_pos_sp.vz = _vel_sp(2);

			/* publish local position setpoint */
			if (_local_pos_sp_pub != nullptr) {
				orb_publish(ORB_ID(vehicle_local_position_setpoint), _local_pos_sp_pub, &_local_pos_sp);
			} else {
				_local_pos_sp_pub = orb_advertise(ORB_ID(vehicle_local_position_setpoint), &_local_pos_sp);
			}

		} else {
			/* position controller disabled, reset setpoints */
			_reset_alt_sp = true;
			_reset_pos_sp = true;
			_mode_auto = false;
			reset_int_z = true;
			reset_int_xy = true;
		}

		/* generate attitude setpoint from manual controls */
		if(_control_mode.flag_control_manual_enabled && _control_mode.flag_control_attitude_enabled) {

			/* reset yaw setpoint to current position if needed */
			if (reset_yaw_sp) {
				reset_yaw_sp = false;
				_att_sp.yaw_body = _att.yaw;
			}

			/* do not move yaw while arming */
			else if (_manual.z > 0.1f)
			{
				const float yaw_offset_max = _params.man_yaw_max / _params.mc_att_yaw_p;

				_att_sp.yaw_sp_move_rate = _manual.r * _params.man_yaw_max;
				float yaw_target = _wrap_pi(_att_sp.yaw_body + _att_sp.yaw_sp_move_rate * dt);
				float yaw_offs = _wrap_pi(yaw_target - _att.yaw);

				// If the yaw offset became too big for the system to track stop
				// shifting it
				if (fabsf(yaw_offs) < yaw_offset_max) {
					_att_sp.yaw_body = yaw_target;
				}
			}

			/* control roll and pitch directly if we no aiding velocity controller is active */
			if (!_control_mode.flag_control_velocity_enabled) {
				_att_sp.roll_body = _manual.y * _params.man_roll_max;
				_att_sp.pitch_body = -_manual.x * _params.man_pitch_max;
			}

			/* control throttle directly if no climb rate controller is active */
			if (!_control_mode.flag_control_climb_rate_enabled) {
				_att_sp.thrust = math::min(_manual.z, _manual_thr_max.get());

				/* enforce minimum throttle if not landed */
				if (!_vehicle_status.condition_landed) {
					_att_sp.thrust = math::max(_att_sp.thrust, _manual_thr_min.get());
				}
			}

			/* construct attitude setpoint rotation matrix */
			math::Matrix<3,3> R_sp;
			R_sp.from_euler(_att_sp.roll_body,_att_sp.pitch_body,_att_sp.yaw_body);
			memcpy(&_att_sp.R_body[0], R_sp.data, sizeof(_att_sp.R_body));

			/* copy quaternion setpoint to attitude setpoint topic */
			math::Quaternion q_sp;
			q_sp.from_dcm(R_sp);
			memcpy(&_att_sp.q_d[0], &q_sp.data[0], sizeof(_att_sp.q_d));
			_att_sp.timestamp = hrt_absolute_time();
		}
		else {
			reset_yaw_sp = true;
		}

		/* update previous velocity for velocity controller D part */
		_vel_prev = _vel;

		/* publish attitude setpoint
		 * Do not publish if offboard is enabled but position/velocity control is disabled,
		 * in this case the attitude setpoint is published by the mavlink app. Also do not publish
		 * if the vehicle is a VTOL and it's just doing a transition (the VTOL attitude control module will generate
		 * attitude setpoints for the transition).
		 */
		if (!(_control_mode.flag_control_offboard_enabled &&
					!(_control_mode.flag_control_position_enabled ||
<<<<<<< HEAD
						_control_mode.flag_control_velocity_enabled))
					&& !_vehicle_status.vtol_in_transition) {
			if (_att_sp_pub != nullptr && _vehicle_status.is_rotary_wing) {
=======
						_control_mode.flag_control_velocity_enabled))) {
			if (_att_sp_pub != nullptr && (_vehicle_status.is_rotary_wing || _vehicle_status.in_transition_mode)) {
>>>>>>> 133f5a38
				orb_publish(ORB_ID(vehicle_attitude_setpoint), _att_sp_pub, &_att_sp);
			} else if (_att_sp_pub == nullptr && _vehicle_status.is_rotary_wing){
				_att_sp_pub = orb_advertise(ORB_ID(vehicle_attitude_setpoint), &_att_sp);
			}
		}

		/* reset altitude controller integral (hovering throttle) to manual throttle after manual throttle control */
		reset_int_z_manual = _control_mode.flag_armed && _control_mode.flag_control_manual_enabled && !_control_mode.flag_control_climb_rate_enabled;
	}

	mavlink_log_info(_mavlink_fd, "[mpc] stopped");

	_control_task = -1;
}

int
MulticopterPositionControl::start()
{
	ASSERT(_control_task == -1);

	/* start the task */
	_control_task = px4_task_spawn_cmd("mc_pos_control",
				       SCHED_DEFAULT,
				       SCHED_PRIORITY_MAX - 5,
				       1500,
				       (px4_main_t)&MulticopterPositionControl::task_main_trampoline,
				       nullptr);

	if (_control_task < 0) {
		warn("task start failed");
		return -errno;
	}

	return OK;
}

int mc_pos_control_main(int argc, char *argv[])
{
	if (argc < 2) {
		warnx("usage: mc_pos_control {start|stop|status}");
		return 1;
	}

	if (!strcmp(argv[1], "start")) {

		if (pos_control::g_control != nullptr) {
			warnx("already running");
			return 1;
		}

		pos_control::g_control = new MulticopterPositionControl;

		if (pos_control::g_control == nullptr) {
			warnx("alloc failed");
			return 1;
		}

		if (OK != pos_control::g_control->start()) {
			delete pos_control::g_control;
			pos_control::g_control = nullptr;
			warnx("start failed");
			return 1;
		}

		return 0;
	}

	if (!strcmp(argv[1], "stop")) {
		if (pos_control::g_control == nullptr) {
			warnx("not running");
			return 1;
		}

		delete pos_control::g_control;
		pos_control::g_control = nullptr;
		return 0;
	}

	if (!strcmp(argv[1], "status")) {
		if (pos_control::g_control) {
			warnx("running");
			return 0;

		} else {
			warnx("not running");
			return 1;
		}
	}

	warnx("unrecognized command");
	return 1;
}<|MERGE_RESOLUTION|>--- conflicted
+++ resolved
@@ -1465,14 +1465,9 @@
 		 */
 		if (!(_control_mode.flag_control_offboard_enabled &&
 					!(_control_mode.flag_control_position_enabled ||
-<<<<<<< HEAD
 						_control_mode.flag_control_velocity_enabled))
 					&& !_vehicle_status.vtol_in_transition) {
 			if (_att_sp_pub != nullptr && _vehicle_status.is_rotary_wing) {
-=======
-						_control_mode.flag_control_velocity_enabled))) {
-			if (_att_sp_pub != nullptr && (_vehicle_status.is_rotary_wing || _vehicle_status.in_transition_mode)) {
->>>>>>> 133f5a38
 				orb_publish(ORB_ID(vehicle_attitude_setpoint), _att_sp_pub, &_att_sp);
 			} else if (_att_sp_pub == nullptr && _vehicle_status.is_rotary_wing){
 				_att_sp_pub = orb_advertise(ORB_ID(vehicle_attitude_setpoint), &_att_sp);
