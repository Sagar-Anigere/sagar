/****************************************************************************
 *
 *   Copyright (c) 2013 - 2016 PX4 Development Team. All rights reserved.
 *
 * Redistribution and use in source and binary forms, with or without
 * modification, are permitted provided that the following conditions
 * are met:
 *
 * 1. Redistributions of source code must retain the above copyright
 *    notice, this list of conditions and the following disclaimer.
 * 2. Redistributions in binary form must reproduce the above copyright
 *    notice, this list of conditions and the following disclaimer in
 *    the documentation and/or other materials provided with the
 *    distribution.
 * 3. Neither the name PX4 nor the names of its contributors may be
 *    used to endorse or promote products derived from this software
 *    without specific prior written permission.
 *
 * THIS SOFTWARE IS PROVIDED BY THE COPYRIGHT HOLDERS AND CONTRIBUTORS
 * "AS IS" AND ANY EXPRESS OR IMPLIED WARRANTIES, INCLUDING, BUT NOT
 * LIMITED TO, THE IMPLIED WARRANTIES OF MERCHANTABILITY AND FITNESS
 * FOR A PARTICULAR PURPOSE ARE DISCLAIMED. IN NO EVENT SHALL THE
 * COPYRIGHT OWNER OR CONTRIBUTORS BE LIABLE FOR ANY DIRECT, INDIRECT,
 * INCIDENTAL, SPECIAL, EXEMPLARY, OR CONSEQUENTIAL DAMAGES (INCLUDING,
 * BUT NOT LIMITED TO, PROCUREMENT OF SUBSTITUTE GOODS OR SERVICES; LOSS
 * OF USE, DATA, OR PROFITS; OR BUSINESS INTERRUPTION) HOWEVER CAUSED
 * AND ON ANY THEORY OF LIABILITY, WHETHER IN CONTRACT, STRICT
 * LIABILITY, OR TORT (INCLUDING NEGLIGENCE OR OTHERWISE) ARISING IN
 * ANY WAY OUT OF THE USE OF THIS SOFTWARE, EVEN IF ADVISED OF THE
 * POSSIBILITY OF SUCH DAMAGE.
 *
 ****************************************************************************/

/**
 * @file mc_pos_control_main.cpp
 * Multicopter position controller.
 *
 * Original publication for the desired attitude generation:
 * Daniel Mellinger and Vijay Kumar. Minimum Snap Trajectory Generation and Control for Quadrotors.
 * Int. Conf. on Robotics and Automation, Shanghai, China, May 2011
 *
 * Also inspired by https://pixhawk.org/firmware/apps/fw_pos_control_l1
 *
 * The controller has two loops: P loop for position error and PID loop for velocity error.
 * Output of velocity controller is thrust vector that splitted to thrust direction
 * (i.e. rotation matrix for multicopter orientation) and thrust module (i.e. multicopter thrust itself).
 * Controller doesn't use Euler angles for work, they generated only for more human-friendly control and logging.
 *
 * @author Anton Babushkin <anton.babushkin@me.com>
 */

#include <px4_config.h>
#include <px4_defines.h>
#include <px4_tasks.h>
#include <px4_posix.h>
#include <stdio.h>
#include <stdlib.h>
#include <string.h>
#include <unistd.h>
#include <fcntl.h>
#include <errno.h>
#include <math.h>
#include <poll.h>
#include <functional>
#include <drivers/drv_hrt.h>
#include <arch/board/board.h>

#include <uORB/topics/manual_control_setpoint.h>
#include <uORB/topics/actuator_controls.h>
#include <uORB/topics/vehicle_rates_setpoint.h>
#include <uORB/topics/control_state.h>
<<<<<<< HEAD
=======
#include <uORB/topics/mc_virtual_attitude_setpoint.h>
>>>>>>> 1a5040b9
#include <uORB/topics/vehicle_control_mode.h>
#include <uORB/topics/actuator_armed.h>
#include <uORB/topics/parameter_update.h>
#include <uORB/topics/vehicle_local_position.h>
#include <uORB/topics/position_setpoint_triplet.h>
#include <uORB/topics/vehicle_global_velocity_setpoint.h>
#include <uORB/topics/vehicle_local_position_setpoint.h>
#include <uORB/topics/vehicle_land_detected.h>

#include <systemlib/systemlib.h>
#include <systemlib/mavlink_log.h>
#include <mathlib/mathlib.h>
#include <lib/geo/geo.h>
#include <platforms/px4_defines.h>

#include <controllib/blocks.hpp>
#include <controllib/block/BlockParam.hpp>

#define TILT_COS_MAX	0.7f
#define SIGMA			0.000001f
#define MIN_DIST		0.01f
#define MANUAL_THROTTLE_MAX_MULTICOPTER	0.9f
#define ONE_G	9.8066f

/**
 * Multicopter position control app start / stop handling function
 *
 * @ingroup apps
 */
extern "C" __EXPORT int mc_pos_control_main(int argc, char *argv[]);

class MulticopterPositionControl : public control::SuperBlock
{
public:
	/**
	 * Constructor
	 */
	MulticopterPositionControl();

	/**
	 * Destructor, also kills task.
	 */
	~MulticopterPositionControl();

	/**
	 * Start task.
	 *
	 * @return		OK on success.
	 */
	int		start();

private:
<<<<<<< HEAD
	const float alt_ctl_dz = 0.025f;

=======
>>>>>>> 1a5040b9
	bool		_task_should_exit;		/**< if true, task should exit */
	int		_control_task;			/**< task handle for task */
	orb_advert_t	_mavlink_log_pub;		/**< mavlink log advert */

	int		_vehicle_status_sub;		/**< vehicle status subscription */
<<<<<<< HEAD
	int		_ctrl_state_sub;			/**< control state subscription */
=======
	int		_vehicle_land_detected_sub;	/**< vehicle land detected subscription */
	int		_ctrl_state_sub;		/**< control state subscription */
>>>>>>> 1a5040b9
	int		_att_sp_sub;			/**< vehicle attitude setpoint */
	int		_control_mode_sub;		/**< vehicle control mode subscription */
	int		_params_sub;			/**< notification of parameter updates */
	int		_manual_sub;			/**< notification of manual control updates */
	int		_arming_sub;			/**< arming status of outputs */
	int		_local_pos_sub;			/**< vehicle local position */
	int		_pos_sp_triplet_sub;		/**< position setpoint triplet */
	int		_local_pos_sp_sub;		/**< offboard local position setpoint */
	int		_global_vel_sp_sub;		/**< offboard global velocity setpoint */

	orb_advert_t	_att_sp_pub;			/**< attitude setpoint publication */
	orb_advert_t	_local_pos_sp_pub;		/**< vehicle local position setpoint publication */
	orb_advert_t	_global_vel_sp_pub;		/**< vehicle global velocity setpoint publication */

	orb_id_t _attitude_setpoint_id;

	struct vehicle_status_s 			_vehicle_status; 	/**< vehicle status */
<<<<<<< HEAD
	struct control_state_s				_ctrl_state;			/**< vehicle attitude */
=======
	struct vehicle_land_detected_s 			_vehicle_land_detected;	/**< vehicle land detected */
	struct control_state_s				_ctrl_state;		/**< vehicle attitude */
>>>>>>> 1a5040b9
	struct vehicle_attitude_setpoint_s		_att_sp;		/**< vehicle attitude setpoint */
	struct manual_control_setpoint_s		_manual;		/**< r/c channel data */
	struct vehicle_control_mode_s			_control_mode;		/**< vehicle control mode */
	struct actuator_armed_s				_arming;		/**< actuator arming status */
	struct vehicle_local_position_s			_local_pos;		/**< vehicle local position */
	struct position_setpoint_triplet_s		_pos_sp_triplet;	/**< vehicle global position setpoint triplet */
	struct vehicle_local_position_setpoint_s	_local_pos_sp;		/**< vehicle local position setpoint */
	struct vehicle_global_velocity_setpoint_s	_global_vel_sp;		/**< vehicle global velocity setpoint */

	control::BlockParamFloat _manual_thr_min;
	control::BlockParamFloat _manual_thr_max;

	control::BlockDerivative _vel_x_deriv;
	control::BlockDerivative _vel_y_deriv;
	control::BlockDerivative _vel_z_deriv;

	struct {
		param_t thr_min;
		param_t thr_max;
		param_t thr_hover;
		param_t alt_ctl_dz;
		param_t alt_ctl_dy;
		param_t z_p;
		param_t z_vel_p;
		param_t z_vel_i;
		param_t z_vel_d;
		param_t z_vel_max;
		param_t z_ff;
		param_t xy_p;
		param_t xy_vel_p;
		param_t xy_vel_i;
		param_t xy_vel_d;
		param_t xy_vel_max;
		param_t xy_vel_cruise;
		param_t xy_ff;
		param_t tilt_max_air;
		param_t land_speed;
		param_t tko_speed;
		param_t tilt_max_land;
		param_t man_roll_max;
		param_t man_pitch_max;
		param_t man_yaw_max;
		param_t global_yaw_max;
		param_t mc_att_yaw_p;
		param_t hold_xy_dz;
		param_t hold_max_xy;
		param_t hold_max_z;
		param_t acc_hor_max;
		param_t alt_mode;

	}		_params_handles;		/**< handles for interesting parameters */

	struct {
		float thr_min;
		float thr_max;
		float thr_hover;
		float alt_ctl_dz;
		float alt_ctl_dy;
		float tilt_max_air;
		float land_speed;
		float tko_speed;
		float tilt_max_land;
		float man_roll_max;
		float man_pitch_max;
		float man_yaw_max;
		float global_yaw_max;
		float mc_att_yaw_p;
		float hold_xy_dz;
		float hold_max_xy;
		float hold_max_z;
		float acc_hor_max;
		uint32_t alt_mode;

		math::Vector<3> pos_p;
		math::Vector<3> vel_p;
		math::Vector<3> vel_i;
		math::Vector<3> vel_d;
		math::Vector<3> vel_ff;
		math::Vector<3> vel_max;
		math::Vector<3> vel_cruise;
		math::Vector<3> sp_offs_max;
	}		_params;

	struct map_projection_reference_s _ref_pos;
	float _ref_alt;
	hrt_abstime _ref_timestamp;

	bool _reset_pos_sp;
	bool _reset_alt_sp;
	bool _mode_auto;
	bool _pos_hold_engaged;
	bool _alt_hold_engaged;
	bool _run_pos_control;
	bool _run_alt_control;

	math::Vector<3> _pos;
	math::Vector<3> _pos_sp;
	math::Vector<3> _vel;
	math::Vector<3> _vel_sp;
	math::Vector<3> _vel_prev;			/**< velocity on previous step */
	math::Vector<3> _vel_ff;
	math::Vector<3> _vel_sp_prev;
	math::Vector<3> _thrust_sp_prev;
	math::Vector<3> _vel_err_d;		/**< derivative of current velocity */

	math::Matrix<3, 3> _R;			/**< rotation matrix from attitude quaternions */
	float _yaw;				/**< yaw angle (euler) */
	bool _in_landing;	/**< the vehicle is in the landing descent */
	bool _lnd_reached_ground; /**< controller assumes the vehicle has reached the ground after landing */
	bool _takeoff_jumped;
	float _vel_z_lp;
	float _acc_z_lp;
	float _takeoff_thrust_sp;
	bool control_vel_enabled_prev;	/**< previous loop was in velocity controlled mode (control_state.flag_control_velocity_enabled) */

	math::Matrix<3, 3> _R;			/**< rotation matrix from attitude quaternions */
	float _yaw;				/**< yaw angle (euler) */

	/**
	 * Update our local parameter cache.
	 */
	int		parameters_update(bool force);

	/**
	 * Update control outputs
	 */
	void		control_update();

	/**
	 * Check for changes in subscribed topics.
	 */
	void		poll_subscriptions();

	static float	scale_control(float ctl, float end, float dz, float dy);
	static float    throttle_curve(float ctl, float ctr);

	/**
	 * Update reference for local position projection
	 */
	void		update_ref();
	/**
	 * Reset position setpoint to current position.
	 *
	 * This reset will only occur if the _reset_pos_sp flag has been set.
	 * The general logic is to first "activate" the flag in the flight
	 * regime where a switch to a position control mode should hold the
	 * very last position. Once switching to a position control mode
	 * the last position is stored once.
	 */
	void		reset_pos_sp();

	/**
	 * Reset altitude setpoint to current altitude.
	 *
	 * This reset will only occur if the _reset_alt_sp flag has been set.
	 * The general logic follows the reset_pos_sp() architecture.
	 */
	void		reset_alt_sp();

	/**
	 * Check if position setpoint is too far from current position and adjust it if needed.
	 */
	void		limit_pos_sp_offset();

	/**
	 * Set position setpoint using manual control
	 */
	void		control_manual(float dt);

	/**
	 * Set position setpoint using offboard control
	 */
	void		control_offboard(float dt);

	bool		cross_sphere_line(const math::Vector<3> &sphere_c, float sphere_r,
					  const math::Vector<3> line_a, const math::Vector<3> line_b, math::Vector<3> &res);

	/**
	 * Set position setpoint for AUTO
	 */
	void		control_auto(float dt);

	/**
	 * Select between barometric and global (AMSL) altitudes
	 */
	void		select_alt(bool global);

	/**
	 * Shim for calling task_main from task_create.
	 */
	static void	task_main_trampoline(int argc, char *argv[]);

	/**
	 * Main sensor collection task.
	 */
	void		task_main();
};

namespace pos_control
{

MulticopterPositionControl	*g_control;
}

MulticopterPositionControl::MulticopterPositionControl() :
	SuperBlock(NULL, "MPC"),
	_task_should_exit(false),
	_control_task(-1),
	_mavlink_log_pub(nullptr),

<<<<<<< HEAD
/* subscriptions */
=======
	/* subscriptions */
>>>>>>> 1a5040b9
	_ctrl_state_sub(-1),
	_att_sp_sub(-1),
	_control_mode_sub(-1),
	_params_sub(-1),
	_manual_sub(-1),
	_arming_sub(-1),
	_local_pos_sub(-1),
	_pos_sp_triplet_sub(-1),
	_global_vel_sp_sub(-1),

	/* publications */
	_att_sp_pub(nullptr),
	_local_pos_sp_pub(nullptr),
	_global_vel_sp_pub(nullptr),
	_attitude_setpoint_id(0),
	_manual_thr_min(this, "MANTHR_MIN"),
	_manual_thr_max(this, "MANTHR_MAX"),
	_vel_x_deriv(this, "VELD"),
	_vel_y_deriv(this, "VELD"),
	_vel_z_deriv(this, "VELD"),
	_ref_alt(0.0f),
	_ref_timestamp(0),

	_reset_pos_sp(true),
	_reset_alt_sp(true),
	_mode_auto(false),
	_pos_hold_engaged(false),
	_alt_hold_engaged(false),
	_run_pos_control(true),
	_run_alt_control(true),
<<<<<<< HEAD
	_yaw(0.0f)
{
	memset(&_vehicle_status, 0, sizeof(_vehicle_status));
	memset(&_ctrl_state, 0, sizeof(_ctrl_state));
=======
	_yaw(0.0f),
	_in_landing(false),
	_lnd_reached_ground(false),
	_takeoff_jumped(false),
	_vel_z_lp(0),
	_acc_z_lp(0),
	_takeoff_thrust_sp(0.0f),
	control_vel_enabled_prev(false)
{
	memset(&_vehicle_status, 0, sizeof(_vehicle_status));
	memset(&_ctrl_state, 0, sizeof(_ctrl_state));
	_ctrl_state.q[0] = 1.0f;
>>>>>>> 1a5040b9
	memset(&_att_sp, 0, sizeof(_att_sp));
	memset(&_manual, 0, sizeof(_manual));
	memset(&_control_mode, 0, sizeof(_control_mode));
	memset(&_arming, 0, sizeof(_arming));
	memset(&_local_pos, 0, sizeof(_local_pos));
	memset(&_pos_sp_triplet, 0, sizeof(_pos_sp_triplet));
	memset(&_local_pos_sp, 0, sizeof(_local_pos_sp));
	memset(&_global_vel_sp, 0, sizeof(_global_vel_sp));

	memset(&_ref_pos, 0, sizeof(_ref_pos));

	_params.pos_p.zero();
	_params.vel_p.zero();
	_params.vel_i.zero();
	_params.vel_d.zero();
	_params.vel_max.zero();
	_params.vel_cruise.zero();
	_params.vel_ff.zero();
	_params.sp_offs_max.zero();

	_pos.zero();
	_pos_sp.zero();
	_vel.zero();
	_vel_sp.zero();
	_vel_prev.zero();
	_vel_ff.zero();
	_vel_sp_prev.zero();
	_vel_err_d.zero();

	_R.identity();

	_R.identity();

	_params_handles.thr_min		= param_find("MPC_THR_MIN");
	_params_handles.thr_max		= param_find("MPC_THR_MAX");
	_params_handles.thr_hover	= param_find("MPC_THR_HOVER");
	_params_handles.alt_ctl_dz	= param_find("MPC_ALTCTL_DZ");
	_params_handles.alt_ctl_dy	= param_find("MPC_ALTCTL_DY");
	_params_handles.z_p		= param_find("MPC_Z_P");
	_params_handles.z_vel_p		= param_find("MPC_Z_VEL_P");
	_params_handles.z_vel_i		= param_find("MPC_Z_VEL_I");
	_params_handles.z_vel_d		= param_find("MPC_Z_VEL_D");
	_params_handles.z_vel_max	= param_find("MPC_Z_VEL_MAX");
	_params_handles.z_ff		= param_find("MPC_Z_FF");
	_params_handles.xy_p		= param_find("MPC_XY_P");
	_params_handles.xy_vel_p	= param_find("MPC_XY_VEL_P");
	_params_handles.xy_vel_i	= param_find("MPC_XY_VEL_I");
	_params_handles.xy_vel_d	= param_find("MPC_XY_VEL_D");
	_params_handles.xy_vel_max	= param_find("MPC_XY_VEL_MAX");
	_params_handles.xy_vel_cruise	= param_find("MPC_XY_CRUISE");
	_params_handles.xy_ff		= param_find("MPC_XY_FF");
	_params_handles.tilt_max_air	= param_find("MPC_TILTMAX_AIR");
	_params_handles.land_speed	= param_find("MPC_LAND_SPEED");
	_params_handles.tko_speed	= param_find("MPC_TKO_SPEED");
	_params_handles.tilt_max_land	= param_find("MPC_TILTMAX_LND");
	_params_handles.man_roll_max = param_find("MPC_MAN_R_MAX");
	_params_handles.man_pitch_max = param_find("MPC_MAN_P_MAX");
	_params_handles.man_yaw_max = param_find("MPC_MAN_Y_MAX");
	_params_handles.global_yaw_max = param_find("MC_YAWRATE_MAX");
	_params_handles.mc_att_yaw_p = param_find("MC_YAW_P");
	_params_handles.hold_xy_dz = param_find("MPC_HOLD_XY_DZ");
	_params_handles.hold_max_xy = param_find("MPC_HOLD_MAX_XY");
	_params_handles.hold_max_z = param_find("MPC_HOLD_MAX_Z");
	_params_handles.acc_hor_max = param_find("MPC_ACC_HOR_MAX");
	_params_handles.alt_mode = param_find("MPC_ALT_MODE");

	/* fetch initial parameter values */
	parameters_update(true);
}

MulticopterPositionControl::~MulticopterPositionControl()
{
	if (_control_task != -1) {
		/* task wakes up every 100ms or so at the longest */
		_task_should_exit = true;

		/* wait for a second for the task to quit at our request */
		unsigned i = 0;

		do {
			/* wait 20ms */
			usleep(20000);

			/* if we have given up, kill it */
			if (++i > 50) {
				px4_task_delete(_control_task);
				break;
			}
		} while (_control_task != -1);
	}

	pos_control::g_control = nullptr;
}

int
MulticopterPositionControl::parameters_update(bool force)
{
	bool updated;
	struct parameter_update_s param_upd;

	orb_check(_params_sub, &updated);

	if (updated) {
		orb_copy(ORB_ID(parameter_update), _params_sub, &param_upd);
	}

	if (updated || force) {
		/* update C++ param system */
		updateParams();

		/* update legacy C interface params */
		param_get(_params_handles.thr_min, &_params.thr_min);
		param_get(_params_handles.thr_max, &_params.thr_max);
		param_get(_params_handles.thr_hover, &_params.thr_hover);
		param_get(_params_handles.alt_ctl_dz, &_params.alt_ctl_dz);
		param_get(_params_handles.alt_ctl_dy, &_params.alt_ctl_dy);
		param_get(_params_handles.tilt_max_air, &_params.tilt_max_air);
		_params.tilt_max_air = math::radians(_params.tilt_max_air);
		param_get(_params_handles.land_speed, &_params.land_speed);
		param_get(_params_handles.tko_speed, &_params.tko_speed);
		param_get(_params_handles.tilt_max_land, &_params.tilt_max_land);
		_params.tilt_max_land = math::radians(_params.tilt_max_land);

		float v;
		uint32_t v_i;
		param_get(_params_handles.xy_p, &v);
		_params.pos_p(0) = v;
		_params.pos_p(1) = v;
		param_get(_params_handles.z_p, &v);
		_params.pos_p(2) = v;
		param_get(_params_handles.xy_vel_p, &v);
		_params.vel_p(0) = v;
		_params.vel_p(1) = v;
		param_get(_params_handles.z_vel_p, &v);
		_params.vel_p(2) = v;
		param_get(_params_handles.xy_vel_i, &v);
		_params.vel_i(0) = v;
		_params.vel_i(1) = v;
		param_get(_params_handles.z_vel_i, &v);
		_params.vel_i(2) = v;
		param_get(_params_handles.xy_vel_d, &v);
		_params.vel_d(0) = v;
		_params.vel_d(1) = v;
		param_get(_params_handles.z_vel_d, &v);
		_params.vel_d(2) = v;
		param_get(_params_handles.xy_vel_max, &v);
		_params.vel_max(0) = v;
		_params.vel_max(1) = v;
		param_get(_params_handles.z_vel_max, &v);
		_params.vel_max(2) = v;
		param_get(_params_handles.xy_vel_cruise, &v);
		_params.vel_cruise(0) = v;
		_params.vel_cruise(1) = v;
		/* using Z max for now */
		param_get(_params_handles.z_vel_max, &v);
		_params.vel_cruise(2) = v;
		param_get(_params_handles.xy_ff, &v);
		v = math::constrain(v, 0.0f, 1.0f);
		_params.vel_ff(0) = v;
		_params.vel_ff(1) = v;
		param_get(_params_handles.z_ff, &v);
		v = math::constrain(v, 0.0f, 1.0f);
		_params.vel_ff(2) = v;
		param_get(_params_handles.hold_xy_dz, &v);
		v = math::constrain(v, 0.0f, 1.0f);
		_params.hold_xy_dz = v;
		param_get(_params_handles.hold_max_xy, &v);
		_params.hold_max_xy = (v < 0.0f ? 0.0f : v);
		param_get(_params_handles.hold_max_z, &v);
		_params.hold_max_z = (v < 0.0f ? 0.0f : v);
		param_get(_params_handles.acc_hor_max, &v);
		_params.acc_hor_max = v;
		param_get(_params_handles.alt_mode, &v_i);
		_params.alt_mode = v_i;

		_params.sp_offs_max = _params.vel_cruise.edivide(_params.pos_p) * 2.0f;

		/* mc attitude control parameters*/
		/* manual control scale */
		param_get(_params_handles.man_roll_max, &_params.man_roll_max);
		param_get(_params_handles.man_pitch_max, &_params.man_pitch_max);
		param_get(_params_handles.man_yaw_max, &_params.man_yaw_max);
		param_get(_params_handles.global_yaw_max, &_params.global_yaw_max);
		_params.man_roll_max = math::radians(_params.man_roll_max);
		_params.man_pitch_max = math::radians(_params.man_pitch_max);
		_params.man_yaw_max = math::radians(_params.man_yaw_max);
		_params.global_yaw_max = math::radians(_params.global_yaw_max);

		param_get(_params_handles.mc_att_yaw_p, &v);
		_params.mc_att_yaw_p = v;

		/* takeoff and land velocities should not exceed maximum */
		_params.tko_speed = fminf(_params.tko_speed, _params.vel_max(2));
		_params.land_speed = fminf(_params.land_speed, _params.vel_max(2));
	}

	return OK;
}

void
MulticopterPositionControl::poll_subscriptions()
{
	bool updated;

	orb_check(_vehicle_status_sub, &updated);

	if (updated) {
		orb_copy(ORB_ID(vehicle_status), _vehicle_status_sub, &_vehicle_status);

		/* set correct uORB ID, depending on if vehicle is VTOL or not */
		if (!_attitude_setpoint_id) {
			if (_vehicle_status.is_vtol) {
				_attitude_setpoint_id = ORB_ID(mc_virtual_attitude_setpoint);

			} else {
				_attitude_setpoint_id = ORB_ID(vehicle_attitude_setpoint);
			}
		}
	}

<<<<<<< HEAD
	orb_check(_ctrl_state_sub, &updated);

	if (updated) {
		orb_copy(ORB_ID(control_state), _ctrl_state_sub, &_ctrl_state);
=======
	orb_check(_vehicle_land_detected_sub, &updated);

	if (updated) {
		orb_copy(ORB_ID(vehicle_land_detected), _vehicle_land_detected_sub, &_vehicle_land_detected);
	}

	orb_check(_ctrl_state_sub, &updated);

	if (updated) {
		orb_copy(ORB_ID(control_state), _ctrl_state_sub, &_ctrl_state);

		/* get current rotation matrix and euler angles from control state quaternions */
		math::Quaternion q_att(_ctrl_state.q[0], _ctrl_state.q[1], _ctrl_state.q[2], _ctrl_state.q[3]);
		_R = q_att.to_dcm();
		math::Vector<3> euler_angles;
		euler_angles = _R.to_euler();
		_yaw = euler_angles(2);
>>>>>>> 1a5040b9
	}

	orb_check(_att_sp_sub, &updated);

	if (updated) {
		orb_copy(ORB_ID(vehicle_attitude_setpoint), _att_sp_sub, &_att_sp);
	}

	orb_check(_control_mode_sub, &updated);

	if (updated) {
		orb_copy(ORB_ID(vehicle_control_mode), _control_mode_sub, &_control_mode);
	}

	orb_check(_manual_sub, &updated);

	if (updated) {
		orb_copy(ORB_ID(manual_control_setpoint), _manual_sub, &_manual);
	}

	orb_check(_arming_sub, &updated);

	if (updated) {
		orb_copy(ORB_ID(actuator_armed), _arming_sub, &_arming);
	}

	orb_check(_local_pos_sub, &updated);

	if (updated) {
		orb_copy(ORB_ID(vehicle_local_position), _local_pos_sub, &_local_pos);
	}
}

float
MulticopterPositionControl::scale_control(float ctl, float end, float dz, float dy)
{
	if (ctl > dz) {
		return dy + (ctl - dz) * (1.0f - dy) / (end - dz);

	} else if (ctl < -dz) {
		return -dy + (ctl + dz) * (1.0f - dy) / (end - dz);

	} else {
		return ctl * (dy / dz);
	}
}

float
MulticopterPositionControl::throttle_curve(float ctl, float ctr)
{
	/* piecewise linear mapping: 0:ctr -> 0:0.5
	 * and ctr:1 -> 0.5:1 */
	if (ctl < 0.5f) {
		return 2 * ctl * ctr;

	} else {
		return ctr + 2 * (ctl - 0.5f) * (1.0f - ctr);
	}
}

void
MulticopterPositionControl::task_main_trampoline(int argc, char *argv[])
{
	pos_control::g_control->task_main();
}

void
MulticopterPositionControl::update_ref()
{
	if (_local_pos.ref_timestamp != _ref_timestamp) {
		double lat_sp, lon_sp;
		float alt_sp = 0.0f;

		if (_ref_timestamp != 0) {
			/* calculate current position setpoint in global frame */
			map_projection_reproject(&_ref_pos, _pos_sp(0), _pos_sp(1), &lat_sp, &lon_sp);
			alt_sp = _ref_alt - _pos_sp(2);
		}

		/* update local projection reference */
		map_projection_init(&_ref_pos, _local_pos.ref_lat, _local_pos.ref_lon);
		_ref_alt = _local_pos.ref_alt;

		if (_ref_timestamp != 0) {
			/* reproject position setpoint to new reference */
			map_projection_project(&_ref_pos, lat_sp, lon_sp, &_pos_sp.data[0], &_pos_sp.data[1]);
			_pos_sp(2) = -(alt_sp - _ref_alt);
		}

		_ref_timestamp = _local_pos.ref_timestamp;
	}
}

void
MulticopterPositionControl::reset_pos_sp()
{
	if (_reset_pos_sp) {
		_reset_pos_sp = false;

		// we have logic in the main function which chooses the velocity setpoint such that the attitude setpoint is
		// continuous when switching into velocity controlled mode, therefore, we don't need to bother about resetting
		// position in a special way. In position control mode the position will be reset anyway until the vehicle has reduced speed.
		_pos_sp(0) = _pos(0);
		_pos_sp(1) = _pos(1);
	}
}

void
MulticopterPositionControl::reset_alt_sp()
{
	if (_reset_alt_sp) {
		_reset_alt_sp = false;

		// we have logic in the main function which choosed the velocity setpoint such that the attitude setpoint is
		// continuous when switching into velocity controlled mode, therefore, we don't need to bother about resetting
		// altitude in a special way
		_pos_sp(2) = _pos(2);
	}
}

void
MulticopterPositionControl::limit_pos_sp_offset()
{
	math::Vector<3> pos_sp_offs;
	pos_sp_offs.zero();

	if (_control_mode.flag_control_position_enabled) {
		pos_sp_offs(0) = (_pos_sp(0) - _pos(0)) / _params.sp_offs_max(0);
		pos_sp_offs(1) = (_pos_sp(1) - _pos(1)) / _params.sp_offs_max(1);
	}

	if (_control_mode.flag_control_altitude_enabled) {
		pos_sp_offs(2) = (_pos_sp(2) - _pos(2)) / _params.sp_offs_max(2);
	}

	float pos_sp_offs_norm = pos_sp_offs.length();

	if (pos_sp_offs_norm > 1.0f) {
		pos_sp_offs /= pos_sp_offs_norm;
		_pos_sp = _pos + pos_sp_offs.emult(_params.sp_offs_max);
	}
}

void
MulticopterPositionControl::control_manual(float dt)
{
	math::Vector<3> req_vel_sp; // X,Y in local frame and Z in global (D), in [-1,1] normalized range
	req_vel_sp.zero();

	if (_control_mode.flag_control_altitude_enabled) {
		/* set vertical velocity setpoint with throttle stick */
		req_vel_sp(2) = -scale_control(_manual.z - 0.5f, 0.5f, _params.alt_ctl_dz, _params.alt_ctl_dy); // D
	}

	if (_control_mode.flag_control_position_enabled) {
		/* set horizontal velocity setpoint with roll/pitch stick */
		req_vel_sp(0) = _manual.x;
		req_vel_sp(1) = _manual.y;
	}

	if (_control_mode.flag_control_altitude_enabled) {
		/* reset alt setpoint to current altitude if needed */
		reset_alt_sp();
	}

	if (_control_mode.flag_control_position_enabled) {
		/* reset position setpoint to current position if needed */
		reset_pos_sp();
	}

	/* limit velocity setpoint */
	float req_vel_sp_norm = req_vel_sp.length();

	if (req_vel_sp_norm > 1.0f) {
		req_vel_sp /= req_vel_sp_norm;
	}

	/* _req_vel_sp scaled to 0..1, scale it to max speed and rotate around yaw */
	math::Matrix<3, 3> R_yaw_sp;
	R_yaw_sp.from_euler(0.0f, 0.0f, _att_sp.yaw_body);
	math::Vector<3> req_vel_sp_scaled = R_yaw_sp * req_vel_sp.emult(
			_params.vel_cruise); // in NED and scaled to actual velocity

	/*
	 * assisted velocity mode: user controls velocity, but if	velocity is small enough, position
	 * hold is activated for the corresponding axis
	 */

	/* horizontal axes */
	if (_control_mode.flag_control_position_enabled) {
		/* check for pos. hold */
		if (fabsf(req_vel_sp(0)) < _params.hold_xy_dz && fabsf(req_vel_sp(1)) < _params.hold_xy_dz) {
			if (!_pos_hold_engaged) {
				if (_params.hold_max_xy < FLT_EPSILON || (fabsf(_vel(0)) < _params.hold_max_xy
						&& fabsf(_vel(1)) < _params.hold_max_xy)) {
					_pos_hold_engaged = true;

				} else {
					_pos_hold_engaged = false;
				}
			}

		} else {
			_pos_hold_engaged = false;
		}

		/* set requested velocity setpoint */
		if (!_pos_hold_engaged) {
			_pos_sp(0) = _pos(0);
			_pos_sp(1) = _pos(1);
			_run_pos_control = false; /* request velocity setpoint to be used, instead of position setpoint */
			_vel_sp(0) = req_vel_sp_scaled(0);
			_vel_sp(1) = req_vel_sp_scaled(1);
		}
	}

	/* vertical axis */
	if (_control_mode.flag_control_altitude_enabled) {
		/* check for pos. hold */
		if (fabsf(req_vel_sp(2)) < FLT_EPSILON) {
			if (!_alt_hold_engaged) {
				if (_params.hold_max_z < FLT_EPSILON || fabsf(_vel(2)) < _params.hold_max_z) {
					_alt_hold_engaged = true;

				} else {
					_alt_hold_engaged = false;
				}
			}

		} else {
			_alt_hold_engaged = false;
		}

		/* set requested velocity setpoint */
		if (!_alt_hold_engaged) {
			_run_alt_control = false; /* request velocity setpoint to be used, instead of altitude setpoint */
			_vel_sp(2) = req_vel_sp_scaled(2);
			_pos_sp(2) = _pos(2);
		}
	}
}

void
MulticopterPositionControl::control_offboard(float dt)
{
	bool updated;
	orb_check(_pos_sp_triplet_sub, &updated);

	if (updated) {
		orb_copy(ORB_ID(position_setpoint_triplet), _pos_sp_triplet_sub, &_pos_sp_triplet);
	}

	if (_pos_sp_triplet.current.valid) {
		if (_control_mode.flag_control_position_enabled && _pos_sp_triplet.current.position_valid) {
			/* control position */
			_pos_sp(0) = _pos_sp_triplet.current.x;
			_pos_sp(1) = _pos_sp_triplet.current.y;

		} else if (_control_mode.flag_control_velocity_enabled && _pos_sp_triplet.current.velocity_valid) {
			/* control velocity */
			/* reset position setpoint to current position if needed */
			reset_pos_sp();

			/* set position setpoint move rate */
			_vel_sp(0) = _pos_sp_triplet.current.vx;
			_vel_sp(1) = _pos_sp_triplet.current.vy;

			_run_pos_control = false; /* request velocity setpoint to be used, instead of position setpoint */
		}

		if (_pos_sp_triplet.current.yaw_valid) {
			_att_sp.yaw_body = _pos_sp_triplet.current.yaw;

		} else if (_pos_sp_triplet.current.yawspeed_valid) {
			_att_sp.yaw_body = _att_sp.yaw_body + _pos_sp_triplet.current.yawspeed * dt;
		}

		if (_control_mode.flag_control_altitude_enabled && _pos_sp_triplet.current.position_valid) {
			/* Control altitude */
			_pos_sp(2) = _pos_sp_triplet.current.z;

		} else if (_control_mode.flag_control_climb_rate_enabled && _pos_sp_triplet.current.velocity_valid) {
			/* reset alt setpoint to current altitude if needed */
			reset_alt_sp();

			/* set altitude setpoint move rate */
			_vel_sp(2) = _pos_sp_triplet.current.vz;

			_run_alt_control = false; /* request velocity setpoint to be used, instead of position setpoint */
		}

	} else {
		reset_pos_sp();
		reset_alt_sp();
	}
}

bool
MulticopterPositionControl::cross_sphere_line(const math::Vector<3> &sphere_c, float sphere_r,
		const math::Vector<3> line_a, const math::Vector<3> line_b, math::Vector<3> &res)
{
	/* project center of sphere on line */
	/* normalized AB */
	math::Vector<3> ab_norm = line_b - line_a;
	ab_norm.normalize();
	math::Vector<3> d = line_a + ab_norm * ((sphere_c - line_a) * ab_norm);
	float cd_len = (sphere_c - d).length();

	/* we have triangle CDX with known CD and CX = R, find DX */
	if (sphere_r > cd_len) {
		/* have two roots, select one in A->B direction from D */
		float dx_len = sqrtf(sphere_r * sphere_r - cd_len * cd_len);
		res = d + ab_norm * dx_len;
		return true;

	} else {
		/* have no roots, return D */
		res = d;
		return false;
	}
}

void MulticopterPositionControl::control_auto(float dt)
{
	/* reset position setpoint on AUTO mode activation or if we are not in MC mode */
	if (!_mode_auto || !_vehicle_status.is_rotary_wing) {
		if (!_mode_auto) {
			_mode_auto = true;
		}

		_reset_pos_sp = true;
		_reset_alt_sp = true;

		reset_pos_sp();
		reset_alt_sp();
	}

	//Poll position setpoint
	bool updated;
	orb_check(_pos_sp_triplet_sub, &updated);

	if (updated) {
		orb_copy(ORB_ID(position_setpoint_triplet), _pos_sp_triplet_sub, &_pos_sp_triplet);

		//Make sure that the position setpoint is valid
		if (!PX4_ISFINITE(_pos_sp_triplet.current.lat) ||
				!PX4_ISFINITE(_pos_sp_triplet.current.lon) ||
				!PX4_ISFINITE(_pos_sp_triplet.current.alt)) {
			_pos_sp_triplet.current.valid = false;
		}
	}

	bool current_setpoint_valid = false;
	bool previous_setpoint_valid = false;

	math::Vector<3> prev_sp;
	math::Vector<3> curr_sp;

	if (_pos_sp_triplet.current.valid) {

		/* project setpoint to local frame */
		map_projection_project(&_ref_pos,
				       _pos_sp_triplet.current.lat, _pos_sp_triplet.current.lon,
				       &curr_sp.data[0], &curr_sp.data[1]);
		curr_sp(2) = -(_pos_sp_triplet.current.alt - _ref_alt);

		if (PX4_ISFINITE(curr_sp(0)) &&
<<<<<<< HEAD
			PX4_ISFINITE(curr_sp(1)) &&
			PX4_ISFINITE(curr_sp(2))) {
=======
				PX4_ISFINITE(curr_sp(1)) &&
				PX4_ISFINITE(curr_sp(2))) {
>>>>>>> 1a5040b9
			current_setpoint_valid = true;
		}
	}

	if (_pos_sp_triplet.previous.valid) {
		map_projection_project(&_ref_pos,
<<<<<<< HEAD
					   _pos_sp_triplet.previous.lat, _pos_sp_triplet.previous.lon,
					   &prev_sp.data[0], &prev_sp.data[1]);
		prev_sp(2) = -(_pos_sp_triplet.previous.alt - _ref_alt);

		if (PX4_ISFINITE(prev_sp(0)) &&
			PX4_ISFINITE(prev_sp(1)) &&
			PX4_ISFINITE(prev_sp(2))) {
=======
				       _pos_sp_triplet.previous.lat, _pos_sp_triplet.previous.lon,
				       &prev_sp.data[0], &prev_sp.data[1]);
		prev_sp(2) = -(_pos_sp_triplet.previous.alt - _ref_alt);

		if (PX4_ISFINITE(prev_sp(0)) &&
				PX4_ISFINITE(prev_sp(1)) &&
				PX4_ISFINITE(prev_sp(2))) {
>>>>>>> 1a5040b9
			previous_setpoint_valid = true;
		}
	}

	if (current_setpoint_valid) {
<<<<<<< HEAD
		/* in case of interrupted mission don't go to waypoint but stay at current position */
		_reset_pos_sp = true;
		_reset_alt_sp = true;

=======
>>>>>>> 1a5040b9
		/* scaled space: 1 == position error resulting max allowed speed */

		math::Vector<3> cruising_speed = _params.vel_cruise;

		if (PX4_ISFINITE(_pos_sp_triplet.current.cruising_speed) &&
			_pos_sp_triplet.current.cruising_speed > 0.1f) {
			cruising_speed(0) = _pos_sp_triplet.current.cruising_speed;
			cruising_speed(1) = _pos_sp_triplet.current.cruising_speed;
		}

		math::Vector<3> scale = _params.pos_p.edivide(cruising_speed);

		/* convert current setpoint to scaled space */
		math::Vector<3> curr_sp_s = curr_sp.emult(scale);

		/* by default use current setpoint as is */
		math::Vector<3> pos_sp_s = curr_sp_s;

<<<<<<< HEAD
		if (_pos_sp_triplet.current.type == position_setpoint_s::SETPOINT_TYPE_POSITION && previous_setpoint_valid) {
=======
		if ((_pos_sp_triplet.current.type == position_setpoint_s::SETPOINT_TYPE_POSITION  ||
		     _pos_sp_triplet.current.type == position_setpoint_s::SETPOINT_TYPE_FOLLOW_TARGET) &&
		      previous_setpoint_valid) {

>>>>>>> 1a5040b9
			/* follow "previous - current" line */

			if ((curr_sp - prev_sp).length() > MIN_DIST) {

				/* find X - cross point of unit sphere and trajectory */
				math::Vector<3> pos_s = _pos.emult(scale);
				math::Vector<3> prev_sp_s = prev_sp.emult(scale);
				math::Vector<3> prev_curr_s = curr_sp_s - prev_sp_s;
				math::Vector<3> curr_pos_s = pos_s - curr_sp_s;
				float curr_pos_s_len = curr_pos_s.length();

				if (curr_pos_s_len < 1.0f) {
					/* copter is closer to waypoint than unit radius */
					/* check next waypoint and use it to avoid slowing down when passing via waypoint */
					if (_pos_sp_triplet.next.valid) {
						math::Vector<3> next_sp;
						map_projection_project(&_ref_pos,
								       _pos_sp_triplet.next.lat, _pos_sp_triplet.next.lon,
								       &next_sp.data[0], &next_sp.data[1]);
						next_sp(2) = -(_pos_sp_triplet.next.alt - _ref_alt);

						if ((next_sp - curr_sp).length() > MIN_DIST) {
							math::Vector<3> next_sp_s = next_sp.emult(scale);

							/* calculate angle prev - curr - next */
							math::Vector<3> curr_next_s = next_sp_s - curr_sp_s;
							math::Vector<3> prev_curr_s_norm = prev_curr_s.normalized();

							/* cos(a) * curr_next, a = angle between current and next trajectory segments */
							float cos_a_curr_next = prev_curr_s_norm * curr_next_s;

							/* cos(b), b = angle pos - curr_sp - prev_sp */
							float cos_b = -curr_pos_s * prev_curr_s_norm / curr_pos_s_len;

							if (cos_a_curr_next > 0.0f && cos_b > 0.0f) {
								float curr_next_s_len = curr_next_s.length();

								/* if curr - next distance is larger than unit radius, limit it */
								if (curr_next_s_len > 1.0f) {
									cos_a_curr_next /= curr_next_s_len;
								}

								/* feed forward position setpoint offset */
								math::Vector<3> pos_ff = prev_curr_s_norm *
											 cos_a_curr_next * cos_b * cos_b * (1.0f - curr_pos_s_len) *
											 (1.0f - expf(-curr_pos_s_len * curr_pos_s_len * 20.0f));
								pos_sp_s += pos_ff;
							}
						}
					}

				} else {
					bool near = cross_sphere_line(pos_s, 1.0f, prev_sp_s, curr_sp_s, pos_sp_s);

					if (near) {
						/* unit sphere crosses trajectory */

					} else {
						/* copter is too far from trajectory */
						/* if copter is behind prev waypoint, go directly to prev waypoint */
						if ((pos_sp_s - prev_sp_s) * prev_curr_s < 0.0f) {
							pos_sp_s = prev_sp_s;
						}

						/* if copter is in front of curr waypoint, go directly to curr waypoint */
						if ((pos_sp_s - curr_sp_s) * prev_curr_s > 0.0f) {
							pos_sp_s = curr_sp_s;
						}

						pos_sp_s = pos_s + (pos_sp_s - pos_s).normalized();
					}
				}
			}
		}

		/* move setpoint not faster than max allowed speed */
		math::Vector<3> pos_sp_old_s = _pos_sp.emult(scale);

		/* difference between current and desired position setpoints, 1 = max speed */
		math::Vector<3> d_pos_m = (pos_sp_s - pos_sp_old_s).edivide(_params.pos_p);
		float d_pos_m_len = d_pos_m.length();

		if (d_pos_m_len > dt) {
			pos_sp_s = pos_sp_old_s + (d_pos_m / d_pos_m_len * dt).emult(_params.pos_p);
		}

		/* scale result back to normal space */
		_pos_sp = pos_sp_s.edivide(scale);

		/* update yaw setpoint if needed */
		if (PX4_ISFINITE(_pos_sp_triplet.current.yaw)) {
			_att_sp.yaw_body = _pos_sp_triplet.current.yaw;
		}

		/*
		 * if we're already near the current takeoff setpoint don't reset in case we switch back to posctl.
		 * this makes the takeoff finish smoothly.
		 */
		if ((_pos_sp_triplet.current.type == position_setpoint_s::SETPOINT_TYPE_TAKEOFF
				|| _pos_sp_triplet.current.type == position_setpoint_s::SETPOINT_TYPE_LOITER)
				&& _pos_sp_triplet.current.acceptance_radius > 0.0f
				/* need to detect we're close a bit before the navigator switches from takeoff to next waypoint */
				&& (_pos - _pos_sp).length() < _pos_sp_triplet.current.acceptance_radius * 1.2f) {
			_reset_pos_sp = false;
			_reset_alt_sp = false;

			/* otherwise: in case of interrupted mission don't go to waypoint but stay at current position */

		} else {
			_reset_pos_sp = true;
			_reset_alt_sp = true;
		}

	} else {
		/* no waypoint, do nothing, setpoint was already reset */
	}
}

void
MulticopterPositionControl::task_main()
{

	/*
	 * do subscriptions
	 */
	_vehicle_status_sub = orb_subscribe(ORB_ID(vehicle_status));
<<<<<<< HEAD
=======
	_vehicle_land_detected_sub = orb_subscribe(ORB_ID(vehicle_land_detected));
>>>>>>> 1a5040b9
	_ctrl_state_sub = orb_subscribe(ORB_ID(control_state));
	_att_sp_sub = orb_subscribe(ORB_ID(vehicle_attitude_setpoint));
	_control_mode_sub = orb_subscribe(ORB_ID(vehicle_control_mode));
	_params_sub = orb_subscribe(ORB_ID(parameter_update));
	_manual_sub = orb_subscribe(ORB_ID(manual_control_setpoint));
	_arming_sub = orb_subscribe(ORB_ID(actuator_armed));
	_local_pos_sub = orb_subscribe(ORB_ID(vehicle_local_position));
	_pos_sp_triplet_sub = orb_subscribe(ORB_ID(position_setpoint_triplet));
	_local_pos_sp_sub = orb_subscribe(ORB_ID(vehicle_local_position_setpoint));
	_global_vel_sp_sub = orb_subscribe(ORB_ID(vehicle_global_velocity_setpoint));


	parameters_update(true);

	/* initialize values of critical structs until first regular update */
	_arming.armed = false;

	/* get an initial update for all sensor and status data */
	poll_subscriptions();

	bool reset_int_z = true;
	bool reset_int_z_manual = false;
	bool reset_int_xy = true;
	bool reset_yaw_sp = true;
	bool was_armed = false;

	hrt_abstime t_prev = 0;

	math::Vector<3> thrust_int;
	thrust_int.zero();


	math::Matrix<3, 3> R;
	R.identity();

	/* wakeup source */
	px4_pollfd_struct_t fds[1];

	fds[0].fd = _local_pos_sub;
	fds[0].events = POLLIN;

	while (!_task_should_exit) {
		/* wait for up to 500ms for data */
		int pret = px4_poll(&fds[0], (sizeof(fds) / sizeof(fds[0])), 500);

		/* timed out - periodic check for _task_should_exit */
		if (pret == 0) {
			continue;
		}

		/* this is undesirable but not much we can do */
		if (pret < 0) {
			warn("poll error %d, %d", pret, errno);
			continue;
		}

		poll_subscriptions();

<<<<<<< HEAD
		/* get current rotation matrix and euler angles from control state quaternions */
		math::Quaternion q_att(_ctrl_state.q[0], _ctrl_state.q[1], _ctrl_state.q[2], _ctrl_state.q[3]);
		_R = q_att.to_dcm();
		math::Vector<3> euler_angles;
		euler_angles = _R.to_euler();
		_yaw     = euler_angles(2);

=======
>>>>>>> 1a5040b9
		parameters_update(false);

		hrt_abstime t = hrt_absolute_time();
		float dt = t_prev != 0 ? (t - t_prev) * 0.000001f : 0.0f;
		t_prev = t;

		// set dt for control blocks
		setDt(dt);

		if (_control_mode.flag_armed && !was_armed) {
			/* reset setpoints and integrals on arming */
			_reset_pos_sp = true;
			_reset_alt_sp = true;
			_vel_sp_prev.zero();
			reset_int_z = true;
			reset_int_xy = true;
			reset_yaw_sp = true;
		}

		/* reset yaw and altitude setpoint for VTOL which are in fw mode */
		if (_vehicle_status.is_vtol) {
			if (!_vehicle_status.is_rotary_wing) {
				reset_yaw_sp = true;
				_reset_alt_sp = true;
			}
		}

		//Update previous arming state
		was_armed = _control_mode.flag_armed;

		update_ref();

		/* Update velocity derivative,
		 * independent of the current flight mode
		 */
		if (_local_pos.timestamp > 0) {

			if (PX4_ISFINITE(_local_pos.x) &&
					PX4_ISFINITE(_local_pos.y) &&
					PX4_ISFINITE(_local_pos.z)) {

				_pos(0) = _local_pos.x;
				_pos(1) = _local_pos.y;
				if (_params.alt_mode == 1 && _local_pos.dist_bottom_valid) {
					_pos(2) = -_local_pos.dist_bottom;
				} else {
					_pos(2) = _local_pos.z;
				}
			}

			if (PX4_ISFINITE(_local_pos.vx) &&
					PX4_ISFINITE(_local_pos.vy) &&
					PX4_ISFINITE(_local_pos.vz)) {

				_vel(0) = _local_pos.vx;
				_vel(1) = _local_pos.vy;
				if (_params.alt_mode == 1 && _local_pos.dist_bottom_valid) {
					_vel(2) = -_local_pos.dist_bottom_rate;
				} else {
					_vel(2) = _local_pos.vz;
				}
			}

			_vel_err_d(0) = _vel_x_deriv.update(-_vel(0));
			_vel_err_d(1) = _vel_y_deriv.update(-_vel(1));
			_vel_err_d(2) = _vel_z_deriv.update(-_vel(2));
		}

		// reset the horizontal and vertical position hold flags for non-manual modes
		// or if position / altitude is not controlled
		if (!_control_mode.flag_control_position_enabled || !_control_mode.flag_control_manual_enabled) {
			_pos_hold_engaged = false;
		}

		if (!_control_mode.flag_control_altitude_enabled || !_control_mode.flag_control_manual_enabled) {
			_alt_hold_engaged = false;
		}

		if (_control_mode.flag_control_altitude_enabled ||
				_control_mode.flag_control_position_enabled ||
				_control_mode.flag_control_climb_rate_enabled ||
				_control_mode.flag_control_velocity_enabled ||
				_control_mode.flag_control_acceleration_enabled) {

			_vel_ff.zero();

			/* by default, run position/altitude controller. the control_* functions
			 * can disable this and run velocity controllers directly in this cycle */
			_run_pos_control = true;
			_run_alt_control = true;

			/* select control source */
			if (_control_mode.flag_control_manual_enabled) {
				/* manual control */
				control_manual(dt);
				_mode_auto = false;

			} else if (_control_mode.flag_control_offboard_enabled) {
				/* offboard control */
				control_offboard(dt);
				_mode_auto = false;

			} else {
				/* AUTO */
				control_auto(dt);
			}

			/* weather-vane mode for vtol: disable yaw control */
			if (!_control_mode.flag_control_manual_enabled && _pos_sp_triplet.current.disable_mc_yaw_control == true) {
				_att_sp.disable_mc_yaw_control = true;

			} else {
				/* reset in case of setpoint updates */
				_att_sp.disable_mc_yaw_control = false;
			}

			if (!_control_mode.flag_control_manual_enabled && _pos_sp_triplet.current.valid
					&& _pos_sp_triplet.current.type == position_setpoint_s::SETPOINT_TYPE_IDLE) {
				/* idle state, don't run controller and set zero thrust */
				R.identity();
				memcpy(&_att_sp.R_body[0], R.data, sizeof(_att_sp.R_body));
				_att_sp.R_valid = true;

				_att_sp.roll_body = 0.0f;
				_att_sp.pitch_body = 0.0f;
				_att_sp.yaw_body = _yaw;
				_att_sp.thrust = 0.0f;

				_att_sp.timestamp = hrt_absolute_time();

				/* publish attitude setpoint */
				if (_att_sp_pub != nullptr) {
					orb_publish(_attitude_setpoint_id, _att_sp_pub, &_att_sp);

				} else if (_attitude_setpoint_id) {
					_att_sp_pub = orb_advertise(_attitude_setpoint_id, &_att_sp);
				}

			} else if (_control_mode.flag_control_manual_enabled
					&& _vehicle_land_detected.landed) {
				/* don't run controller when landed */
				_reset_pos_sp = true;
				_reset_alt_sp = true;
				_mode_auto = false;
				reset_int_z = true;
				reset_int_xy = true;

				R.identity();
				memcpy(&_att_sp.R_body[0], R.data, sizeof(_att_sp.R_body));
				_att_sp.R_valid = true;

				_att_sp.roll_body = 0.0f;
				_att_sp.pitch_body = 0.0f;
				_att_sp.yaw_body = _yaw;
				_att_sp.thrust = 0.0f;

				_att_sp.timestamp = hrt_absolute_time();

				/* publish attitude setpoint */
				if (_att_sp_pub != nullptr) {
					orb_publish(_attitude_setpoint_id, _att_sp_pub, &_att_sp);

				} else if (_attitude_setpoint_id) {
					_att_sp_pub = orb_advertise(_attitude_setpoint_id, &_att_sp);
				}

			} else {
				/* run position & altitude controllers, if enabled (otherwise use already computed velocity setpoints) */
				if (_run_pos_control) {
					_vel_sp(0) = (_pos_sp(0) - _pos(0)) * _params.pos_p(0);
					_vel_sp(1) = (_pos_sp(1) - _pos(1)) * _params.pos_p(1);
				}

				// do not go slower than the follow target velocity when position tracking is active (set to valid)

				if(_pos_sp_triplet.current.type == position_setpoint_s::SETPOINT_TYPE_FOLLOW_TARGET &&
					_pos_sp_triplet.current.velocity_valid &&
					_pos_sp_triplet.current.position_valid) {

					math::Vector<3> ft_vel(_pos_sp_triplet.current.vx, _pos_sp_triplet.current.vy, 0);

					float cos_ratio = (ft_vel*_vel_sp)/(ft_vel.length()*_vel_sp.length());

					// only override velocity set points when uav is traveling in same direction as target and vector component
					// is greater than calculated position set point velocity component

					if(cos_ratio > 0) {
						ft_vel *= (cos_ratio);
						// min speed a little faster than target vel
						ft_vel += ft_vel.normalized()*1.5f;
					} else {
						ft_vel.zero();
					}

					_vel_sp(0) = fabs(ft_vel(0)) > fabs(_vel_sp(0)) ? ft_vel(0) : _vel_sp(0);
					_vel_sp(1) = fabs(ft_vel(1)) > fabs(_vel_sp(1)) ? ft_vel(1) : _vel_sp(1);

					// track target using velocity only

				} else if (_pos_sp_triplet.current.type == position_setpoint_s::SETPOINT_TYPE_FOLLOW_TARGET &&
					_pos_sp_triplet.current.velocity_valid) {

					_vel_sp(0) = _pos_sp_triplet.current.vx;
					_vel_sp(1) = _pos_sp_triplet.current.vy;
				}

				if (_run_alt_control) {
					_vel_sp(2) = (_pos_sp(2) - _pos(2)) * _params.pos_p(2);
				}

				/* make sure velocity setpoint is saturated in xy*/
				float vel_norm_xy = sqrtf(_vel_sp(0) * _vel_sp(0) +
							  _vel_sp(1) * _vel_sp(1));

				if (vel_norm_xy > _params.vel_max(0)) {
					/* note assumes vel_max(0) == vel_max(1) */
					_vel_sp(0) = _vel_sp(0) * _params.vel_max(0) / vel_norm_xy;
					_vel_sp(1) = _vel_sp(1) * _params.vel_max(1) / vel_norm_xy;
				}

				/* make sure velocity setpoint is saturated in z*/
				float vel_norm_z = sqrtf(_vel_sp(2) * _vel_sp(2));

				if (vel_norm_z > _params.vel_max(2)) {
					_vel_sp(2) = _vel_sp(2) * _params.vel_max(2) / vel_norm_z;
				}

				if (!_control_mode.flag_control_position_enabled) {
					_reset_pos_sp = true;
				}

				if (!_control_mode.flag_control_altitude_enabled) {
					_reset_alt_sp = true;
				}

				if (!_control_mode.flag_control_velocity_enabled) {
					_vel_sp_prev(0) = _vel(0);
					_vel_sp_prev(1) = _vel(1);
					_vel_sp(0) = 0.0f;
					_vel_sp(1) = 0.0f;
					control_vel_enabled_prev = false;
				}

				if (!_control_mode.flag_control_climb_rate_enabled) {
					_vel_sp(2) = 0.0f;
				}

				/* use constant descend rate when landing, ignore altitude setpoint */
				if (!_control_mode.flag_control_manual_enabled && _pos_sp_triplet.current.valid
						&& _pos_sp_triplet.current.type == position_setpoint_s::SETPOINT_TYPE_LAND) {
					_vel_sp(2) = _params.land_speed;
				}

				/* special thrust setpoint generation for takeoff from ground */
				if (!_control_mode.flag_control_manual_enabled && _pos_sp_triplet.current.valid
						&& _pos_sp_triplet.current.type == position_setpoint_s::SETPOINT_TYPE_TAKEOFF
						&& _control_mode.flag_armed) {

					// check if we are not already in air.
					// if yes then we don't need a jumped takeoff anymore
					if (!_takeoff_jumped && !_vehicle_land_detected.landed && fabsf(_takeoff_thrust_sp) < FLT_EPSILON) {
						_takeoff_jumped = true;
					}

					if (!_takeoff_jumped) {
						// ramp thrust setpoint up
						if (_vel(2) > -(_params.tko_speed / 2.0f)) {
							_takeoff_thrust_sp += 0.5f * dt;
							_vel_sp.zero();
							_vel_prev.zero();

						} else {
							// copter has reached our takeoff speed. split the thrust setpoint up
							// into an integral part and into a P part
							thrust_int(2) = _takeoff_thrust_sp - _params.vel_p(2) * fabsf(_vel(2));
							thrust_int(2) = -math::constrain(thrust_int(2), _params.thr_min, _params.thr_max);
							_vel_sp_prev(2) = -_params.tko_speed;
							_takeoff_jumped = true;
							reset_int_z = false;
						}
					}

					if (_takeoff_jumped) {
						_vel_sp(2) = -_params.tko_speed;
					}

				} else {
					_takeoff_jumped = false;
					_takeoff_thrust_sp = 0.0f;
				}

				// limit total horizontal acceleration
				math::Vector<2> acc_hor;
				acc_hor(0) = (_vel_sp(0) - _vel_sp_prev(0)) / dt;
				acc_hor(1) = (_vel_sp(1) - _vel_sp_prev(1)) / dt;

				if (acc_hor.length() > _params.acc_hor_max) {
					acc_hor.normalize();
					acc_hor *= _params.acc_hor_max;
					math::Vector<2> vel_sp_hor_prev(_vel_sp_prev(0), _vel_sp_prev(1));
					math::Vector<2> vel_sp_hor = acc_hor * dt + vel_sp_hor_prev;
					_vel_sp(0) = vel_sp_hor(0);
					_vel_sp(1) = vel_sp_hor(1);
				}

				// limit vertical acceleration
				float acc_v = (_vel_sp(2) - _vel_sp_prev(2)) / dt;

				if (fabsf(acc_v) > 2 * _params.acc_hor_max) {
					acc_v /= fabsf(acc_v);
					_vel_sp(2) = acc_v * 2 * _params.acc_hor_max * dt + _vel_sp_prev(2);
				}

				_vel_sp_prev = _vel_sp;

				_global_vel_sp.vx = _vel_sp(0);
				_global_vel_sp.vy = _vel_sp(1);
				_global_vel_sp.vz = _vel_sp(2);

				/* publish velocity setpoint */
				if (_global_vel_sp_pub != nullptr) {
					orb_publish(ORB_ID(vehicle_global_velocity_setpoint), _global_vel_sp_pub, &_global_vel_sp);

				} else {
					_global_vel_sp_pub = orb_advertise(ORB_ID(vehicle_global_velocity_setpoint), &_global_vel_sp);
				}

				if (_control_mode.flag_control_climb_rate_enabled || _control_mode.flag_control_velocity_enabled ||
				    _control_mode.flag_control_acceleration_enabled) {
					/* reset integrals if needed */
					if (_control_mode.flag_control_climb_rate_enabled) {
						if (reset_int_z) {
							reset_int_z = false;
							float i = _params.thr_min;

							if (reset_int_z_manual) {
								i = _params.thr_hover;

								if (i < _params.thr_min) {
									i = _params.thr_min;

								} else if (i > _params.thr_max) {
									i = _params.thr_max;
								}
							}

							thrust_int(2) = -i;
						}

					} else {
						reset_int_z = true;
					}

					if (_control_mode.flag_control_velocity_enabled) {
						if (reset_int_xy) {
							reset_int_xy = false;
							thrust_int(0) = 0.0f;
							thrust_int(1) = 0.0f;
						}

					} else {
						reset_int_xy = true;
					}

					/* velocity error */
					math::Vector<3> vel_err = _vel_sp - _vel;

					// check if we have switched from a non-velocity controlled mode into a velocity controlled mode
					// if yes, then correct xy velocity setpoint such that the attitude setpoint is continuous
					if (!control_vel_enabled_prev && _control_mode.flag_control_velocity_enabled) {

						// choose velocity xyz setpoint such that the resulting thrust setpoint has the direction
						// given by the last attitude setpoint
						_vel_sp(0) = _vel(0) + (-PX4_R(_att_sp.R_body, 0, 2) * _att_sp.thrust - thrust_int(0) - _vel_err_d(0) * _params.vel_d(0)) / _params.vel_p(0);
						_vel_sp(1) = _vel(1) + (-PX4_R(_att_sp.R_body, 1, 2) * _att_sp.thrust - thrust_int(1) - _vel_err_d(1) * _params.vel_d(1)) / _params.vel_p(1);
						_vel_sp(2) = _vel(2) + (-PX4_R(_att_sp.R_body, 2, 2) * _att_sp.thrust - thrust_int(2) - _vel_err_d(2) * _params.vel_d(2)) / _params.vel_p(2);
						_vel_sp_prev(0) = _vel_sp(0);
						_vel_sp_prev(1) = _vel_sp(1);
						_vel_sp_prev(2) = _vel_sp(2);
						control_vel_enabled_prev = true;

						// compute updated velocity error
						vel_err = _vel_sp - _vel;
					}

					/* thrust vector in NED frame */
					math::Vector<3> thrust_sp;
					if (_control_mode.flag_control_acceleration_enabled && _pos_sp_triplet.current.acceleration_valid) {
						thrust_sp = math::Vector<3>(_pos_sp_triplet.current.a_x,_pos_sp_triplet.current.a_y,_pos_sp_triplet.current.a_z);
					} else {
						thrust_sp = vel_err.emult(_params.vel_p) + _vel_err_d.emult(_params.vel_d) + thrust_int;						
					}

					if (_pos_sp_triplet.current.type == position_setpoint_s::SETPOINT_TYPE_TAKEOFF
							&& !_takeoff_jumped && !_control_mode.flag_control_manual_enabled) {
						// for jumped takeoffs use special thrust setpoint calculated above
						thrust_sp.zero();
						thrust_sp(2) = -_takeoff_thrust_sp;
					}

					if (!_control_mode.flag_control_velocity_enabled && !_control_mode.flag_control_acceleration_enabled) {
						thrust_sp(0) = 0.0f;
						thrust_sp(1) = 0.0f;
					}

					if (!_control_mode.flag_control_climb_rate_enabled && !_control_mode.flag_control_acceleration_enabled) {
						thrust_sp(2) = 0.0f;
					}

					/* limit thrust vector and check for saturation */
					bool saturation_xy = false;
					bool saturation_z = false;

					/* limit min lift */
					float thr_min = _params.thr_min;

					if (!_control_mode.flag_control_velocity_enabled && thr_min < 0.0f) {
						/* don't allow downside thrust direction in manual attitude mode */
						thr_min = 0.0f;
					}

					float thrust_abs = thrust_sp.length();
					float tilt_max = _params.tilt_max_air;
					float thr_max = _params.thr_max;
					/* filter vel_z over 1/8sec */
					_vel_z_lp = _vel_z_lp * (1.0f - dt * 8.0f) + dt * 8.0f * _vel(2);
					/* filter vel_z change over 1/8sec */
					float vel_z_change = (_vel(2) - _vel_prev(2)) / dt;
					_acc_z_lp = _acc_z_lp * (1.0f - dt * 8.0f) + dt * 8.0f * vel_z_change;

					/* adjust limits for landing mode */
					if (!_control_mode.flag_control_manual_enabled && _pos_sp_triplet.current.valid &&
							_pos_sp_triplet.current.type == position_setpoint_s::SETPOINT_TYPE_LAND) {
						/* limit max tilt and min lift when landing */
						tilt_max = _params.tilt_max_land;

						if (thr_min < 0.0f) {
							thr_min = 0.0f;
						}

						/* descend stabilized, we're landing */
						if (!_in_landing && !_lnd_reached_ground
								&& (float)fabs(_acc_z_lp) < 0.1f
								&& _vel_z_lp > 0.5f * _params.land_speed) {
							_in_landing = true;
						}

						/* assume ground, cut thrust */
						if (_in_landing
								&& _vel_z_lp < 0.1f) {
							thr_max = 0.0f;
							_in_landing = false;
							_lnd_reached_ground = true;
						}

						/* once we assumed to have reached the ground always cut the thrust.
							Only free fall detection below can revoke this
						*/
						if (!_in_landing && _lnd_reached_ground) {
							thr_max = 0.0f;
						}

						/* if we suddenly fall, reset landing logic and remove thrust limit */
						if (_lnd_reached_ground
								/* XXX: magic value, assuming free fall above 4m/s2 acceleration */
								&& (_acc_z_lp > 4.0f
								    || _vel_z_lp > 2.0f * _params.land_speed)) {
							thr_max = _params.thr_max;
							_in_landing = false;
							_lnd_reached_ground = false;
						}

					} else {
						_in_landing = false;
						_lnd_reached_ground = false;
					}

					/* limit min lift */
					if (-thrust_sp(2) < thr_min) {
						thrust_sp(2) = -thr_min;
						saturation_z = true;
					}

					if (_control_mode.flag_control_velocity_enabled || _control_mode.flag_control_acceleration_enabled) {

						/* limit max tilt */
						if (thr_min >= 0.0f && tilt_max < M_PI_F / 2 - 0.05f) {
							/* absolute horizontal thrust */
							float thrust_sp_xy_len = math::Vector<2>(thrust_sp(0), thrust_sp(1)).length();

							if (thrust_sp_xy_len > 0.01f) {
								/* max horizontal thrust for given vertical thrust*/
								float thrust_xy_max = -thrust_sp(2) * tanf(tilt_max);

								if (thrust_sp_xy_len > thrust_xy_max) {
									float k = thrust_xy_max / thrust_sp_xy_len;
									thrust_sp(0) *= k;
									thrust_sp(1) *= k;
									saturation_xy = true;
								}
							}
						}
					}

					if (_control_mode.flag_control_altitude_enabled) {
						/* thrust compensation for altitude only control modes */
						float att_comp;

						if (_R(2, 2) > TILT_COS_MAX) {
							att_comp = 1.0f / _R(2, 2);

						} else if (_R(2, 2) > 0.0f) {
							att_comp = ((1.0f / TILT_COS_MAX - 1.0f) / TILT_COS_MAX) * _R(2, 2) + 1.0f;
							saturation_z = true;

						} else {
							att_comp = 1.0f;
							saturation_z = true;
						}

						thrust_sp(2) *= att_comp;
					}

					/* limit max thrust */
					thrust_abs = thrust_sp.length(); /* recalculate because it might have changed */

					if (thrust_abs > thr_max) {
						if (thrust_sp(2) < 0.0f) {
							if (-thrust_sp(2) > thr_max) {
								/* thrust Z component is too large, limit it */
								thrust_sp(0) = 0.0f;
								thrust_sp(1) = 0.0f;
								thrust_sp(2) = -thr_max;
								saturation_xy = true;
								saturation_z = true;

							} else {
								/* preserve thrust Z component and lower XY, keeping altitude is more important than position */
								float thrust_xy_max = sqrtf(thr_max * thr_max - thrust_sp(2) * thrust_sp(2));
								float thrust_xy_abs = math::Vector<2>(thrust_sp(0), thrust_sp(1)).length();
								float k = thrust_xy_max / thrust_xy_abs;
								thrust_sp(0) *= k;
								thrust_sp(1) *= k;
								saturation_xy = true;
							}

						} else {
							/* Z component is negative, going down, simply limit thrust vector */
							float k = thr_max / thrust_abs;
							thrust_sp *= k;
							saturation_xy = true;
							saturation_z = true;
						}

						thrust_abs = thr_max;
					}

					/* update integrals */
					if (_control_mode.flag_control_velocity_enabled && !saturation_xy) {
						thrust_int(0) += vel_err(0) * _params.vel_i(0) * dt;
						thrust_int(1) += vel_err(1) * _params.vel_i(1) * dt;
					}

					if (_control_mode.flag_control_climb_rate_enabled && !saturation_z) {
						thrust_int(2) += vel_err(2) * _params.vel_i(2) * dt;

						/* protection against flipping on ground when landing */
						if (thrust_int(2) > 0.0f) {
							thrust_int(2) = 0.0f;
						}
					}

					/* calculate attitude setpoint from thrust vector */
					if (_control_mode.flag_control_velocity_enabled || _control_mode.flag_control_acceleration_enabled) {
						/* desired body_z axis = -normalize(thrust_vector) */
						math::Vector<3> body_x;
						math::Vector<3> body_y;
						math::Vector<3> body_z;

						if (thrust_abs > SIGMA) {
							body_z = -thrust_sp / thrust_abs;

						} else {
							/* no thrust, set Z axis to safe value */
							body_z.zero();
							body_z(2) = 1.0f;
						}

						/* vector of desired yaw direction in XY plane, rotated by PI/2 */
						math::Vector<3> y_C(-sinf(_att_sp.yaw_body), cosf(_att_sp.yaw_body), 0.0f);

						if (fabsf(body_z(2)) > SIGMA) {
							/* desired body_x axis, orthogonal to body_z */
							body_x = y_C % body_z;

							/* keep nose to front while inverted upside down */
							if (body_z(2) < 0.0f) {
								body_x = -body_x;
							}

							body_x.normalize();

						} else {
							/* desired thrust is in XY plane, set X downside to construct correct matrix,
							 * but yaw component will not be used actually */
							body_x.zero();
							body_x(2) = 1.0f;
						}

						/* desired body_y axis */
						body_y = body_z % body_x;

						/* fill rotation matrix */
						for (int i = 0; i < 3; i++) {
							R(i, 0) = body_x(i);
							R(i, 1) = body_y(i);
							R(i, 2) = body_z(i);
						}

						/* copy rotation matrix to attitude setpoint topic */
						memcpy(&_att_sp.R_body[0], R.data, sizeof(_att_sp.R_body));
						_att_sp.R_valid = true;

						/* copy quaternion setpoint to attitude setpoint topic */
						math::Quaternion q_sp;
						q_sp.from_dcm(R);
						memcpy(&_att_sp.q_d[0], &q_sp.data[0], sizeof(_att_sp.q_d));

						/* calculate euler angles, for logging only, must not be used for control */
						math::Vector<3> euler = R.to_euler();
						_att_sp.roll_body = euler(0);
						_att_sp.pitch_body = euler(1);
						/* yaw already used to construct rot matrix, but actual rotation matrix can have different yaw near singularity */

					} else if (!_control_mode.flag_control_manual_enabled) {
						/* autonomous altitude control without position control (failsafe landing),
						 * force level attitude, don't change yaw */
						R.from_euler(0.0f, 0.0f, _att_sp.yaw_body);

						/* copy rotation matrix to attitude setpoint topic */
						memcpy(&_att_sp.R_body[0], R.data, sizeof(_att_sp.R_body));
						_att_sp.R_valid = true;

						/* copy quaternion setpoint to attitude setpoint topic */
						math::Quaternion q_sp;
						q_sp.from_dcm(R);
						memcpy(&_att_sp.q_d[0], &q_sp.data[0], sizeof(_att_sp.q_d));

						_att_sp.roll_body = 0.0f;
						_att_sp.pitch_body = 0.0f;
					}

					_att_sp.thrust = thrust_abs;

					/* save thrust setpoint for logging */
					_local_pos_sp.acc_x = thrust_sp(0) * ONE_G;
					_local_pos_sp.acc_y = thrust_sp(1) * ONE_G;
					_local_pos_sp.acc_z = thrust_sp(2) * ONE_G;

					_att_sp.timestamp = hrt_absolute_time();


				} else {
					reset_int_z = true;
				}
			}

			/* fill local position, velocity and thrust setpoint */
			_local_pos_sp.timestamp = hrt_absolute_time();
			_local_pos_sp.x = _pos_sp(0);
			_local_pos_sp.y = _pos_sp(1);
			_local_pos_sp.z = _pos_sp(2);
			_local_pos_sp.yaw = _att_sp.yaw_body;
			_local_pos_sp.vx = _vel_sp(0);
			_local_pos_sp.vy = _vel_sp(1);
			_local_pos_sp.vz = _vel_sp(2);

			/* publish local position setpoint */
			if (_local_pos_sp_pub != nullptr) {
				orb_publish(ORB_ID(vehicle_local_position_setpoint), _local_pos_sp_pub, &_local_pos_sp);

			} else {
				_local_pos_sp_pub = orb_advertise(ORB_ID(vehicle_local_position_setpoint), &_local_pos_sp);
			}

		} else {
			/* position controller disabled, reset setpoints */
			_reset_alt_sp = true;
			_reset_pos_sp = true;
			_mode_auto = false;
			reset_int_z = true;
			reset_int_xy = true;
			control_vel_enabled_prev = false;

			/* store last velocity in case a mode switch to position control occurs */
			_vel_sp_prev = _vel;
		}

		/* generate attitude setpoint from manual controls */
		if (_control_mode.flag_control_manual_enabled && _control_mode.flag_control_attitude_enabled) {

			/* reset yaw setpoint to current position if needed */
			if (reset_yaw_sp) {
				reset_yaw_sp = false;
				_att_sp.yaw_body = _yaw;
			}

			/* do not move yaw while sitting on the ground */
			else if (!_vehicle_land_detected.landed &&
					!(!_control_mode.flag_control_altitude_enabled && _manual.z < 0.1f)) {

				/* we want to know the real constraint, and global overrides manual */
				const float yaw_rate_max = (_params.man_yaw_max < _params.global_yaw_max) ? _params.man_yaw_max :
							   _params.global_yaw_max;
				const float yaw_offset_max = yaw_rate_max / _params.mc_att_yaw_p;

				_att_sp.yaw_sp_move_rate = _manual.r * yaw_rate_max;
				float yaw_target = _wrap_pi(_att_sp.yaw_body + _att_sp.yaw_sp_move_rate * dt);
				float yaw_offs = _wrap_pi(yaw_target - _yaw);

				// If the yaw offset became too big for the system to track stop
				// shifting it

				// XXX this needs inspection - probably requires a clamp, not an if
				if (fabsf(yaw_offs) < yaw_offset_max) {
					_att_sp.yaw_body = yaw_target;
				}
			}

			/* control roll and pitch directly if we no aiding velocity controller is active */
			if (!_control_mode.flag_control_velocity_enabled) {
				_att_sp.roll_body = _manual.y * _params.man_roll_max;
				_att_sp.pitch_body = -_manual.x * _params.man_pitch_max;
			}

			/* control throttle directly if no climb rate controller is active */
			if (!_control_mode.flag_control_climb_rate_enabled) {
				float thr_val = throttle_curve(_manual.z, _params.thr_hover);
				_att_sp.thrust = math::min(thr_val, _manual_thr_max.get());

				/* enforce minimum throttle if not landed */
				if (!_vehicle_land_detected.landed) {
					_att_sp.thrust = math::max(_att_sp.thrust, _manual_thr_min.get());
				}
			}

			math::Matrix<3, 3> R_sp;

			/* construct attitude setpoint rotation matrix */
			R_sp.from_euler(_att_sp.roll_body, _att_sp.pitch_body, _att_sp.yaw_body);
			memcpy(&_att_sp.R_body[0], R_sp.data, sizeof(_att_sp.R_body));

			/* reset the acceleration set point for all non-attitude flight modes */
			if (!(_control_mode.flag_control_offboard_enabled &&
					!(_control_mode.flag_control_position_enabled ||
					  _control_mode.flag_control_velocity_enabled))) {

				_thrust_sp_prev = R_sp * math::Vector<3>(0, 0, -_att_sp.thrust);
			}

			/* copy quaternion setpoint to attitude setpoint topic */
			math::Quaternion q_sp;
			q_sp.from_dcm(R_sp);
			memcpy(&_att_sp.q_d[0], &q_sp.data[0], sizeof(_att_sp.q_d));
			_att_sp.timestamp = hrt_absolute_time();

		} else {
			reset_yaw_sp = true;
		}

		/* update previous velocity for velocity controller D part */
		_vel_prev = _vel;

		/* publish attitude setpoint
		 * Do not publish if offboard is enabled but position/velocity/accel control is disabled,
		 * in this case the attitude setpoint is published by the mavlink app. Also do not publish
		 * if the vehicle is a VTOL and it's just doing a transition (the VTOL attitude control module will generate
		 * attitude setpoints for the transition).
		 */
		if (!(_control_mode.flag_control_offboard_enabled &&
				!(_control_mode.flag_control_position_enabled ||
				  _control_mode.flag_control_velocity_enabled ||
				  _control_mode.flag_control_acceleration_enabled))) {

			if (_att_sp_pub != nullptr) {
				orb_publish(_attitude_setpoint_id, _att_sp_pub, &_att_sp);

			} else if (_attitude_setpoint_id) {
				_att_sp_pub = orb_advertise(_attitude_setpoint_id, &_att_sp);
			}
		}

		/* reset altitude controller integral (hovering throttle) to manual throttle after manual throttle control */
		reset_int_z_manual = _control_mode.flag_armed && _control_mode.flag_control_manual_enabled
				     && !_control_mode.flag_control_climb_rate_enabled;
	}

	mavlink_log_info(&_mavlink_log_pub, "[mpc] stopped");

	_control_task = -1;
}

int
MulticopterPositionControl::start()
{
	ASSERT(_control_task == -1);

	/* start the task */
	_control_task = px4_task_spawn_cmd("mc_pos_control",
					   SCHED_DEFAULT,
					   SCHED_PRIORITY_MAX - 5,
					   1900,
					   (px4_main_t)&MulticopterPositionControl::task_main_trampoline,
					   nullptr);

	if (_control_task < 0) {
		warn("task start failed");
		return -errno;
	}

	return OK;
}

int mc_pos_control_main(int argc, char *argv[])
{
	if (argc < 2) {
		warnx("usage: mc_pos_control {start|stop|status}");
		return 1;
	}

	if (!strcmp(argv[1], "start")) {

		if (pos_control::g_control != nullptr) {
			warnx("already running");
			return 1;
		}

		pos_control::g_control = new MulticopterPositionControl;

		if (pos_control::g_control == nullptr) {
			warnx("alloc failed");
			return 1;
		}

		if (OK != pos_control::g_control->start()) {
			delete pos_control::g_control;
			pos_control::g_control = nullptr;
			warnx("start failed");
			return 1;
		}

		return 0;
	}

	if (!strcmp(argv[1], "stop")) {
		if (pos_control::g_control == nullptr) {
			warnx("not running");
			return 1;
		}

		delete pos_control::g_control;
		pos_control::g_control = nullptr;
		return 0;
	}

	if (!strcmp(argv[1], "status")) {
		if (pos_control::g_control) {
			warnx("running");
			return 0;

		} else {
			warnx("not running");
			return 1;
		}
	}

	warnx("unrecognized command");
	return 1;
}<|MERGE_RESOLUTION|>--- conflicted
+++ resolved
@@ -69,10 +69,7 @@
 #include <uORB/topics/actuator_controls.h>
 #include <uORB/topics/vehicle_rates_setpoint.h>
 #include <uORB/topics/control_state.h>
-<<<<<<< HEAD
-=======
 #include <uORB/topics/mc_virtual_attitude_setpoint.h>
->>>>>>> 1a5040b9
 #include <uORB/topics/vehicle_control_mode.h>
 #include <uORB/topics/actuator_armed.h>
 #include <uORB/topics/parameter_update.h>
@@ -125,22 +122,13 @@
 	int		start();
 
 private:
-<<<<<<< HEAD
-	const float alt_ctl_dz = 0.025f;
-
-=======
->>>>>>> 1a5040b9
 	bool		_task_should_exit;		/**< if true, task should exit */
 	int		_control_task;			/**< task handle for task */
 	orb_advert_t	_mavlink_log_pub;		/**< mavlink log advert */
 
 	int		_vehicle_status_sub;		/**< vehicle status subscription */
-<<<<<<< HEAD
-	int		_ctrl_state_sub;			/**< control state subscription */
-=======
 	int		_vehicle_land_detected_sub;	/**< vehicle land detected subscription */
 	int		_ctrl_state_sub;		/**< control state subscription */
->>>>>>> 1a5040b9
 	int		_att_sp_sub;			/**< vehicle attitude setpoint */
 	int		_control_mode_sub;		/**< vehicle control mode subscription */
 	int		_params_sub;			/**< notification of parameter updates */
@@ -158,12 +146,8 @@
 	orb_id_t _attitude_setpoint_id;
 
 	struct vehicle_status_s 			_vehicle_status; 	/**< vehicle status */
-<<<<<<< HEAD
-	struct control_state_s				_ctrl_state;			/**< vehicle attitude */
-=======
 	struct vehicle_land_detected_s 			_vehicle_land_detected;	/**< vehicle land detected */
 	struct control_state_s				_ctrl_state;		/**< vehicle attitude */
->>>>>>> 1a5040b9
 	struct vehicle_attitude_setpoint_s		_att_sp;		/**< vehicle attitude setpoint */
 	struct manual_control_setpoint_s		_manual;		/**< r/c channel data */
 	struct vehicle_control_mode_s			_control_mode;		/**< vehicle control mode */
@@ -279,9 +263,6 @@
 	float _takeoff_thrust_sp;
 	bool control_vel_enabled_prev;	/**< previous loop was in velocity controlled mode (control_state.flag_control_velocity_enabled) */
 
-	math::Matrix<3, 3> _R;			/**< rotation matrix from attitude quaternions */
-	float _yaw;				/**< yaw angle (euler) */
-
 	/**
 	 * Update our local parameter cache.
 	 */
@@ -374,11 +355,7 @@
 	_control_task(-1),
 	_mavlink_log_pub(nullptr),
 
-<<<<<<< HEAD
-/* subscriptions */
-=======
 	/* subscriptions */
->>>>>>> 1a5040b9
 	_ctrl_state_sub(-1),
 	_att_sp_sub(-1),
 	_control_mode_sub(-1),
@@ -409,12 +386,6 @@
 	_alt_hold_engaged(false),
 	_run_pos_control(true),
 	_run_alt_control(true),
-<<<<<<< HEAD
-	_yaw(0.0f)
-{
-	memset(&_vehicle_status, 0, sizeof(_vehicle_status));
-	memset(&_ctrl_state, 0, sizeof(_ctrl_state));
-=======
 	_yaw(0.0f),
 	_in_landing(false),
 	_lnd_reached_ground(false),
@@ -427,7 +398,6 @@
 	memset(&_vehicle_status, 0, sizeof(_vehicle_status));
 	memset(&_ctrl_state, 0, sizeof(_ctrl_state));
 	_ctrl_state.q[0] = 1.0f;
->>>>>>> 1a5040b9
 	memset(&_att_sp, 0, sizeof(_att_sp));
 	memset(&_manual, 0, sizeof(_manual));
 	memset(&_control_mode, 0, sizeof(_control_mode));
@@ -456,8 +426,6 @@
 	_vel_ff.zero();
 	_vel_sp_prev.zero();
 	_vel_err_d.zero();
-
-	_R.identity();
 
 	_R.identity();
 
@@ -648,12 +616,6 @@
 		}
 	}
 
-<<<<<<< HEAD
-	orb_check(_ctrl_state_sub, &updated);
-
-	if (updated) {
-		orb_copy(ORB_ID(control_state), _ctrl_state_sub, &_ctrl_state);
-=======
 	orb_check(_vehicle_land_detected_sub, &updated);
 
 	if (updated) {
@@ -671,7 +633,6 @@
 		math::Vector<3> euler_angles;
 		euler_angles = _R.to_euler();
 		_yaw = euler_angles(2);
->>>>>>> 1a5040b9
 	}
 
 	orb_check(_att_sp_sub, &updated);
@@ -1039,28 +1000,14 @@
 		curr_sp(2) = -(_pos_sp_triplet.current.alt - _ref_alt);
 
 		if (PX4_ISFINITE(curr_sp(0)) &&
-<<<<<<< HEAD
-			PX4_ISFINITE(curr_sp(1)) &&
-			PX4_ISFINITE(curr_sp(2))) {
-=======
 				PX4_ISFINITE(curr_sp(1)) &&
 				PX4_ISFINITE(curr_sp(2))) {
->>>>>>> 1a5040b9
 			current_setpoint_valid = true;
 		}
 	}
 
 	if (_pos_sp_triplet.previous.valid) {
 		map_projection_project(&_ref_pos,
-<<<<<<< HEAD
-					   _pos_sp_triplet.previous.lat, _pos_sp_triplet.previous.lon,
-					   &prev_sp.data[0], &prev_sp.data[1]);
-		prev_sp(2) = -(_pos_sp_triplet.previous.alt - _ref_alt);
-
-		if (PX4_ISFINITE(prev_sp(0)) &&
-			PX4_ISFINITE(prev_sp(1)) &&
-			PX4_ISFINITE(prev_sp(2))) {
-=======
 				       _pos_sp_triplet.previous.lat, _pos_sp_triplet.previous.lon,
 				       &prev_sp.data[0], &prev_sp.data[1]);
 		prev_sp(2) = -(_pos_sp_triplet.previous.alt - _ref_alt);
@@ -1068,19 +1015,11 @@
 		if (PX4_ISFINITE(prev_sp(0)) &&
 				PX4_ISFINITE(prev_sp(1)) &&
 				PX4_ISFINITE(prev_sp(2))) {
->>>>>>> 1a5040b9
 			previous_setpoint_valid = true;
 		}
 	}
 
 	if (current_setpoint_valid) {
-<<<<<<< HEAD
-		/* in case of interrupted mission don't go to waypoint but stay at current position */
-		_reset_pos_sp = true;
-		_reset_alt_sp = true;
-
-=======
->>>>>>> 1a5040b9
 		/* scaled space: 1 == position error resulting max allowed speed */
 
 		math::Vector<3> cruising_speed = _params.vel_cruise;
@@ -1099,14 +1038,10 @@
 		/* by default use current setpoint as is */
 		math::Vector<3> pos_sp_s = curr_sp_s;
 
-<<<<<<< HEAD
-		if (_pos_sp_triplet.current.type == position_setpoint_s::SETPOINT_TYPE_POSITION && previous_setpoint_valid) {
-=======
 		if ((_pos_sp_triplet.current.type == position_setpoint_s::SETPOINT_TYPE_POSITION  ||
 		     _pos_sp_triplet.current.type == position_setpoint_s::SETPOINT_TYPE_FOLLOW_TARGET) &&
 		      previous_setpoint_valid) {
 
->>>>>>> 1a5040b9
 			/* follow "previous - current" line */
 
 			if ((curr_sp - prev_sp).length() > MIN_DIST) {
@@ -1233,10 +1168,7 @@
 	 * do subscriptions
 	 */
 	_vehicle_status_sub = orb_subscribe(ORB_ID(vehicle_status));
-<<<<<<< HEAD
-=======
 	_vehicle_land_detected_sub = orb_subscribe(ORB_ID(vehicle_land_detected));
->>>>>>> 1a5040b9
 	_ctrl_state_sub = orb_subscribe(ORB_ID(control_state));
 	_att_sp_sub = orb_subscribe(ORB_ID(vehicle_attitude_setpoint));
 	_control_mode_sub = orb_subscribe(ORB_ID(vehicle_control_mode));
@@ -1295,16 +1227,6 @@
 
 		poll_subscriptions();
 
-<<<<<<< HEAD
-		/* get current rotation matrix and euler angles from control state quaternions */
-		math::Quaternion q_att(_ctrl_state.q[0], _ctrl_state.q[1], _ctrl_state.q[2], _ctrl_state.q[3]);
-		_R = q_att.to_dcm();
-		math::Vector<3> euler_angles;
-		euler_angles = _R.to_euler();
-		_yaw     = euler_angles(2);
-
-=======
->>>>>>> 1a5040b9
 		parameters_update(false);
 
 		hrt_abstime t = hrt_absolute_time();
