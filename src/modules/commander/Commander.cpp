--- conflicted
+++ resolved
@@ -107,21 +107,6 @@
 
 static struct vehicle_status_s status = {};
 static struct actuator_armed_s armed = {};
-<<<<<<< HEAD
-=======
-static struct safety_s safety = {};
-static int32_t _flight_mode_slots[manual_control_setpoint_s::MODE_SLOT_NUM];
-static struct commander_state_s internal_state = {};
-
-static manual_control_setpoint_s sp_man = {};		///< the current manual control setpoint
-static manual_control_setpoint_s _last_sp_man = {};	///< the manual control setpoint valid at the last mode switch
-static uint8_t _last_sp_man_arm_switch = 0;
-
-static struct vtol_vehicle_status_s vtol_status = {};
-static struct cpuload_s cpuload = {};
-
-static bool last_overload = false;
->>>>>>> de95e3d2
 
 static struct vehicle_status_flags_s status_flags = {};
 
@@ -1595,22 +1580,11 @@
 			_auto_disarm_killed.set_state_and_update(false, hrt_absolute_time());
 		}
 
-<<<<<<< HEAD
-
-		if (!_geofence_warning_action_on) {
-			// store the last good main_state when not in an navigation
-			// hold state
-			_main_state_before_rtl = _internal_state.main_state;
-
-		} else if (_internal_state.main_state != commander_state_s::MAIN_STATE_AUTO_RTL
-			   && _internal_state.main_state != commander_state_s::MAIN_STATE_AUTO_LOITER
-			   && _internal_state.main_state != commander_state_s::MAIN_STATE_AUTO_LAND) {
-=======
 		if (_geofence_warning_action_on
-		    && internal_state.main_state != commander_state_s::MAIN_STATE_AUTO_RTL
-		    && internal_state.main_state != commander_state_s::MAIN_STATE_AUTO_LOITER
-		    && internal_state.main_state != commander_state_s::MAIN_STATE_AUTO_LAND) {
->>>>>>> de95e3d2
+		    && _internal_state.main_state != commander_state_s::MAIN_STATE_AUTO_RTL
+		    && _internal_state.main_state != commander_state_s::MAIN_STATE_AUTO_LOITER
+		    && _internal_state.main_state != commander_state_s::MAIN_STATE_AUTO_LAND) {
+
 			// reset flag again when we switched out of it
 			_geofence_warning_action_on = false;
 		}
@@ -1769,28 +1743,15 @@
 		// but only if not in a low battery handling action
 		const bool low_battery_reaction = _battery_warning < battery_status_s::BATTERY_WARNING_CRITICAL;
 		const bool is_rotary_wing = status.vehicle_type == vehicle_status_s::VEHICLE_TYPE_ROTARY_WING;
-<<<<<<< HEAD
-		const bool manual_mode_before_geofence =
-			_main_state_before_rtl == commander_state_s::MAIN_STATE_MANUAL ||
-			_main_state_before_rtl == commander_state_s::MAIN_STATE_ALTCTL ||
-			_main_state_before_rtl == commander_state_s::MAIN_STATE_POSCTL ||
-			_main_state_before_rtl == commander_state_s::MAIN_STATE_ACRO ||
-			_main_state_before_rtl == commander_state_s::MAIN_STATE_RATTITUDE ||
-			_main_state_before_rtl == commander_state_s::MAIN_STATE_STAB;
-=======
->>>>>>> de95e3d2
 		const bool in_auto_mode =
 			_internal_state.main_state == commander_state_s::MAIN_STATE_AUTO_LAND ||
 			_internal_state.main_state == commander_state_s::MAIN_STATE_AUTO_RTL ||
 			_internal_state.main_state == commander_state_s::MAIN_STATE_AUTO_MISSION ||
 			_internal_state.main_state == commander_state_s::MAIN_STATE_AUTO_LOITER;
 
-<<<<<<< HEAD
-		if (_param_rc_override.get() && is_rotary_wing && not_in_low_battery_reaction
-		    && (in_auto_mode || (_geofence_warning_action_on && manual_mode_before_geofence))) {
-=======
-		if (rc_override != 0 && is_rotary_wing && !low_battery_reaction && !_geofence_warning_action_on && in_auto_mode) {
->>>>>>> de95e3d2
+		if (_param_rc_override.get() && is_rotary_wing && !low_battery_reaction
+		    && !_geofence_warning_action_on && in_auto_mode) {
+
 			// transition to previous state if sticks are touched
 			if ((_last_sp_man.timestamp != _sp_man.timestamp) &&
 			    ((fabsf(_sp_man.x - _last_sp_man.x) > _min_stick_change) ||
