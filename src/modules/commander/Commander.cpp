/****************************************************************************
 *
 *   Copyright (c) 2013-2019 PX4 Development Team. All rights reserved.
 *
 * Redistribution and use in source and binary forms, with or without
 * modification, are permitted provided that the following conditions
 * are met:
 *
 * 1. Redistributions of source code must retain the above copyright
 *    notice, this list of conditions and the following disclaimer.
 * 2. Redistributions in binary form must reproduce the above copyright
 *    notice, this list of conditions and the following disclaimer in
 *    the documentation and/or other materials provided with the
 *    distribution.
 * 3. Neither the name PX4 nor the names of its contributors may be
 *    used to endorse or promote products derived from this software
 *    without specific prior written permission.
 *
 * THIS SOFTWARE IS PROVIDED BY THE COPYRIGHT HOLDERS AND CONTRIBUTORS
 * "AS IS" AND ANY EXPRESS OR IMPLIED WARRANTIES, INCLUDING, BUT NOT
 * LIMITED TO, THE IMPLIED WARRANTIES OF MERCHANTABILITY AND FITNESS
 * FOR A PARTICULAR PURPOSE ARE DISCLAIMED. IN NO EVENT SHALL THE
 * COPYRIGHT OWNER OR CONTRIBUTORS BE LIABLE FOR ANY DIRECT, INDIRECT,
 * INCIDENTAL, SPECIAL, EXEMPLARY, OR CONSEQUENTIAL DAMAGES (INCLUDING,
 * BUT NOT LIMITED TO, PROCUREMENT OF SUBSTITUTE GOODS OR SERVICES; LOSS
 * OF USE, DATA, OR PROFITS; OR BUSINESS INTERRUPTION) HOWEVER CAUSED
 * AND ON ANY THEORY OF LIABILITY, WHETHER IN CONTRACT, STRICT
 * LIABILITY, OR TORT (INCLUDING NEGLIGENCE OR OTHERWISE) ARISING IN
 * ANY WAY OUT OF THE USE OF THIS SOFTWARE, EVEN IF ADVISED OF THE
 * POSSIBILITY OF SUCH DAMAGE.
 *
 ****************************************************************************/

/**
 * @file commander.cpp
 *
 * Main state machine / business logic
 *
 * @TODO This application is currently in a rewrite process. Main changes:
 *			- Calibration routines are moved into the event system
 *			- Commander is rewritten as class
 *			- State machines will be model driven
 */

#include "Commander.hpp"

/* commander module headers */
#include "Arming/PreFlightCheck/PreFlightCheck.hpp"
#include "Arming/ArmAuthorization/ArmAuthorization.h"
#include "Arming/HealthFlags/HealthFlags.h"
#include "accelerometer_calibration.h"
#include "airspeed_calibration.h"
#include "baro_calibration.h"
#include "calibration_routines.h"
#include "commander_helper.h"
#include "esc_calibration.h"
#include "gyro_calibration.h"
#include "mag_calibration.h"
#include "px4_custom_mode.h"
#include "rc_calibration.h"
#include "state_machine_helper.h"

/* PX4 headers */
#include <dataman/dataman.h>
#include <drivers/drv_hrt.h>
#include <drivers/drv_tone_alarm.h>
#include <lib/ecl/geo/geo.h>
#include <mathlib/mathlib.h>
#include <navigator/navigation.h>
#include <px4_platform_common/px4_config.h>
#include <px4_platform_common/defines.h>
#include <px4_platform_common/posix.h>
#include <px4_platform_common/shutdown.h>
#include <px4_platform_common/tasks.h>
#include <px4_platform_common/time.h>
#include <circuit_breaker/circuit_breaker.h>
#include <systemlib/mavlink_log.h>

#include <math.h>
#include <float.h>
#include <cstring>

#include <uORB/topics/mavlink_log.h>
#include <uORB/topics/mission.h>

typedef enum VEHICLE_MODE_FLAG {
	VEHICLE_MODE_FLAG_CUSTOM_MODE_ENABLED = 1, /* 0b00000001 Reserved for future use. | */
	VEHICLE_MODE_FLAG_TEST_ENABLED = 2, /* 0b00000010 system has a test mode enabled. This flag is intended for temporary system tests and should not be used for stable implementations. | */
	VEHICLE_MODE_FLAG_AUTO_ENABLED = 4, /* 0b00000100 autonomous mode enabled, system finds its own goal positions. Guided flag can be set or not, depends on the actual implementation. | */
	VEHICLE_MODE_FLAG_GUIDED_ENABLED = 8, /* 0b00001000 guided mode enabled, system flies MISSIONs / mission items. | */
	VEHICLE_MODE_FLAG_STABILIZE_ENABLED = 16, /* 0b00010000 system stabilizes electronically its attitude (and optionally position). It needs however further control inputs to move around. | */
	VEHICLE_MODE_FLAG_HIL_ENABLED = 32, /* 0b00100000 hardware in the loop simulation. All motors / actuators are blocked, but internal software is full operational. | */
	VEHICLE_MODE_FLAG_MANUAL_INPUT_ENABLED = 64, /* 0b01000000 remote control input is enabled. | */
	VEHICLE_MODE_FLAG_SAFETY_ARMED = 128, /* 0b10000000 MAV safety set to armed. Motors are enabled / running / can start. Ready to fly. | */
	VEHICLE_MODE_FLAG_ENUM_END = 129, /*  | */
} VEHICLE_MODE_FLAG;

/* Mavlink log uORB handle */
static orb_advert_t mavlink_log_pub = nullptr;
static orb_advert_t power_button_state_pub = nullptr;

/* flags */
static volatile bool thread_should_exit = false;	/**< daemon exit flag */
static volatile bool thread_running = false;		/**< daemon status flag */



static struct vehicle_status_s status = {};
static struct actuator_armed_s armed = {};

static struct vehicle_status_flags_s status_flags = {};

/**
 * Loop that runs at a lower rate and priority for calibration and parameter tasks.
 */
void *commander_low_prio_loop(void *arg);

static void answer_command(const vehicle_command_s &cmd, unsigned result,
			   uORB::PublicationQueued<vehicle_command_ack_s> &command_ack_pub);

static int power_button_state_notification_cb(board_power_button_state_notification_e request)
{
	// Note: this can be called from IRQ handlers, so we publish a message that will be handled
	// on the main thread of commander.
	power_button_state_s button_state{};
	button_state.timestamp = hrt_absolute_time();
	const int ret = PWR_BUTTON_RESPONSE_SHUT_DOWN_PENDING;

	switch (request) {
	case PWR_BUTTON_IDEL:
		button_state.event = power_button_state_s::PWR_BUTTON_STATE_IDEL;
		break;

	case PWR_BUTTON_DOWN:
		button_state.event = power_button_state_s::PWR_BUTTON_STATE_DOWN;
		break;

	case PWR_BUTTON_UP:
		button_state.event = power_button_state_s::PWR_BUTTON_STATE_UP;
		break;

	case PWR_BUTTON_REQUEST_SHUT_DOWN:
		button_state.event = power_button_state_s::PWR_BUTTON_STATE_REQUEST_SHUTDOWN;
		break;

	default:
		PX4_ERR("unhandled power button state: %i", (int)request);
		return ret;
	}

	if (power_button_state_pub != nullptr) {
		orb_publish(ORB_ID(power_button_state), power_button_state_pub, &button_state);

	} else {
		PX4_ERR("power_button_state_pub not properly initialized");
	}

	return ret;
}

static bool send_vehicle_command(uint16_t cmd, float param1 = NAN, float param2 = NAN, float param3 = NAN,
				 float param4 = NAN, float param5 = NAN, float param6 = NAN, float param7 = NAN)
{
	vehicle_command_s vcmd{};

	vcmd.param1 = param1;
	vcmd.param2 = param2;
	vcmd.param3 = param3;
	vcmd.param4 = param4;
	vcmd.param5 = (double)param5;
	vcmd.param6 = (double)param6;
	vcmd.param7 = param7;

	vcmd.command = cmd;

	uORB::SubscriptionData<vehicle_status_s> vehicle_status_sub{ORB_ID(vehicle_status)};
	vcmd.source_system = vehicle_status_sub.get().system_id;
	vcmd.target_system = vehicle_status_sub.get().system_id;
	vcmd.source_component = vehicle_status_sub.get().component_id;
	vcmd.target_component = vehicle_status_sub.get().component_id;

	vcmd.timestamp = hrt_absolute_time();

	uORB::PublicationQueued<vehicle_command_s> vcmd_pub{ORB_ID(vehicle_command)};

	return vcmd_pub.publish(vcmd);
}

extern "C" __EXPORT int commander_main(int argc, char *argv[])
{
	if (argc < 2) {
		Commander::print_usage("missing command");
		return 1;
	}

	if (!strcmp(argv[1], "start")) {

		if (thread_running) {
			PX4_INFO("already running");
			/* this is not an error */
			return 0;
		}

		thread_should_exit = false;

		Commander::main(argc, argv);

		unsigned constexpr max_wait_us = 1000000;
		unsigned constexpr max_wait_steps = 2000;

		unsigned i;

		for (i = 0; i < max_wait_steps; i++) {
			px4_usleep(max_wait_us / max_wait_steps);

			if (thread_running) {
				break;
			}
		}

		return !(i < max_wait_steps);
	}

	if (!strcmp(argv[1], "stop")) {

		if (!thread_running) {
			PX4_WARN("already stopped");
			return 0;
		}

		thread_should_exit = true;

		Commander::main(argc, argv);

		PX4_INFO("terminated.");

		return 0;
	}

	/* commands needing the app to run below */
	if (!thread_running) {
		PX4_ERR("not started");
		return 1;
	}

	if (!strcmp(argv[1], "status")) {
		PX4_INFO("arming: %s", arming_state_names[status.arming_state]);
		return 0;
	}

	if (!strcmp(argv[1], "calibrate")) {
		if (argc > 2) {
			if (!strcmp(argv[2], "gyro")) {
				// gyro calibration: param1 = 1
				send_vehicle_command(vehicle_command_s::VEHICLE_CMD_PREFLIGHT_CALIBRATION, 1.f, 0.f, 0.f, 0.f, 0.f, 0.f, 0.f);

			} else if (!strcmp(argv[2], "mag")) {
				// magnetometer calibration: param2 = 1
				send_vehicle_command(vehicle_command_s::VEHICLE_CMD_PREFLIGHT_CALIBRATION, 0.f, 1.f, 0.f, 0.f, 0.f, 0.f, 0.f);

			} else if (!strcmp(argv[2], "accel")) {
				// accelerometer calibration: param5 = 1
				send_vehicle_command(vehicle_command_s::VEHICLE_CMD_PREFLIGHT_CALIBRATION, 0.f, 0.f, 0.f, 0.f, 1.f, 0.f, 0.f);

			} else if (!strcmp(argv[2], "level")) {
				// board level calibration: param5 = 1
				send_vehicle_command(vehicle_command_s::VEHICLE_CMD_PREFLIGHT_CALIBRATION, 0.f, 0.f, 0.f, 0.f, 2.f, 0.f, 0.f);

			} else if (!strcmp(argv[2], "airspeed")) {
				// airspeed calibration: param6 = 2
				send_vehicle_command(vehicle_command_s::VEHICLE_CMD_PREFLIGHT_CALIBRATION, 0.f, 0.f, 0.f, 0.f, 0.f, 2.f, 0.f);

			} else if (!strcmp(argv[2], "esc")) {
				// ESC calibration: param7 = 1
				send_vehicle_command(vehicle_command_s::VEHICLE_CMD_PREFLIGHT_CALIBRATION, 0.f, 0.f, 0.f, 0.f, 0.f, 0.f, 1.f);

			} else {
				PX4_ERR("argument %s unsupported.", argv[2]);
				return 1;
			}

			return 0;

		} else {
			PX4_ERR("missing argument");
		}
	}

	if (!strcmp(argv[1], "check")) {
		bool preflight_check_res = PreFlightCheck::preflightCheck(nullptr, status, status_flags, true, true, false, 30_s);
		PX4_INFO("Preflight check: %s", preflight_check_res ? "OK" : "FAILED");

<<<<<<< HEAD
		bool prearm_check_res = PreFlightCheck::preArmCheck(nullptr, status_flags, safety_s{},
					PreFlightCheck::arm_requirements_t{});
=======
		bool prearm_check_res = PreFlightCheck::preArmCheck(&mavlink_log_pub, status_flags, safety, arm_requirements, status);
>>>>>>> 34121e65
		PX4_INFO("Prearm check: %s", prearm_check_res ? "OK" : "FAILED");

		return 0;
	}

	if (!strcmp(argv[1], "arm")) {
		float param2 = 0.f;

		// 21196: force arming/disarming (e.g. allow arming to override preflight checks and disarming in flight)
		if (argc > 2 && !strcmp(argv[2], "-f")) {
			param2 = 21196.f;
		}

		send_vehicle_command(vehicle_command_s::VEHICLE_CMD_COMPONENT_ARM_DISARM, 1.f, param2);

		return 0;
	}

	if (!strcmp(argv[1], "disarm")) {
		send_vehicle_command(vehicle_command_s::VEHICLE_CMD_COMPONENT_ARM_DISARM, 0.f, 0.f);

		return 0;
	}

	if (!strcmp(argv[1], "takeoff")) {
		// switch to takeoff mode and arm
		send_vehicle_command(vehicle_command_s::VEHICLE_CMD_NAV_TAKEOFF);
		send_vehicle_command(vehicle_command_s::VEHICLE_CMD_COMPONENT_ARM_DISARM, 1.f, 0.f);

		return 0;
	}

	if (!strcmp(argv[1], "land")) {
		send_vehicle_command(vehicle_command_s::VEHICLE_CMD_NAV_LAND);

		return 0;
	}

	if (!strcmp(argv[1], "transition")) {
		send_vehicle_command(vehicle_command_s::VEHICLE_CMD_DO_VTOL_TRANSITION,
				     (float)(status.vehicle_type == vehicle_status_s::VEHICLE_TYPE_ROTARY_WING ?
					     vtol_vehicle_status_s::VEHICLE_VTOL_STATE_FW :
					     vtol_vehicle_status_s::VEHICLE_VTOL_STATE_MC));

		return 0;
	}

	if (!strcmp(argv[1], "mode")) {
		if (argc > 2) {

			if (!strcmp(argv[2], "manual")) {
				send_vehicle_command(vehicle_command_s::VEHICLE_CMD_DO_SET_MODE, 1, PX4_CUSTOM_MAIN_MODE_MANUAL);

			} else if (!strcmp(argv[2], "altctl")) {
				send_vehicle_command(vehicle_command_s::VEHICLE_CMD_DO_SET_MODE, 1, PX4_CUSTOM_MAIN_MODE_ALTCTL);

			} else if (!strcmp(argv[2], "posctl")) {
				send_vehicle_command(vehicle_command_s::VEHICLE_CMD_DO_SET_MODE, 1, PX4_CUSTOM_MAIN_MODE_POSCTL);

			} else if (!strcmp(argv[2], "auto:mission")) {
				send_vehicle_command(vehicle_command_s::VEHICLE_CMD_DO_SET_MODE, 1, PX4_CUSTOM_MAIN_MODE_AUTO,
						     PX4_CUSTOM_SUB_MODE_AUTO_MISSION);

			} else if (!strcmp(argv[2], "auto:loiter")) {
				send_vehicle_command(vehicle_command_s::VEHICLE_CMD_DO_SET_MODE, 1, PX4_CUSTOM_MAIN_MODE_AUTO,
						     PX4_CUSTOM_SUB_MODE_AUTO_LOITER);

			} else if (!strcmp(argv[2], "auto:rtl")) {
				send_vehicle_command(vehicle_command_s::VEHICLE_CMD_DO_SET_MODE, 1, PX4_CUSTOM_MAIN_MODE_AUTO,
						     PX4_CUSTOM_SUB_MODE_AUTO_RTL);

			} else if (!strcmp(argv[2], "acro")) {
				send_vehicle_command(vehicle_command_s::VEHICLE_CMD_DO_SET_MODE, 1, PX4_CUSTOM_MAIN_MODE_ACRO);

			} else if (!strcmp(argv[2], "offboard")) {
				send_vehicle_command(vehicle_command_s::VEHICLE_CMD_DO_SET_MODE, 1, PX4_CUSTOM_MAIN_MODE_OFFBOARD);

			} else if (!strcmp(argv[2], "stabilized")) {
				send_vehicle_command(vehicle_command_s::VEHICLE_CMD_DO_SET_MODE, 1, PX4_CUSTOM_MAIN_MODE_STABILIZED);

			} else if (!strcmp(argv[2], "rattitude")) {
				send_vehicle_command(vehicle_command_s::VEHICLE_CMD_DO_SET_MODE, 1, PX4_CUSTOM_MAIN_MODE_RATTITUDE);

			} else if (!strcmp(argv[2], "auto:takeoff")) {
				send_vehicle_command(vehicle_command_s::VEHICLE_CMD_DO_SET_MODE, 1, PX4_CUSTOM_MAIN_MODE_AUTO,
						     PX4_CUSTOM_SUB_MODE_AUTO_TAKEOFF);

			} else if (!strcmp(argv[2], "auto:land")) {
				send_vehicle_command(vehicle_command_s::VEHICLE_CMD_DO_SET_MODE, 1, PX4_CUSTOM_MAIN_MODE_AUTO,
						     PX4_CUSTOM_SUB_MODE_AUTO_LAND);

			} else if (!strcmp(argv[2], "auto:precland")) {
				send_vehicle_command(vehicle_command_s::VEHICLE_CMD_DO_SET_MODE, 1, PX4_CUSTOM_MAIN_MODE_AUTO,
						     PX4_CUSTOM_SUB_MODE_AUTO_PRECLAND);

			} else {
				PX4_ERR("argument %s unsupported.", argv[2]);
			}

			return 0;

		} else {
			PX4_ERR("missing argument");
		}
	}

	if (!strcmp(argv[1], "lockdown")) {

		if (argc < 3) {
			Commander::print_usage("not enough arguments, missing [on, off]");
			return 1;
		}

		bool ret = send_vehicle_command(vehicle_command_s::VEHICLE_CMD_DO_FLIGHTTERMINATION,
						strcmp(argv[2], "off") ? 2.0f : 0.0f /* lockdown */, 0.0f);

		return (ret ? 0 : 1);
	}

	Commander::print_usage("unrecognized command");
	return 1;
}

bool Commander::shutdown_if_allowed()
{
	return TRANSITION_DENIED != arming_state_transition(&status, _safety, vehicle_status_s::ARMING_STATE_SHUTDOWN,
			&armed, false /* fRunPreArmChecks */, &mavlink_log_pub, &status_flags, _arm_requirements,
			hrt_elapsed_time(&_boot_timestamp));
}

transition_result_t
Commander::arm_disarm(bool arm, bool run_preflight_checks, orb_advert_t *mavlink_log_pub_local, const char *armedBy)
{
	transition_result_t arming_res = TRANSITION_NOT_CHANGED;

	// Transition the armed state. By passing mavlink_log_pub to arming_state_transition it will
	// output appropriate error messages if the state cannot transition.
	arming_res = arming_state_transition(&status,
					     _safety,
					     arm ? vehicle_status_s::ARMING_STATE_ARMED : vehicle_status_s::ARMING_STATE_STANDBY,
					     &armed,
					     run_preflight_checks,
					     mavlink_log_pub_local,
					     &status_flags,
					     _arm_requirements,
					     hrt_elapsed_time(&_boot_timestamp));

	if (arming_res == TRANSITION_CHANGED) {
		mavlink_log_info(mavlink_log_pub_local, "%s by %s", arm ? "ARMED" : "DISARMED", armedBy);

	} else if (arming_res == TRANSITION_DENIED) {
		tune_negative(true);
	}

	return arming_res;
}

Commander::Commander() :
	ModuleParams(nullptr),
	_failure_detector(this)
{
	_auto_disarm_landed.set_hysteresis_time_from(false, _param_com_disarm_preflight.get() * 1_s);

	_land_detector.landed = true;

	// XXX for now just set sensors as initialized
	status_flags.condition_system_sensors_initialized = true;

	// We want to accept RC inputs as default
	status.rc_input_mode = vehicle_status_s::RC_IN_MODE_DEFAULT;
	status.nav_state = vehicle_status_s::NAVIGATION_STATE_MANUAL;
	status.nav_state_timestamp = hrt_absolute_time();
	status.arming_state = vehicle_status_s::ARMING_STATE_INIT;

	/* mark all signals lost as long as they haven't been found */
	status.rc_signal_lost = true;
	status_flags.offboard_control_signal_lost = true;
	status.data_link_lost = true;

	status_flags.condition_power_input_valid = true;
	status_flags.rc_calibration_valid = true;

	// default for vtol is rotary wing
	_vtol_status.vtol_in_rw_mode = true;
}

bool
Commander::handle_command(vehicle_status_s *status_local, const vehicle_command_s &cmd, actuator_armed_s *armed_local,
			  uORB::PublicationQueued<vehicle_command_ack_s> &command_ack_pub)
{
	/* only handle commands that are meant to be handled by this system and component */
	if (cmd.target_system != status_local->system_id || ((cmd.target_component != status_local->component_id)
			&& (cmd.target_component != 0))) { // component_id 0: valid for all components
		return false;
	}

	/* result of the command */
	unsigned cmd_result = vehicle_command_s::VEHICLE_CMD_RESULT_UNSUPPORTED;

	/* request to set different system mode */
	switch (cmd.command) {
	case vehicle_command_s::VEHICLE_CMD_DO_REPOSITION: {

			// Just switch the flight mode here, the navigator takes care of
			// doing something sensible with the coordinates. Its designed
			// to not require navigator and command to receive / process
			// the data at the exact same time.

			// Check if a mode switch had been requested
			if ((((uint32_t)cmd.param2) & 1) > 0) {
				transition_result_t main_ret = main_state_transition(*status_local, commander_state_s::MAIN_STATE_AUTO_LOITER,
							       status_flags, &_internal_state);

				if ((main_ret != TRANSITION_DENIED)) {
					cmd_result = vehicle_command_s::VEHICLE_CMD_RESULT_ACCEPTED;

				} else {
					cmd_result = vehicle_command_s::VEHICLE_CMD_RESULT_TEMPORARILY_REJECTED;
					mavlink_log_critical(&mavlink_log_pub, "Reposition command rejected");
				}

			} else {
				cmd_result = vehicle_command_s::VEHICLE_CMD_RESULT_ACCEPTED;
			}
		}
		break;

	case vehicle_command_s::VEHICLE_CMD_DO_SET_MODE: {
			uint8_t base_mode = (uint8_t)cmd.param1;
			uint8_t custom_main_mode = (uint8_t)cmd.param2;
			uint8_t custom_sub_mode = (uint8_t)cmd.param3;

			transition_result_t arming_ret = TRANSITION_NOT_CHANGED;

			transition_result_t main_ret = TRANSITION_NOT_CHANGED;

			// We ignore base_mode & VEHICLE_MODE_FLAG_SAFETY_ARMED because
			// the command VEHICLE_CMD_COMPONENT_ARM_DISARM should be used
			// instead according to the latest mavlink spec.

			if (base_mode & VEHICLE_MODE_FLAG_CUSTOM_MODE_ENABLED) {
				/* use autopilot-specific mode */
				if (custom_main_mode == PX4_CUSTOM_MAIN_MODE_MANUAL) {
					/* MANUAL */
					main_ret = main_state_transition(*status_local, commander_state_s::MAIN_STATE_MANUAL, status_flags, &_internal_state);

				} else if (custom_main_mode == PX4_CUSTOM_MAIN_MODE_ALTCTL) {
					/* ALTCTL */
					main_ret = main_state_transition(*status_local, commander_state_s::MAIN_STATE_ALTCTL, status_flags, &_internal_state);

				} else if (custom_main_mode == PX4_CUSTOM_MAIN_MODE_POSCTL) {
					/* POSCTL */
					reset_posvel_validity(&_status_changed);
					main_ret = main_state_transition(*status_local, commander_state_s::MAIN_STATE_POSCTL, status_flags, &_internal_state);

				} else if (custom_main_mode == PX4_CUSTOM_MAIN_MODE_AUTO) {
					/* AUTO */
					if (custom_sub_mode > 0) {
						reset_posvel_validity(&_status_changed);

						switch (custom_sub_mode) {
						case PX4_CUSTOM_SUB_MODE_AUTO_LOITER:
							main_ret = main_state_transition(*status_local, commander_state_s::MAIN_STATE_AUTO_LOITER, status_flags,
											 &_internal_state);
							break;

						case PX4_CUSTOM_SUB_MODE_AUTO_MISSION:
							if (status_flags.condition_auto_mission_available) {
								main_ret = main_state_transition(*status_local, commander_state_s::MAIN_STATE_AUTO_MISSION, status_flags,
												 &_internal_state);

							} else {
								main_ret = TRANSITION_DENIED;
							}

							break;

						case PX4_CUSTOM_SUB_MODE_AUTO_RTL:
							main_ret = main_state_transition(*status_local, commander_state_s::MAIN_STATE_AUTO_RTL, status_flags, &_internal_state);
							break;

						case PX4_CUSTOM_SUB_MODE_AUTO_TAKEOFF:
							main_ret = main_state_transition(*status_local, commander_state_s::MAIN_STATE_AUTO_TAKEOFF, status_flags,
											 &_internal_state);
							break;

						case PX4_CUSTOM_SUB_MODE_AUTO_LAND:
							main_ret = main_state_transition(*status_local, commander_state_s::MAIN_STATE_AUTO_LAND, status_flags,
											 &_internal_state);
							break;

						case PX4_CUSTOM_SUB_MODE_AUTO_FOLLOW_TARGET:
							main_ret = main_state_transition(*status_local, commander_state_s::MAIN_STATE_AUTO_FOLLOW_TARGET, status_flags,
											 &_internal_state);
							break;

						case PX4_CUSTOM_SUB_MODE_AUTO_PRECLAND:
							main_ret = main_state_transition(*status_local, commander_state_s::MAIN_STATE_AUTO_PRECLAND, status_flags,
											 &_internal_state);
							break;

						default:
							main_ret = TRANSITION_DENIED;
							mavlink_log_critical(&mavlink_log_pub, "Unsupported auto mode");
							break;
						}

					} else {
						main_ret = main_state_transition(*status_local, commander_state_s::MAIN_STATE_AUTO_MISSION, status_flags,
										 &_internal_state);
					}

				} else if (custom_main_mode == PX4_CUSTOM_MAIN_MODE_ACRO) {
					/* ACRO */
					main_ret = main_state_transition(*status_local, commander_state_s::MAIN_STATE_ACRO, status_flags, &_internal_state);

				} else if (custom_main_mode == PX4_CUSTOM_MAIN_MODE_RATTITUDE) {
					/* RATTITUDE */
					main_ret = main_state_transition(*status_local, commander_state_s::MAIN_STATE_RATTITUDE, status_flags,
									 &_internal_state);

				} else if (custom_main_mode == PX4_CUSTOM_MAIN_MODE_STABILIZED) {
					/* STABILIZED */
					main_ret = main_state_transition(*status_local, commander_state_s::MAIN_STATE_STAB, status_flags, &_internal_state);

				} else if (custom_main_mode == PX4_CUSTOM_MAIN_MODE_OFFBOARD) {
					reset_posvel_validity(&_status_changed);

					/* OFFBOARD */
					main_ret = main_state_transition(*status_local, commander_state_s::MAIN_STATE_OFFBOARD, status_flags, &_internal_state);
				}

			} else {
				/* use base mode */
				if (base_mode & VEHICLE_MODE_FLAG_AUTO_ENABLED) {
					/* AUTO */
					main_ret = main_state_transition(*status_local, commander_state_s::MAIN_STATE_AUTO_MISSION, status_flags,
									 &_internal_state);

				} else if (base_mode & VEHICLE_MODE_FLAG_MANUAL_INPUT_ENABLED) {
					if (base_mode & VEHICLE_MODE_FLAG_GUIDED_ENABLED) {
						/* POSCTL */
						main_ret = main_state_transition(*status_local, commander_state_s::MAIN_STATE_POSCTL, status_flags, &_internal_state);

					} else if (base_mode & VEHICLE_MODE_FLAG_STABILIZE_ENABLED) {
						/* STABILIZED */
						main_ret = main_state_transition(*status_local, commander_state_s::MAIN_STATE_STAB, status_flags, &_internal_state);

					} else {
						/* MANUAL */
						main_ret = main_state_transition(*status_local, commander_state_s::MAIN_STATE_MANUAL, status_flags, &_internal_state);
					}
				}
			}

			if ((arming_ret != TRANSITION_DENIED) && (main_ret != TRANSITION_DENIED)) {
				cmd_result = vehicle_command_s::VEHICLE_CMD_RESULT_ACCEPTED;

			} else {
				cmd_result = vehicle_command_s::VEHICLE_CMD_RESULT_TEMPORARILY_REJECTED;

				if (arming_ret == TRANSITION_DENIED) {
					mavlink_log_critical(&mavlink_log_pub, "Arming command rejected");
				}
			}
		}
		break;

	case vehicle_command_s::VEHICLE_CMD_COMPONENT_ARM_DISARM: {

			// Adhere to MAVLink specs, but base on knowledge that these fundamentally encode ints
			// for logic state parameters
			if (static_cast<int>(cmd.param1 + 0.5f) != 0 && static_cast<int>(cmd.param1 + 0.5f) != 1) {
				mavlink_log_critical(&mavlink_log_pub, "Unsupported ARM_DISARM param: %.3f", (double)cmd.param1);

			} else {

				bool cmd_arms = (static_cast<int>(cmd.param1 + 0.5f) == 1);

				// Arm/disarm is enforced when param2 is set to a magic number.
				const bool enforce = (static_cast<int>(roundf(cmd.param2)) == 21196);

				if (!enforce) {
					if (!_land_detector.landed && !is_ground_rover(&status)) {
						if (cmd_arms) {
							if (armed_local->armed) {
								mavlink_log_warning(&mavlink_log_pub, "Arming denied! Already armed");

							} else {
								mavlink_log_critical(&mavlink_log_pub, "Arming denied! Not landed");
							}

						} else {
							mavlink_log_critical(&mavlink_log_pub, "Disarming denied! Not landed");
						}

						cmd_result = vehicle_command_s::VEHICLE_CMD_RESULT_DENIED;
						break;
					}

					// Flick to inair restore first if this comes from an onboard system
					if (cmd.source_system == status_local->system_id && cmd.source_component == status_local->component_id) {
						status.arming_state = vehicle_status_s::ARMING_STATE_IN_AIR_RESTORE;

					} else {
						// Refuse to arm if preflight checks have failed
						if ((!status_local->hil_state) != vehicle_status_s::HIL_STATE_ON
						    && !status_flags.condition_system_sensors_initialized) {
							mavlink_log_critical(&mavlink_log_pub, "Arming denied! Preflight checks have failed");
							cmd_result = vehicle_command_s::VEHICLE_CMD_RESULT_DENIED;
							break;
						}

						const bool throttle_above_low = (_sp_man.z > 0.1f);
						const bool throttle_above_center = (_sp_man.z > 0.6f);

						if (cmd_arms && throttle_above_center &&
						    (status_local->nav_state == vehicle_status_s::NAVIGATION_STATE_POSCTL ||
						     status_local->nav_state == vehicle_status_s::NAVIGATION_STATE_ALTCTL)) {
							mavlink_log_critical(&mavlink_log_pub, "Arming denied! Throttle not centered");
							cmd_result = vehicle_command_s::VEHICLE_CMD_RESULT_DENIED;
							break;
						}

						if (cmd_arms && throttle_above_low &&
						    (status_local->nav_state == vehicle_status_s::NAVIGATION_STATE_MANUAL ||
						     status_local->nav_state == vehicle_status_s::NAVIGATION_STATE_ACRO ||
						     status_local->nav_state == vehicle_status_s::NAVIGATION_STATE_STAB ||
						     status_local->nav_state == vehicle_status_s::NAVIGATION_STATE_RATTITUDE)) {
							mavlink_log_critical(&mavlink_log_pub, "Arming denied! Throttle not zero");
							cmd_result = vehicle_command_s::VEHICLE_CMD_RESULT_DENIED;
							break;
						}
					}
				}

				transition_result_t arming_res = arm_disarm(cmd_arms, !enforce, &mavlink_log_pub, "Arm/Disarm component command");

				if (arming_res == TRANSITION_DENIED) {
					cmd_result = vehicle_command_s::VEHICLE_CMD_RESULT_TEMPORARILY_REJECTED;

				} else {
					cmd_result = vehicle_command_s::VEHICLE_CMD_RESULT_ACCEPTED;

					/* update home position on arming if at least 500 ms from commander start spent to avoid setting home on in-air restart */
					if (cmd_arms && (arming_res == TRANSITION_CHANGED) &&
					    (hrt_absolute_time() > (_boot_timestamp + INAIR_RESTART_HOLDOFF_INTERVAL)) && !_home_pub.get().manual_home) {

						set_home_position();
					}
				}
			}
		}
		break;

	case vehicle_command_s::VEHICLE_CMD_DO_FLIGHTTERMINATION: {
			if (cmd.param1 > 1.5f) {
				armed_local->lockdown = true;
				warnx("forcing lockdown (motors off)");

			} else if (cmd.param1 > 0.5f) {
				//XXX update state machine?
				armed_local->force_failsafe = true;
				warnx("forcing failsafe (termination)");

				if ((int)cmd.param2 <= 0) {
					/* reset all commanded failure modes */
					warnx("reset all non-flighttermination failsafe commands");
				}

			} else {
				armed_local->force_failsafe = false;
				armed_local->lockdown = false;
				warnx("disabling failsafe and lockdown");
			}

			cmd_result = vehicle_command_s::VEHICLE_CMD_RESULT_ACCEPTED;
		}
		break;

	case vehicle_command_s::VEHICLE_CMD_DO_SET_HOME: {
			bool use_current = cmd.param1 > 0.5f;

			if (use_current) {
				/* use current position */
				if (set_home_position()) {
					cmd_result = vehicle_command_s::VEHICLE_CMD_RESULT_ACCEPTED;

				} else {
					cmd_result = vehicle_command_s::VEHICLE_CMD_RESULT_TEMPORARILY_REJECTED;
				}

			} else {
				const double lat = cmd.param5;
				const double lon = cmd.param6;
				const float alt = cmd.param7;

				if (PX4_ISFINITE(lat) && PX4_ISFINITE(lon) && PX4_ISFINITE(alt)) {
					const vehicle_local_position_s &local_pos = _local_position_sub.get();

					if (local_pos.xy_global && local_pos.z_global) {
						/* use specified position */
						home_position_s home{};
						home.timestamp = hrt_absolute_time();

						home.lat = lat;
						home.lon = lon;
						home.alt = alt;

						home.manual_home = true;
						home.valid_alt = true;
						home.valid_hpos = true;

						// update local projection reference including altitude
						struct map_projection_reference_s ref_pos;
						map_projection_init(&ref_pos, local_pos.ref_lat, local_pos.ref_lon);
						map_projection_project(&ref_pos, lat, lon, &home.x, &home.y);
						home.z = -(alt - local_pos.ref_alt);

						/* mark home position as set */
						status_flags.condition_home_position_valid = _home_pub.update(home);

						cmd_result = vehicle_command_s::VEHICLE_CMD_RESULT_ACCEPTED;

					} else {
						cmd_result = vehicle_command_s::VEHICLE_CMD_RESULT_TEMPORARILY_REJECTED;
					}

				} else {
					cmd_result = vehicle_command_s::VEHICLE_CMD_RESULT_DENIED;
				}
			}
		}
		break;

	case vehicle_command_s::VEHICLE_CMD_NAV_GUIDED_ENABLE: {
			transition_result_t res = TRANSITION_DENIED;

			if (_internal_state.main_state != commander_state_s::MAIN_STATE_OFFBOARD) {
				_main_state_pre_offboard = _internal_state.main_state;
			}

			if (cmd.param1 > 0.5f) {
				res = main_state_transition(*status_local, commander_state_s::MAIN_STATE_OFFBOARD, status_flags, &_internal_state);

				if (res == TRANSITION_DENIED) {
					print_reject_mode("OFFBOARD");
					status_flags.offboard_control_set_by_command = false;

				} else {
					/* Set flag that offboard was set via command, main state is not overridden by rc */
					status_flags.offboard_control_set_by_command = true;
				}

			} else {
				/* If the mavlink command is used to enable or disable offboard control:
				 * switch back to previous mode when disabling */
				res = main_state_transition(*status_local, _main_state_pre_offboard, status_flags, &_internal_state);
				status_flags.offboard_control_set_by_command = false;
			}

			if (res == TRANSITION_DENIED) {
				cmd_result = vehicle_command_s::VEHICLE_CMD_RESULT_TEMPORARILY_REJECTED;

			} else {
				cmd_result = vehicle_command_s::VEHICLE_CMD_RESULT_ACCEPTED;
			}
		}
		break;

	case vehicle_command_s::VEHICLE_CMD_NAV_RETURN_TO_LAUNCH: {
			/* switch to RTL which ends the mission */
			if (TRANSITION_CHANGED == main_state_transition(*status_local, commander_state_s::MAIN_STATE_AUTO_RTL, status_flags,
					&_internal_state)) {
				mavlink_and_console_log_info(&mavlink_log_pub, "Returning to launch");
				cmd_result = vehicle_command_s::VEHICLE_CMD_RESULT_ACCEPTED;

			} else {
				mavlink_log_critical(&mavlink_log_pub, "Return to launch denied");
				cmd_result = vehicle_command_s::VEHICLE_CMD_RESULT_TEMPORARILY_REJECTED;
			}
		}
		break;

	case vehicle_command_s::VEHICLE_CMD_NAV_TAKEOFF: {
			/* ok, home set, use it to take off */
			if (TRANSITION_CHANGED == main_state_transition(*status_local, commander_state_s::MAIN_STATE_AUTO_TAKEOFF, status_flags,
					&_internal_state)) {
				cmd_result = vehicle_command_s::VEHICLE_CMD_RESULT_ACCEPTED;

			} else if (_internal_state.main_state == commander_state_s::MAIN_STATE_AUTO_TAKEOFF) {
				cmd_result = vehicle_command_s::VEHICLE_CMD_RESULT_ACCEPTED;

			} else {
				mavlink_log_critical(&mavlink_log_pub, "Takeoff denied! Please disarm and retry");
				cmd_result = vehicle_command_s::VEHICLE_CMD_RESULT_TEMPORARILY_REJECTED;
			}
		}
		break;

	case vehicle_command_s::VEHICLE_CMD_NAV_LAND: {
			if (TRANSITION_CHANGED == main_state_transition(*status_local, commander_state_s::MAIN_STATE_AUTO_LAND, status_flags,
					&_internal_state)) {
				mavlink_and_console_log_info(&mavlink_log_pub, "Landing at current position");
				cmd_result = vehicle_command_s::VEHICLE_CMD_RESULT_ACCEPTED;

			} else {
				mavlink_log_critical(&mavlink_log_pub, "Landing denied! Please land manually");
				cmd_result = vehicle_command_s::VEHICLE_CMD_RESULT_TEMPORARILY_REJECTED;
			}
		}
		break;

	case vehicle_command_s::VEHICLE_CMD_NAV_PRECLAND: {
			if (TRANSITION_CHANGED == main_state_transition(*status_local, commander_state_s::MAIN_STATE_AUTO_PRECLAND,
					status_flags, &_internal_state)) {
				mavlink_and_console_log_info(&mavlink_log_pub, "Precision landing");
				cmd_result = vehicle_command_s::VEHICLE_CMD_RESULT_ACCEPTED;

			} else {
				mavlink_log_critical(&mavlink_log_pub, "Precision landing denied! Please land manually");
				cmd_result = vehicle_command_s::VEHICLE_CMD_RESULT_TEMPORARILY_REJECTED;
			}
		}
		break;

	case vehicle_command_s::VEHICLE_CMD_MISSION_START: {

			cmd_result = vehicle_command_s::VEHICLE_CMD_RESULT_DENIED;

			// check if current mission and first item are valid
			if (status_flags.condition_auto_mission_available) {

				// requested first mission item valid
				if (PX4_ISFINITE(cmd.param1) && (cmd.param1 >= -1) && (cmd.param1 < _mission_result_sub.get().seq_total)) {

					// switch to AUTO_MISSION and ARM
					if ((TRANSITION_DENIED != main_state_transition(*status_local, commander_state_s::MAIN_STATE_AUTO_MISSION, status_flags,
							&_internal_state))
					    && (TRANSITION_DENIED != arm_disarm(true, true, &mavlink_log_pub, "Mission start command"))) {

						cmd_result = vehicle_command_s::VEHICLE_CMD_RESULT_ACCEPTED;

					} else {
						cmd_result = vehicle_command_s::VEHICLE_CMD_RESULT_TEMPORARILY_REJECTED;
						mavlink_log_critical(&mavlink_log_pub, "Mission start denied");
					}
				}

			} else {
				mavlink_log_critical(&mavlink_log_pub, "Mission start denied! No valid mission");
			}
		}
		break;

	case vehicle_command_s::VEHICLE_CMD_CONTROL_HIGH_LATENCY: {
			// if no high latency telemetry exists send a failed acknowledge
			if (_high_latency_datalink_heartbeat > _boot_timestamp) {
				cmd_result = vehicle_command_s::VEHICLE_CMD_RESULT_FAILED;
				mavlink_log_critical(&mavlink_log_pub, "Control high latency failed! Telemetry unavailable");
			}
		}
		break;

	case vehicle_command_s::VEHICLE_CMD_DO_ORBIT:

		// Switch to orbit state and let the orbit task handle the command further
		if (TRANSITION_DENIED != main_state_transition(*status_local, commander_state_s::MAIN_STATE_ORBIT, status_flags,
				&_internal_state)) {
			cmd_result = vehicle_command_s::VEHICLE_CMD_RESULT_ACCEPTED;

		} else {
			cmd_result = vehicle_command_s::VEHICLE_CMD_RESULT_TEMPORARILY_REJECTED;
		}

		break;

	case vehicle_command_s::VEHICLE_CMD_DO_MOTOR_TEST:
		cmd_result = handle_command_motor_test(cmd);
		break;

	case vehicle_command_s::VEHICLE_CMD_PREFLIGHT_REBOOT_SHUTDOWN:

		// do nothing for autopilot
		if (((int)(cmd.param1)) == 0) {
			answer_command(cmd, vehicle_command_s::VEHICLE_CMD_RESULT_ACCEPTED, command_ack_pub);

			break;
		}

		if (shutdown_if_allowed()) {
			bool shutdown_ret_val = PX4_ERROR;

			if (((int)(cmd.param1)) == 1) {
				answer_command(cmd, vehicle_command_s::VEHICLE_CMD_RESULT_ACCEPTED, command_ack_pub);
				px4_usleep(200000);
				// reboot
				shutdown_ret_val = px4_shutdown_request(true, false);

			} else if (((int)(cmd.param1)) == 2) {
				answer_command(cmd, vehicle_command_s::VEHICLE_CMD_RESULT_ACCEPTED, command_ack_pub);
				px4_usleep(200000);
				// shutdown
				shutdown_ret_val = px4_shutdown_request(false, false);

			} else if (((int)(cmd.param1)) == 3) {
				answer_command(cmd, vehicle_command_s::VEHICLE_CMD_RESULT_ACCEPTED, command_ack_pub);
				px4_usleep(200000);
				// reboot to bootloader
				shutdown_ret_val = px4_shutdown_request(true, true);

			} else {
				answer_command(cmd, vehicle_command_s::VEHICLE_CMD_RESULT_DENIED, command_ack_pub);
				break;
			}

			if (shutdown_ret_val) {
				mavlink_log_critical(&mavlink_log_pub, "System does not support shutdown");

			} else {
				while (1) { px4_usleep(1); }
			}

		} else {
			answer_command(cmd, vehicle_command_s::VEHICLE_CMD_RESULT_DENIED, command_ack_pub);
		}

		break;

	case vehicle_command_s::VEHICLE_CMD_CUSTOM_0:
	case vehicle_command_s::VEHICLE_CMD_CUSTOM_1:
	case vehicle_command_s::VEHICLE_CMD_CUSTOM_2:
	case vehicle_command_s::VEHICLE_CMD_DO_MOUNT_CONTROL:
	case vehicle_command_s::VEHICLE_CMD_DO_MOUNT_CONFIGURE:
	case vehicle_command_s::VEHICLE_CMD_DO_MOUNT_CONTROL_QUAT:
	case vehicle_command_s::VEHICLE_CMD_PREFLIGHT_CALIBRATION:
	case vehicle_command_s::VEHICLE_CMD_PREFLIGHT_SET_SENSOR_OFFSETS:
	case vehicle_command_s::VEHICLE_CMD_PREFLIGHT_STORAGE:
	case vehicle_command_s::VEHICLE_CMD_PREFLIGHT_UAVCAN:
	case vehicle_command_s::VEHICLE_CMD_PAYLOAD_PREPARE_DEPLOY:
	case vehicle_command_s::VEHICLE_CMD_PAYLOAD_CONTROL_DEPLOY:
	case vehicle_command_s::VEHICLE_CMD_DO_VTOL_TRANSITION:
	case vehicle_command_s::VEHICLE_CMD_DO_TRIGGER_CONTROL:
	case vehicle_command_s::VEHICLE_CMD_DO_DIGICAM_CONTROL:
	case vehicle_command_s::VEHICLE_CMD_DO_SET_CAM_TRIGG_DIST:
	case vehicle_command_s::VEHICLE_CMD_DO_SET_CAM_TRIGG_INTERVAL:
	case vehicle_command_s::VEHICLE_CMD_SET_CAMERA_MODE:
	case vehicle_command_s::VEHICLE_CMD_DO_CHANGE_SPEED:
	case vehicle_command_s::VEHICLE_CMD_DO_LAND_START:
	case vehicle_command_s::VEHICLE_CMD_DO_GO_AROUND:
	case vehicle_command_s::VEHICLE_CMD_START_RX_PAIR:
	case vehicle_command_s::VEHICLE_CMD_LOGGING_START:
	case vehicle_command_s::VEHICLE_CMD_LOGGING_STOP:
	case vehicle_command_s::VEHICLE_CMD_NAV_DELAY:
	case vehicle_command_s::VEHICLE_CMD_DO_SET_ROI:
	case vehicle_command_s::VEHICLE_CMD_NAV_ROI:
	case vehicle_command_s::VEHICLE_CMD_DO_SET_ROI_LOCATION:
	case vehicle_command_s::VEHICLE_CMD_DO_SET_ROI_WPNEXT_OFFSET:
	case vehicle_command_s::VEHICLE_CMD_DO_SET_ROI_NONE:
		/* ignore commands that are handled by other parts of the system */
		break;

	default:
		/* Warn about unsupported commands, this makes sense because only commands
		 * to this component ID (or all) are passed by mavlink. */
		answer_command(cmd, vehicle_command_s::VEHICLE_CMD_RESULT_UNSUPPORTED, command_ack_pub);
		break;
	}

	if (cmd_result != vehicle_command_s::VEHICLE_CMD_RESULT_UNSUPPORTED) {
		/* already warned about unsupported commands in "default" case */
		answer_command(cmd, cmd_result, command_ack_pub);
	}

	return true;
}

unsigned
Commander::handle_command_motor_test(const vehicle_command_s &cmd)
{
	if (armed.armed || (_safety.safety_switch_available && !_safety.safety_off)) {
		return vehicle_command_s::VEHICLE_CMD_RESULT_DENIED;
	}

	if (_param_com_mot_test_en.get() != 1) {
		return vehicle_command_s::VEHICLE_CMD_RESULT_DENIED;
	}

	test_motor_s test_motor{};
	test_motor.timestamp = hrt_absolute_time();
	test_motor.motor_number = (int)(cmd.param1 + 0.5f) - 1;
	int throttle_type = (int)(cmd.param2 + 0.5f);

	if (throttle_type != 0) { // 0: MOTOR_TEST_THROTTLE_PERCENT
		return vehicle_command_s::VEHICLE_CMD_RESULT_UNSUPPORTED;
	}

	int motor_count = (int)(cmd.param5 + 0.5);

	if (motor_count > 1) {
		return vehicle_command_s::VEHICLE_CMD_RESULT_UNSUPPORTED;
	}

	test_motor.action = test_motor_s::ACTION_RUN;
	test_motor.value = math::constrain(cmd.param3 / 100.f, 0.f, 1.f);

	if (test_motor.value < FLT_EPSILON) {
		// the message spec is not clear on whether 0 means stop, but it should be closer to what a user expects
		test_motor.value = -1.f;
	}

	test_motor.timeout_ms = (int)(cmd.param4 * 1000.f + 0.5f);

	// enforce a timeout and a maximum limit
	if (test_motor.timeout_ms == 0 || test_motor.timeout_ms > 3000) {
		test_motor.timeout_ms = 3000;
	}

	test_motor.driver_instance = 0; // the mavlink command does not allow to specify the instance, so set to 0 for now
	_test_motor_pub.publish(test_motor);

	return vehicle_command_s::VEHICLE_CMD_RESULT_ACCEPTED;
}

/**
* @brief This function initializes the home position an altitude of the vehicle. This happens first time we get a good GPS fix and each
*		 time the vehicle is armed with a good GPS fix.
**/
bool
Commander::set_home_position()
{
	// Need global and local position fix to be able to set home
	if (status_flags.condition_global_position_valid && status_flags.condition_local_position_valid) {

		const vehicle_global_position_s &gpos = _global_position_sub.get();

		// Ensure that the GPS accuracy is good enough for intializing home
		if ((gpos.eph <= _param_com_home_h_t.get()) && (gpos.epv <= _param_com_home_v_t.get())) {

			const vehicle_local_position_s &lpos = _local_position_sub.get();

			// Set home position
			home_position_s home{};

			home.timestamp = hrt_absolute_time();

			home.lat = gpos.lat;
			home.lon = gpos.lon;
			home.valid_hpos = true;

			home.alt = gpos.alt;
			home.valid_alt = true;

			home.x = lpos.x;
			home.y = lpos.y;
			home.z = lpos.z;

			home.yaw = lpos.yaw;

			home.manual_home = false;

			// play tune first time we initialize HOME
			if (!status_flags.condition_home_position_valid) {
				tune_home_set(true);
			}

			// mark home position as set
			status_flags.condition_home_position_valid = _home_pub.update(home);

			return status_flags.condition_home_position_valid;
		}
	}

	return false;
}

bool
Commander::set_home_position_alt_only()
{
	const vehicle_local_position_s &lpos = _local_position_sub.get();

	if (!_home_pub.get().valid_alt && lpos.z_global) {
		// handle special case where we are setting only altitude using local position reference
		home_position_s home{};
		home.alt = lpos.ref_alt;
		home.valid_alt = true;

		home.timestamp = hrt_absolute_time();

		return _home_pub.update(home);
	}

	return false;
}

void
Commander::run()
{
	bool sensor_fail_tune_played = false;

	param_t _param_airmode = param_find("MC_AIRMODE");
	param_t _param_rc_map_arm_switch = param_find("RC_MAP_ARM_SW");

	/* initialize */
	if (led_init() != OK) {
		PX4_WARN("LED init failed");
	}

	if (buzzer_init() != OK) {
		PX4_WARN("Buzzer init failed");
	}

	{
		// we need to do an initial publication to make sure uORB allocates the buffer, which cannot happen
		// in IRQ context.
		power_button_state_s button_state{};
		button_state.timestamp = hrt_absolute_time();
		button_state.event = 0xff;
		power_button_state_pub = orb_advertise(ORB_ID(power_button_state), &button_state);

		_power_button_state_sub.copy(&button_state);
	}

	if (board_register_power_state_notification_cb(power_button_state_notification_cb) != 0) {
		PX4_ERR("Failed to register power notification callback");
	}


	get_circuit_breaker_params();

	/* command ack */


	/* init mission state, do it here to allow navigator to use stored mission even if mavlink failed to start */
	mission_init();

	bool param_init_forced = true;

	control_status_leds(&status, &armed, true, _battery_warning);

	thread_running = true;

	/* update vehicle status to find out vehicle type (required for preflight checks) */
	status.system_type = _param_mav_type.get();

	if (is_rotary_wing(&status) || is_vtol(&status)) {
		status.vehicle_type = vehicle_status_s::VEHICLE_TYPE_ROTARY_WING;

	} else if (is_fixed_wing(&status)) {
		status.vehicle_type = vehicle_status_s::VEHICLE_TYPE_FIXED_WING;

	} else if (is_ground_rover(&status)) {
		status.vehicle_type = vehicle_status_s::VEHICLE_TYPE_ROVER;

	} else {
		status.vehicle_type = vehicle_status_s::VEHICLE_TYPE_UNKNOWN;
	}

	status.is_vtol = is_vtol(&status);
	status.is_vtol_tailsitter = is_vtol_tailsitter(&status);

	_boot_timestamp = hrt_absolute_time();

	// initially set to failed
	_last_lpos_fail_time_us = _boot_timestamp;
	_last_gpos_fail_time_us = _boot_timestamp;
	_last_lvel_fail_time_us = _boot_timestamp;

	// user adjustable duration required to assert arm/disarm via throttle/rudder stick
	uint32_t rc_arm_hyst = _param_rc_arm_hyst.get() * COMMANDER_MONITORING_LOOPSPERMSEC;

	int32_t airmode = 0;
	int32_t rc_map_arm_switch = 0;

	/* initialize low priority thread */
	pthread_attr_t commander_low_prio_attr;
	pthread_attr_init(&commander_low_prio_attr);
	pthread_attr_setstacksize(&commander_low_prio_attr, PX4_STACK_ADJUSTED(3000));

#ifndef __PX4_QURT
	// This is not supported by QURT (yet).
	struct sched_param param;
	pthread_attr_getschedparam(&commander_low_prio_attr, &param);

	/* low priority */
	param.sched_priority = SCHED_PRIORITY_DEFAULT - 50;
	pthread_attr_setschedparam(&commander_low_prio_attr, &param);
#endif
	pthread_t commander_low_prio_thread;
	pthread_create(&commander_low_prio_thread, &commander_low_prio_attr, commander_low_prio_loop, nullptr);
	pthread_attr_destroy(&commander_low_prio_attr);


	status.system_id = _param_mav_sys_id.get();
	arm_auth_init(&mavlink_log_pub, &status.system_id);

	// run preflight immediately to find all relevant parameters, but don't report
	PreFlightCheck::preflightCheck(&mavlink_log_pub, status, status_flags, _arm_requirements.global_position, false, false,
				       hrt_elapsed_time(&_boot_timestamp));

	while (!should_exit()) {

		transition_result_t arming_ret = TRANSITION_NOT_CHANGED;

		/* update parameters */
		bool params_updated = _parameter_update_sub.updated();

		if (params_updated || param_init_forced) {
			// clear update
			parameter_update_s update;
			_parameter_update_sub.copy(&update);

			// update parameters from storage
			updateParams();

			/* update parameters */
			if (!armed.armed) {
				status.system_type = _param_mav_type.get();

				const bool is_rotary = is_rotary_wing(&status) || (is_vtol(&status) && _vtol_status.vtol_in_rw_mode);
				const bool is_fixed = is_fixed_wing(&status) || (is_vtol(&status) && !_vtol_status.vtol_in_rw_mode);
				const bool is_ground = is_ground_rover(&status);

				/* disable manual override for all systems that rely on electronic stabilization */
				if (is_rotary) {
					status.vehicle_type = vehicle_status_s::VEHICLE_TYPE_ROTARY_WING;

				} else if (is_fixed) {
					status.vehicle_type = vehicle_status_s::VEHICLE_TYPE_FIXED_WING;

				} else if (is_ground) {
					status.vehicle_type = vehicle_status_s::VEHICLE_TYPE_ROVER;
				}

				/* set vehicle_status.is_vtol flag */
				status.is_vtol = is_vtol(&status);
				status.is_vtol_tailsitter = is_vtol_tailsitter(&status);

				/* check and update system / component ID */
				status.system_id = _param_mav_sys_id.get();
				status.component_id = _param_mav_comp_id.get();

				get_circuit_breaker_params();

				_status_changed = true;
			}

			status_flags.avoidance_system_required = _param_com_obs_avoid.get();

			status.rc_input_mode = _param_rc_in_off.get();

			// percentage (* 0.01) needs to be doubled because RC total interval is 2, not 1
			_min_stick_change = _param_min_stick_change.get() * 0.02f;

			rc_arm_hyst = _param_rc_arm_hyst.get() * COMMANDER_MONITORING_LOOPSPERMSEC;

			_arm_requirements.arm_authorization = _param_arm_auth_required.get();
			_arm_requirements.esc_check = _param_escs_checks_required.get();
			_arm_requirements.global_position = !_param_arm_without_gps.get();
			_arm_requirements.mission = _param_arm_mission_required.get();

			/* flight mode slots */
			_flight_mode_slots[0] = _param_fltmode_1.get();
			_flight_mode_slots[1] = _param_fltmode_2.get();
			_flight_mode_slots[2] = _param_fltmode_3.get();
			_flight_mode_slots[3] = _param_fltmode_4.get();
			_flight_mode_slots[4] = _param_fltmode_5.get();
			_flight_mode_slots[5] = _param_fltmode_6.get();

			_auto_disarm_killed.set_hysteresis_time_from(false, _param_com_kill_disarm.get() * 1_s);

			/* check for unsafe Airmode settings: yaw airmode requires the use of an arming switch */
			if (_param_airmode != PARAM_INVALID && _param_rc_map_arm_switch != PARAM_INVALID) {
				param_get(_param_airmode, &airmode);
				param_get(_param_rc_map_arm_switch, &rc_map_arm_switch);

				if (airmode == 2 && rc_map_arm_switch == 0) {
					airmode = 1; // change to roll/pitch airmode
					param_set(_param_airmode, &airmode);
					mavlink_log_critical(&mavlink_log_pub, "Yaw Airmode requires the use of an Arm Switch")
				}
			}

			param_init_forced = false;
		}

		/* Update OA parameter */
		status_flags.avoidance_system_required = _param_com_obs_avoid.get();

		/* handle power button state */
		if (_power_button_state_sub.updated()) {
			power_button_state_s button_state;

			if (_power_button_state_sub.copy(&button_state)) {
				if (button_state.event == power_button_state_s::PWR_BUTTON_STATE_REQUEST_SHUTDOWN) {
					px4_shutdown_request(false, false);
				}
			}
		}

		_sp_man_sub.update(&_sp_man);

		offboard_control_update();

		if (_system_power_sub.updated()) {
			system_power_s system_power{};
			_system_power_sub.copy(&system_power);

			if (hrt_elapsed_time(&system_power.timestamp) < 200_ms) {
				if (system_power.servo_valid &&
				    !system_power.brick_valid &&
				    !system_power.usb_connected) {
					/* flying only on servo rail, this is unsafe */
					status_flags.condition_power_input_valid = false;

				} else {
					status_flags.condition_power_input_valid = true;
				}

				/* if the USB hardware connection went away, reboot */
				if (status_flags.usb_connected && !system_power.usb_connected && shutdown_if_allowed()) {
					/*
					 * apparently the USB cable went away but we are still powered,
					 * so lets reset to a classic non-usb state.
					 */
					mavlink_log_critical(&mavlink_log_pub, "USB disconnected, rebooting.")
					px4_usleep(400000);
					px4_shutdown_request(true, false);
				}
			}
		}

		/* update safety topic */
		if (_safety_sub.updated()) {
			const bool previous_safety_off = _safety.safety_off;

			if (_safety_sub.copy(&_safety)) {

				/* disarm if safety is now on and still armed */
				if (armed.armed && (status.hil_state == vehicle_status_s::HIL_STATE_OFF)
				    && _safety.safety_switch_available && !_safety.safety_off) {

					if (TRANSITION_CHANGED == arming_state_transition(&status, _safety, vehicle_status_s::ARMING_STATE_STANDBY,
							&armed, true /* fRunPreArmChecks */, &mavlink_log_pub,
							&status_flags, _arm_requirements, hrt_elapsed_time(&_boot_timestamp))
					   ) {
						_status_changed = true;
					}
				}

				// Notify the user if the status of the safety switch changes
				if (_safety.safety_switch_available && previous_safety_off != _safety.safety_off) {

					if (_safety.safety_off) {
						set_tune(TONE_NOTIFY_POSITIVE_TUNE);

					} else {
						tune_neutral(true);
					}

					_status_changed = true;
				}
			}
		}

		/* update vtol vehicle status*/
		if (_vtol_vehicle_status_sub.updated()) {
			/* vtol status changed */
			_vtol_vehicle_status_sub.copy(&_vtol_status);
			status.vtol_fw_permanent_stab = _vtol_status.fw_permanent_stab;

			/* Make sure that this is only adjusted if vehicle really is of type vtol */
			if (is_vtol(&status)) {

				// Check if there has been any change while updating the flags
				const auto new_vehicle_type = _vtol_status.vtol_in_rw_mode ?
							      vehicle_status_s::VEHICLE_TYPE_ROTARY_WING :
							      vehicle_status_s::VEHICLE_TYPE_FIXED_WING;

				if (new_vehicle_type != status.vehicle_type) {
					status.vehicle_type = _vtol_status.vtol_in_rw_mode ?
							      vehicle_status_s::VEHICLE_TYPE_ROTARY_WING :
							      vehicle_status_s::VEHICLE_TYPE_FIXED_WING;
					_status_changed = true;
				}

				if (status.in_transition_mode != _vtol_status.vtol_in_trans_mode) {
					status.in_transition_mode = _vtol_status.vtol_in_trans_mode;
					_status_changed = true;
				}

				if (status.in_transition_to_fw != _vtol_status.in_transition_to_fw) {
					status.in_transition_to_fw = _vtol_status.in_transition_to_fw;
					_status_changed = true;
				}

				if (status_flags.vtol_transition_failure != _vtol_status.vtol_transition_failsafe) {
					status_flags.vtol_transition_failure = _vtol_status.vtol_transition_failsafe;
					_status_changed = true;
				}

				const bool should_soft_stop = (status.vehicle_type != vehicle_status_s::VEHICLE_TYPE_ROTARY_WING);

				if (armed.soft_stop != should_soft_stop) {
					armed.soft_stop = should_soft_stop;
					_status_changed = true;
				}
			}
		}

		if (_esc_status_sub.updated()) {
			/* ESCs status changed */
			esc_status_s esc_status{};

			if (_esc_status_sub.copy(&esc_status)) {
				esc_status_check(esc_status);
			}
		}

		estimator_check();

		/* Update land detector */
		if (_land_detector_sub.updated()) {
			_land_detector_sub.copy(&_land_detector);

			// Only take actions if armed
			if (armed.armed) {
				if (_was_landed != _land_detector.landed) {
					if (_land_detector.landed) {
						mavlink_and_console_log_info(&mavlink_log_pub, "Landing detected");

					} else {
						mavlink_and_console_log_info(&mavlink_log_pub, "Takeoff detected");
						_have_taken_off_since_arming = true;

						// Set all position and velocity test probation durations to takeoff value
						// This is a larger value to give the vehicle time to complete a failsafe landing
						// if faulty sensors cause loss of navigation shortly after takeoff.
						_gpos_probation_time_us = _param_com_pos_fs_prob.get() * 1_s;
						_lpos_probation_time_us = _param_com_pos_fs_prob.get() * 1_s;
						_lvel_probation_time_us = _param_com_pos_fs_prob.get() * 1_s;
					}
				}

				if (_was_falling != _land_detector.freefall) {
					if (_land_detector.freefall) {
						mavlink_and_console_log_info(&mavlink_log_pub, "Freefall detected");
					}
				}
			}

			_was_landed = _land_detector.landed;
			_was_falling = _land_detector.freefall;
		}


		// Auto disarm when landed or kill switch engaged
		if (armed.armed) {

			// Check for auto-disarm on landing or pre-flight
			if (_param_com_disarm_land.get() > 0 || _param_com_disarm_preflight.get() > 0) {

				if (_param_com_disarm_land.get() > 0 && _have_taken_off_since_arming) {
					_auto_disarm_landed.set_hysteresis_time_from(false, _param_com_disarm_land.get() * 1_s);
					_auto_disarm_landed.set_state_and_update(_land_detector.landed, hrt_absolute_time());

				} else if (_param_com_disarm_preflight.get() > 0 && !_have_taken_off_since_arming) {
					_auto_disarm_landed.set_hysteresis_time_from(false, _param_com_disarm_preflight.get() * 1_s);
					_auto_disarm_landed.set_state_and_update(true, hrt_absolute_time());
				}

				if (_auto_disarm_landed.get_state()) {
					arm_disarm(false, true, &mavlink_log_pub, "Auto disarm initiated");
				}
			}

			// Auto disarm after 5 seconds if kill switch is engaged
			_auto_disarm_killed.set_state_and_update(armed.manual_lockdown, hrt_absolute_time());

			if (_auto_disarm_killed.get_state()) {
				arm_disarm(false, true, &mavlink_log_pub, "Kill-switch still engaged, disarming");
			}

		} else {
			_auto_disarm_landed.set_state_and_update(false, hrt_absolute_time());
			_auto_disarm_killed.set_state_and_update(false, hrt_absolute_time());
		}


		if (!_geofence_warning_action_on) {
			// store the last good main_state when not in an navigation
			// hold state
			_main_state_before_rtl = _internal_state.main_state;

		} else if (_internal_state.main_state != commander_state_s::MAIN_STATE_AUTO_RTL
			   && _internal_state.main_state != commander_state_s::MAIN_STATE_AUTO_LOITER
			   && _internal_state.main_state != commander_state_s::MAIN_STATE_AUTO_LAND) {
			// reset flag again when we switched out of it
			_geofence_warning_action_on = false;
		}

		_cpuload_sub.update(&_cpuload);

		battery_status_check();

		/* update subsystem info which arrives from outside of commander*/
		subsystem_info_s info;

		while (_subsys_sub.update(&info))  {
			set_health_flags(info.subsystem_type, info.present, info.enabled, info.ok, status);
			_status_changed = true;
		}

		/* If in INIT state, try to proceed to STANDBY state */
		if (!status_flags.condition_calibration_enabled && status.arming_state == vehicle_status_s::ARMING_STATE_INIT) {

			arming_ret = arming_state_transition(&status, _safety, vehicle_status_s::ARMING_STATE_STANDBY, &armed,
							     true /* fRunPreArmChecks */, &mavlink_log_pub, &status_flags,
							     _arm_requirements, hrt_elapsed_time(&_boot_timestamp));

			if (arming_ret == TRANSITION_DENIED) {
				/* do not complain if not allowed into standby */
				arming_ret = TRANSITION_NOT_CHANGED;
			}
		}

		/* start mission result check */
		const auto prev_mission_instance_count = _mission_result_sub.get().instance_count;

		if (_mission_result_sub.update()) {
			const mission_result_s &mission_result = _mission_result_sub.get();

			// if mission_result is valid for the current mission
			const bool mission_result_ok = (mission_result.timestamp > _boot_timestamp)
						       && (mission_result.instance_count > 0);

			status_flags.condition_auto_mission_available = mission_result_ok && mission_result.valid;

			if (mission_result_ok) {

				if (status.mission_failure != mission_result.failure) {
					status.mission_failure = mission_result.failure;
					_status_changed = true;

					if (status.mission_failure) {
						mavlink_log_critical(&mavlink_log_pub, "Mission cannot be completed");
					}
				}

				/* Only evaluate mission state if home is set */
				if (status_flags.condition_home_position_valid &&
				    (prev_mission_instance_count != mission_result.instance_count)) {

					if (!status_flags.condition_auto_mission_available) {
						/* the mission is invalid */
						tune_mission_fail(true);

					} else if (mission_result.warning) {
						/* the mission has a warning */
						tune_mission_fail(true);

					} else {
						/* the mission is valid */
						tune_mission_ok(true);
					}
				}
			}
		}

		/* start geofence result check */
		_geofence_result_sub.update(&_geofence_result);

		// Geofence actions
		const bool geofence_action_enabled = _geofence_result.geofence_action != geofence_result_s::GF_ACTION_NONE;
		const bool not_in_battery_failsafe = _battery_warning < battery_status_s::BATTERY_WARNING_CRITICAL;

		if (armed.armed
		    && geofence_action_enabled
		    && not_in_battery_failsafe) {

			// check for geofence violation transition
			if (_geofence_result.geofence_violated && !_geofence_violated_prev) {

				switch (_geofence_result.geofence_action) {
				case (geofence_result_s::GF_ACTION_NONE) : {
						// do nothing
						break;
					}

				case (geofence_result_s::GF_ACTION_WARN) : {
						// do nothing, mavlink critical messages are sent by navigator
						break;
					}

				case (geofence_result_s::GF_ACTION_LOITER) : {
						if (TRANSITION_CHANGED == main_state_transition(status, commander_state_s::MAIN_STATE_AUTO_LOITER, status_flags,
								&_internal_state)) {
							_geofence_loiter_on = true;
						}

						break;
					}

				case (geofence_result_s::GF_ACTION_RTL) : {
						if (TRANSITION_CHANGED == main_state_transition(status, commander_state_s::MAIN_STATE_AUTO_RTL, status_flags,
								&_internal_state)) {
							_geofence_rtl_on = true;
						}

						break;
					}

				case (geofence_result_s::GF_ACTION_TERMINATE) : {
						warnx("Flight termination because of geofence");
						mavlink_log_critical(&mavlink_log_pub, "Geofence violation! Flight terminated");
						armed.force_failsafe = true;
						_status_changed = true;
						break;
					}
				}
			}

			_geofence_violated_prev = _geofence_result.geofence_violated;

			// reset if no longer in LOITER or if manually switched to LOITER
			const bool in_loiter_mode = _internal_state.main_state == commander_state_s::MAIN_STATE_AUTO_LOITER;
			const bool manual_loiter_switch_on = _sp_man.loiter_switch == manual_control_setpoint_s::SWITCH_POS_ON;

			if (!in_loiter_mode || manual_loiter_switch_on) {
				_geofence_loiter_on = false;
			}


			// reset if no longer in RTL or if manually switched to RTL
			const bool in_rtl_mode = _internal_state.main_state == commander_state_s::MAIN_STATE_AUTO_RTL;
			const bool manual_return_switch_on = _sp_man.return_switch == manual_control_setpoint_s::SWITCH_POS_ON;

			if (!in_rtl_mode || manual_return_switch_on) {
				_geofence_rtl_on = false;
			}

			_geofence_warning_action_on = _geofence_warning_action_on || (_geofence_loiter_on || _geofence_rtl_on);

		} else {
			// No geofence checks, reset flags
			_geofence_loiter_on = false;
			_geofence_rtl_on = false;
			_geofence_warning_action_on = false;
			_geofence_violated_prev = false;
		}

		// abort auto mode or geofence reaction if sticks are moved significantly
		// but only if not in a low battery handling action
		const bool not_in_low_battery_reaction = _battery_warning < battery_status_s::BATTERY_WARNING_CRITICAL;
		const bool is_rotary_wing = status.vehicle_type == vehicle_status_s::VEHICLE_TYPE_ROTARY_WING;
		const bool manual_mode_before_geofence =
			_main_state_before_rtl == commander_state_s::MAIN_STATE_MANUAL ||
			_main_state_before_rtl == commander_state_s::MAIN_STATE_ALTCTL ||
			_main_state_before_rtl == commander_state_s::MAIN_STATE_POSCTL ||
			_main_state_before_rtl == commander_state_s::MAIN_STATE_ACRO ||
			_main_state_before_rtl == commander_state_s::MAIN_STATE_RATTITUDE ||
			_main_state_before_rtl == commander_state_s::MAIN_STATE_STAB;
		const bool in_auto_mode =
			_internal_state.main_state == commander_state_s::MAIN_STATE_AUTO_LAND ||
			_internal_state.main_state == commander_state_s::MAIN_STATE_AUTO_RTL ||
			_internal_state.main_state == commander_state_s::MAIN_STATE_AUTO_MISSION ||
			_internal_state.main_state == commander_state_s::MAIN_STATE_AUTO_LOITER;

		if (_param_rc_override.get() && is_rotary_wing && not_in_low_battery_reaction
		    && (in_auto_mode || (_geofence_warning_action_on && manual_mode_before_geofence))) {
			// transition to previous state if sticks are touched
			if ((_last_sp_man.timestamp != _sp_man.timestamp) &&
			    ((fabsf(_sp_man.x - _last_sp_man.x) > _min_stick_change) ||
			     (fabsf(_sp_man.y - _last_sp_man.y) > _min_stick_change) ||
			     (fabsf(_sp_man.z - _last_sp_man.z) > _min_stick_change) ||
			     (fabsf(_sp_man.r - _last_sp_man.r) > _min_stick_change))) {

				// revert to position control in any case
				main_state_transition(status, commander_state_s::MAIN_STATE_POSCTL, status_flags, &_internal_state);
				mavlink_log_critical(&mavlink_log_pub, "Autonomy off! Returned control to pilot");
			}
		}

		/* Check for mission flight termination */
		if (armed.armed && _mission_result_sub.get().flight_termination &&
		    !status_flags.circuit_breaker_flight_termination_disabled) {

			armed.force_failsafe = true;
			_status_changed = true;

			if (!_flight_termination_printed) {
				mavlink_log_critical(&mavlink_log_pub, "Geofence violation! Flight terminated");
				_flight_termination_printed = true;
			}

			if (_counter % (1000000 / COMMANDER_MONITORING_INTERVAL) == 0) {
				mavlink_log_critical(&mavlink_log_pub, "Flight termination active");
			}
		}

		/* RC input check */
		if (!status_flags.rc_input_blocked && _sp_man.timestamp != 0 &&
		    (hrt_elapsed_time(&_sp_man.timestamp) < (_param_com_rc_loss_t.get() * 1_s))) {

			/* handle the case where RC signal was regained */
			if (!status_flags.rc_signal_found_once) {
				status_flags.rc_signal_found_once = true;
				set_health_flags(subsystem_info_s::SUBSYSTEM_TYPE_RCRECEIVER, true, true, status_flags.rc_calibration_valid, status);
				_status_changed = true;

			} else {
				if (status.rc_signal_lost) {
					mavlink_log_info(&mavlink_log_pub, "Manual control regained after %llums",
							 hrt_elapsed_time(&_rc_signal_lost_timestamp) / 1000);
					set_health_flags(subsystem_info_s::SUBSYSTEM_TYPE_RCRECEIVER, true, true, status_flags.rc_calibration_valid, status);
					_status_changed = true;
				}
			}

			status.rc_signal_lost = false;

			const bool in_armed_state = (status.arming_state == vehicle_status_s::ARMING_STATE_ARMED);
			const bool arm_switch_or_button_mapped = _sp_man.arm_switch != manual_control_setpoint_s::SWITCH_POS_NONE;
			const bool arm_button_pressed = _param_arm_switch_is_button.get()
							&& (_sp_man.arm_switch == manual_control_setpoint_s::SWITCH_POS_ON);

			/* DISARM
			 * check if left stick is in lower left position or arm button is pushed or arm switch has transition from arm to disarm
			 * and we are in MANUAL, Rattitude, or AUTO_READY mode or (ASSIST mode and landed)
			 * do it only for rotary wings in manual mode or fixed wing if landed.
			 * Disable stick-disarming if arming switch or button is mapped */
			const bool stick_in_lower_left = _sp_man.r < -STICK_ON_OFF_LIMIT && (_sp_man.z < 0.1f) && !arm_switch_or_button_mapped;
			const bool arm_switch_to_disarm_transition = !_param_arm_switch_is_button.get() &&
					(_last_sp_man_arm_switch == manual_control_setpoint_s::SWITCH_POS_ON) &&
					(_sp_man.arm_switch == manual_control_setpoint_s::SWITCH_POS_OFF);

			if (in_armed_state &&
			    (status.rc_input_mode != vehicle_status_s::RC_IN_MODE_OFF) &&
			    (status.vehicle_type == vehicle_status_s::VEHICLE_TYPE_ROTARY_WING || _land_detector.landed) &&
			    (stick_in_lower_left || arm_button_pressed || arm_switch_to_disarm_transition)) {

				const bool manual_thrust_mode = _internal_state.main_state == commander_state_s::MAIN_STATE_MANUAL
								|| _internal_state.main_state == commander_state_s::MAIN_STATE_ACRO
								|| _internal_state.main_state == commander_state_s::MAIN_STATE_STAB
								|| _internal_state.main_state == commander_state_s::MAIN_STATE_RATTITUDE;
				const bool rc_wants_disarm = (_stick_off_counter == rc_arm_hyst && _stick_on_counter < rc_arm_hyst)
							     || arm_switch_to_disarm_transition;

				if (rc_wants_disarm && (_land_detector.landed || manual_thrust_mode)) {
					arming_ret = arming_state_transition(&status, _safety, vehicle_status_s::ARMING_STATE_STANDBY, &armed,
									     true /* fRunPreArmChecks */,
									     &mavlink_log_pub, &status_flags, _arm_requirements, hrt_elapsed_time(&_boot_timestamp));
				}

				_stick_off_counter++;

			} else if (!(_param_arm_switch_is_button.get() && _sp_man.arm_switch == manual_control_setpoint_s::SWITCH_POS_ON)) {
				/* do not reset the counter when holding the arm button longer than needed */
				_stick_off_counter = 0;
			}

			/* ARM
			 * check if left stick is in lower right position or arm button is pushed or arm switch has transition from disarm to arm
			 * and we're in MANUAL mode.
			 * Disable stick-arming if arming switch or button is mapped */
			const bool stick_in_lower_right = _sp_man.r > STICK_ON_OFF_LIMIT && _sp_man.z < 0.1f
							  && !arm_switch_or_button_mapped;
			/* allow a grace period for re-arming: preflight checks don't need to pass during that time,
			 * for example for accidential in-air disarming */
			const bool in_arming_grace_period = (_last_disarmed_timestamp != 0)
							    && (hrt_elapsed_time(&_last_disarmed_timestamp) < 5_s);

			const bool arm_switch_to_arm_transition = !_param_arm_switch_is_button.get() &&
					(_last_sp_man_arm_switch == manual_control_setpoint_s::SWITCH_POS_OFF) &&
					(_sp_man.arm_switch == manual_control_setpoint_s::SWITCH_POS_ON) &&
					(_sp_man.z < 0.1f || in_arming_grace_period);

			if (!in_armed_state &&
			    (status.rc_input_mode != vehicle_status_s::RC_IN_MODE_OFF) &&
			    (stick_in_lower_right || arm_button_pressed || arm_switch_to_arm_transition)) {

				if ((_stick_on_counter == rc_arm_hyst && _stick_off_counter < rc_arm_hyst) || arm_switch_to_arm_transition) {

					/* we check outside of the transition function here because the requirement
					 * for being in manual mode only applies to manual arming actions.
					 * the system can be armed in auto if armed via the GCS.
					 */
					if ((_internal_state.main_state != commander_state_s::MAIN_STATE_MANUAL)
					    && (_internal_state.main_state != commander_state_s::MAIN_STATE_ACRO)
					    && (_internal_state.main_state != commander_state_s::MAIN_STATE_STAB)
					    && (_internal_state.main_state != commander_state_s::MAIN_STATE_ALTCTL)
					    && (_internal_state.main_state != commander_state_s::MAIN_STATE_POSCTL)
					    && (_internal_state.main_state != commander_state_s::MAIN_STATE_RATTITUDE)
					   ) {
						print_reject_arm("Not arming: Switch to a manual mode first");

					} else if (!status_flags.condition_home_position_valid &&
						   (_param_geofence_action.get() == geofence_result_s::GF_ACTION_RTL)) {

						print_reject_arm("Not arming: Geofence RTL requires valid home");

					} else if (status.arming_state == vehicle_status_s::ARMING_STATE_STANDBY) {
						arming_ret = arming_state_transition(&status, _safety, vehicle_status_s::ARMING_STATE_ARMED, &armed,
										     !in_arming_grace_period /* fRunPreArmChecks */,
										     &mavlink_log_pub, &status_flags, _arm_requirements, hrt_elapsed_time(&_boot_timestamp));

						if (arming_ret != TRANSITION_CHANGED) {
							px4_usleep(100000);
							print_reject_arm("Not arming: Preflight checks failed");
						}
					}
				}

				_stick_on_counter++;

			} else if (!(_param_arm_switch_is_button.get() && _sp_man.arm_switch == manual_control_setpoint_s::SWITCH_POS_ON)) {
				/* do not reset the counter when holding the arm button longer than needed */
				_stick_on_counter = 0;
			}

			_last_sp_man_arm_switch = _sp_man.arm_switch;

			if (arming_ret == TRANSITION_DENIED) {
				/*
				 * the arming transition can be denied to a number of reasons:
				 *  - pre-flight check failed (sensors not ok or not calibrated)
				 *  - safety not disabled
				 *  - system not in manual mode
				 */
				tune_negative(true);
			}

			/* evaluate the main state machine according to mode switches */
			bool first_rc_eval = (_last_sp_man.timestamp == 0) && (_sp_man.timestamp > 0);
			transition_result_t main_res = set_main_state(status, &_status_changed);

			/* store last position lock state */
			_last_condition_local_altitude_valid = status_flags.condition_local_altitude_valid;
			_last_condition_local_position_valid = status_flags.condition_local_position_valid;
			_last_condition_global_position_valid = status_flags.condition_global_position_valid;

			/* play tune on mode change only if armed, blink LED always */
			if (main_res == TRANSITION_CHANGED || first_rc_eval) {
				tune_positive(armed.armed);
				_status_changed = true;

			} else if (main_res == TRANSITION_DENIED) {
				/* DENIED here indicates bug in the commander */
				mavlink_log_critical(&mavlink_log_pub, "Switching to this mode is currently not possible");
			}

			/* check throttle kill switch */
			if (_sp_man.kill_switch == manual_control_setpoint_s::SWITCH_POS_ON) {
				/* set lockdown flag */
				if (!armed.manual_lockdown) {
					mavlink_log_emergency(&mavlink_log_pub, "Manual kill-switch engaged");
					_status_changed = true;
					armed.manual_lockdown = true;
				}

			} else if (_sp_man.kill_switch == manual_control_setpoint_s::SWITCH_POS_OFF) {
				if (armed.manual_lockdown) {
					mavlink_log_emergency(&mavlink_log_pub, "Manual kill-switch disengaged");
					_status_changed = true;
					armed.manual_lockdown = false;
				}
			}

			/* no else case: do not change lockdown flag in unconfigured case */

		} else {
			if (!status_flags.rc_input_blocked && !status.rc_signal_lost) {
				mavlink_log_critical(&mavlink_log_pub, "Manual control lost");
				status.rc_signal_lost = true;
				_rc_signal_lost_timestamp = _sp_man.timestamp;
				set_health_flags(subsystem_info_s::SUBSYSTEM_TYPE_RCRECEIVER, true, true, false, status);
				_status_changed = true;
			}
		}

		// data link checks which update the status
		data_link_check();

		// engine failure detection
		// TODO: move out of commander
		if (_actuator_controls_sub.updated()) {
			/* Check engine failure
			 * only for fixed wing for now
			 */
			if (!status_flags.circuit_breaker_engaged_enginefailure_check &&
			    status.vehicle_type == vehicle_status_s::VEHICLE_TYPE_FIXED_WING && !status.is_vtol && armed.armed) {

				actuator_controls_s actuator_controls{};
				_actuator_controls_sub.copy(&actuator_controls);

				const float throttle = actuator_controls.control[actuator_controls_s::INDEX_THROTTLE];
				const float current2throttle = _battery_current / throttle;

				if (((throttle > _param_ef_throttle_thres.get()) && (current2throttle < _param_ef_current2throttle_thres.get()))
				    || status.engine_failure) {

					const float elapsed = hrt_elapsed_time(&_timestamp_engine_healthy) / 1e6f;

					/* potential failure, measure time */
					if ((_timestamp_engine_healthy > 0) && (elapsed > _param_ef_time_thres.get())
					    && !status.engine_failure) {

						status.engine_failure = true;
						_status_changed = true;

						PX4_ERR("Engine Failure");
						set_health_flags(subsystem_info_s::SUBSYSTEM_TYPE_MOTORCONTROL, true, true, false, status);
					}
				}

			} else {
				/* no failure reset flag */
				_timestamp_engine_healthy = hrt_absolute_time();

				if (status.engine_failure) {
					status.engine_failure = false;
					_status_changed = true;
				}
			}
		}

		/* Reset main state to loiter or auto-mission after takeoff is completed.
		 * Sometimes, the mission result topic is outdated and the mission is still signaled
		 * as finished even though we only just started with the takeoff. Therefore, we also
		 * check the timestamp of the mission_result topic. */
		if (_internal_state.main_state == commander_state_s::MAIN_STATE_AUTO_TAKEOFF
		    && (_mission_result_sub.get().timestamp > _internal_state.timestamp)
		    && _mission_result_sub.get().finished) {

			const bool mission_available = (_mission_result_sub.get().timestamp > _boot_timestamp)
						       && (_mission_result_sub.get().instance_count > 0) && _mission_result_sub.get().valid;

			if ((_param_takeoff_finished_action.get() == 1) && mission_available) {
				main_state_transition(status, commander_state_s::MAIN_STATE_AUTO_MISSION, status_flags, &_internal_state);

			} else {
				main_state_transition(status, commander_state_s::MAIN_STATE_AUTO_LOITER, status_flags, &_internal_state);
			}
		}

		/* check if we are disarmed and there is a better mode to wait in */
		if (!armed.armed) {
			/* if there is no radio control but GPS lock the user might want to fly using
			 * just a tablet. Since the RC will force its mode switch setting on connecting
			 * we can as well just wait in a hold mode which enables tablet control.
			 */
			if (status.rc_signal_lost && (_internal_state.main_state == commander_state_s::MAIN_STATE_MANUAL)
			    && status_flags.condition_home_position_valid) {

				main_state_transition(status, commander_state_s::MAIN_STATE_AUTO_LOITER, status_flags, &_internal_state);
			}
		}

		/* handle commands last, as the system needs to be updated to handle them */
		if (_cmd_sub.updated()) {
			/* got command */
			vehicle_command_s cmd;

			if (_cmd_sub.copy(&cmd)) {
				if (handle_command(&status, cmd, &armed, _command_ack_pub)) {
					_status_changed = true;
				}
			}
		}

		/* Check for failure detector status */
		const bool failure_detector_updated = _failure_detector.update(status);

		if (failure_detector_updated) {

			const uint8_t failure_status = _failure_detector.getStatus();

			if (failure_status != status.failure_detector_status) {
				status.failure_detector_status = failure_status;
				_status_changed = true;
			}
		}

		if (armed.armed &&
		    failure_detector_updated &&
		    !_flight_termination_triggered &&
		    !status_flags.circuit_breaker_flight_termination_disabled) {

			if (_failure_detector.isFailure()) {

				armed.force_failsafe = true;
				_status_changed = true;

				_flight_termination_triggered = true;

				mavlink_log_critical(&mavlink_log_pub, "Critical failure detected: terminate flight");
				set_tune_override(TONE_PARACHUTE_RELEASE_TUNE);
			}
		}

		/* Get current timestamp */
		const hrt_abstime now = hrt_absolute_time();

		// automatically set or update home position
		if (!_home_pub.get().manual_home) {
			const vehicle_local_position_s &local_position = _local_position_sub.get();

			if (armed.armed) {
				if ((!_was_armed || (_was_landed && !_land_detector.landed)) &&
				    (hrt_elapsed_time(&_boot_timestamp) > INAIR_RESTART_HOLDOFF_INTERVAL)) {

					/* update home position on arming if at least 500 ms from commander start spent to avoid setting home on in-air restart */
					set_home_position();
				}

			} else {
				if (status_flags.condition_home_position_valid) {
					if (_land_detector.landed && local_position.xy_valid && local_position.z_valid) {
						/* distance from home */
						float home_dist_xy = -1.0f;
						float home_dist_z = -1.0f;
						mavlink_wpm_distance_to_point_local(_home_pub.get().x, _home_pub.get().y, _home_pub.get().z,
										    local_position.x, local_position.y, local_position.z,
										    &home_dist_xy, &home_dist_z);

						if ((home_dist_xy > local_position.eph * 2.0f) || (home_dist_z > local_position.epv * 2.0f)) {

							/* update when disarmed, landed and moved away from current home position */
							set_home_position();
						}
					}

				} else {
					/* First time home position update - but only if disarmed */
					set_home_position();

					/* Set home position altitude to EKF origin height if home is not set and the EKF has a global origin.
					 * This allows home altitude to be used in the calculation of height above takeoff location when GPS
					 * use has commenced after takeoff. */
					if (!status_flags.condition_home_position_valid) {
						set_home_position_alt_only();
					}
				}
			}
		}

		// check for arming state change
		if (_was_armed != armed.armed) {
			_status_changed = true;

			if (!armed.armed) { // increase the flight uuid upon disarming
				const int32_t flight_uuid = _param_flight_uuid.get() + 1;
				_param_flight_uuid.set(flight_uuid);
				_param_flight_uuid.commit_no_notification();

				_last_disarmed_timestamp = hrt_absolute_time();
			}
		}

		_was_armed = armed.armed;

		/* now set navigation state according to failsafe and main state */
		bool nav_state_changed = set_nav_state(&status,
						       &armed,
						       &_internal_state,
						       &mavlink_log_pub,
						       (link_loss_actions_t)_param_nav_dll_act.get(),
						       _mission_result_sub.get().finished,
						       _mission_result_sub.get().stay_in_failsafe,
						       status_flags,
						       _land_detector.landed,
						       (link_loss_actions_t)_param_nav_rcl_act.get(),
						       (offboard_loss_actions_t)_param_com_obl_act.get(),
						       (offboard_loss_rc_actions_t)_param_com_obl_rc_act.get(),
						       (position_nav_loss_actions_t)_param_com_posctl_navl.get());

		if (nav_state_changed) {
			status.nav_state_timestamp = hrt_absolute_time();
		}

		if (status.failsafe != _failsafe_old) {
			_status_changed = true;

			if (status.failsafe) {
				mavlink_log_info(&mavlink_log_pub, "Failsafe mode activated");

			} else {
				mavlink_log_info(&mavlink_log_pub, "Failsafe mode deactivated");
			}

			_failsafe_old = status.failsafe;
		}

		/* publish states (armed, control_mode, vehicle_status, commander_state, vehicle_status_flags) at 1 Hz or immediately when changed */
		if (hrt_elapsed_time(&status.timestamp) >= 1_s || _status_changed || nav_state_changed) {

			update_control_mode();

			status.timestamp = hrt_absolute_time();
			_status_pub.publish(status);

			switch ((PrearmedMode)_param_com_prearm_mode.get()) {
			case PrearmedMode::DISABLED:
				/* skip prearmed state  */
				armed.prearmed = false;
				break;

			case PrearmedMode::ALWAYS:
				/* safety is not present, go into prearmed
				* (all output drivers should be started / unlocked last in the boot process
				* when the rest of the system is fully initialized)
				*/
				armed.prearmed = (hrt_elapsed_time(&_boot_timestamp) > 5_s);
				break;

			case PrearmedMode::SAFETY_BUTTON:
				if (_safety.safety_switch_available) {
					/* safety switch is present, go into prearmed if safety is off */
					armed.prearmed = _safety.safety_off;

				} else {
					/* safety switch is not present, do not go into prearmed */
					armed.prearmed = false;
				}

				break;

			default:
				armed.prearmed = false;
				break;
			}

			armed.timestamp = hrt_absolute_time();
			_armed_pub.publish(armed);

			/* publish internal state for logging purposes */
			_internal_state.timestamp = hrt_absolute_time();
			_commander_state_pub.publish(_internal_state);

			/* publish vehicle_status_flags */
			status_flags.timestamp = hrt_absolute_time();
			_vehicle_status_flags_pub.publish(status_flags);
		}

		/* play arming and battery warning tunes */
		if (!_arm_tune_played && armed.armed &&
		    (_safety.safety_switch_available || (_safety.safety_switch_available && _safety.safety_off))) {

			/* play tune when armed */
			set_tune(TONE_ARMING_WARNING_TUNE);
			_arm_tune_played = true;

		} else if (!status_flags.usb_connected &&
			   (status.hil_state != vehicle_status_s::HIL_STATE_ON) &&
			   (_battery_warning == battery_status_s::BATTERY_WARNING_CRITICAL)) {
			/* play tune on battery critical */
			set_tune(TONE_BATTERY_WARNING_FAST_TUNE);

		} else if ((status.hil_state != vehicle_status_s::HIL_STATE_ON) &&
			   (_battery_warning == battery_status_s::BATTERY_WARNING_LOW)) {
			/* play tune on battery warning */
			set_tune(TONE_BATTERY_WARNING_SLOW_TUNE);

		} else if (status.failsafe) {
			tune_failsafe(true);

		} else {
			set_tune(TONE_STOP_TUNE);
		}

		/* reset arm_tune_played when disarmed */
		if (!armed.armed || (_safety.safety_switch_available && !_safety.safety_off)) {

			//Notify the user that it is safe to approach the vehicle
			if (_arm_tune_played) {
				tune_neutral(true);
			}

			_arm_tune_played = false;
		}

		/* play sensor failure tunes if we already waited for hotplug sensors to come up and failed */
		status_flags.condition_system_hotplug_timeout = (hrt_elapsed_time(&_boot_timestamp) > HOTPLUG_SENS_TIMEOUT);

		if (!sensor_fail_tune_played && (!status_flags.condition_system_sensors_initialized
						 && status_flags.condition_system_hotplug_timeout)) {

			set_tune_override(TONE_GPS_WARNING_TUNE);
			sensor_fail_tune_played = true;
			_status_changed = true;
		}

		_counter++;

		int blink_state = blink_msg_state();

		if (blink_state > 0) {
			/* blinking LED message, don't touch LEDs */
			if (blink_state == 2) {
				/* blinking LED message completed, restore normal state */
				control_status_leds(&status, &armed, true, _battery_warning);
			}

		} else {
			/* normal state */
			control_status_leds(&status, &armed, _status_changed, _battery_warning);
		}

		_status_changed = false;

		if (!armed.armed) {
			/* Reset the flag if disarmed. */
			_have_taken_off_since_arming = false;
		}

		arm_auth_update(now, params_updated || param_init_forced);

		px4_usleep(COMMANDER_MONITORING_INTERVAL);
	}

	thread_should_exit = true;

	/* wait for threads to complete */
	int ret = pthread_join(commander_low_prio_thread, nullptr);

	if (ret) {
		warn("join failed: %d", ret);
	}

	rgbled_set_color_and_mode(led_control_s::COLOR_WHITE, led_control_s::MODE_OFF);

	/* close fds */
	led_deinit();
	buzzer_deinit();

	thread_running = false;
}

void
Commander::get_circuit_breaker_params()
{
	status_flags.circuit_breaker_engaged_power_check = circuit_breaker_enabled_by_val(_param_cbrk_supply_chk.get(),
			CBRK_SUPPLY_CHK_KEY);
	status_flags.circuit_breaker_engaged_usb_check = circuit_breaker_enabled_by_val(_param_cbrk_usb_chk.get(),
			CBRK_USB_CHK_KEY);
	status_flags.circuit_breaker_engaged_airspd_check = circuit_breaker_enabled_by_val(_param_cbrk_airspd_chk.get(),
			CBRK_AIRSPD_CHK_KEY);
	status_flags.circuit_breaker_engaged_enginefailure_check = circuit_breaker_enabled_by_val(_param_cbrk_enginefail.get(),
			CBRK_ENGINEFAIL_KEY);
	status_flags.circuit_breaker_engaged_gpsfailure_check = circuit_breaker_enabled_by_val(_param_cbrk_gpsfail.get(),
			CBRK_GPSFAIL_KEY);
	status_flags.circuit_breaker_flight_termination_disabled = circuit_breaker_enabled_by_val(_param_cbrk_flightterm.get(),
			CBRK_FLIGHTTERM_KEY);
	status_flags.circuit_breaker_engaged_posfailure_check = circuit_breaker_enabled_by_val(_param_cbrk_velposerr.get(),
			CBRK_VELPOSERR_KEY);
}

void
Commander::check_valid(const hrt_abstime &timestamp, const hrt_abstime &timeout, const bool valid_in, bool *valid_out,
		       bool *changed)
{
	hrt_abstime t = hrt_absolute_time();
	bool valid_new = (t < timestamp + timeout && t > timeout && valid_in);

	if (*valid_out != valid_new) {
		*valid_out = valid_new;
		*changed = true;
	}
}

void
Commander::control_status_leds(vehicle_status_s *status_local, const actuator_armed_s *actuator_armed, bool changed,
			       const uint8_t battery_warning)
{
	static hrt_abstime overload_start = 0;

	bool overload = (_cpuload.load > 0.95f) || (_cpuload.ram_usage > 0.98f);

	if (overload_start == 0 && overload) {
		overload_start = hrt_absolute_time();

	} else if (!overload) {
		overload_start = 0;
	}

	/* driving rgbled */
	if (changed || _last_overload != overload) {
		uint8_t led_mode = led_control_s::MODE_OFF;
		uint8_t led_color = led_control_s::COLOR_WHITE;
		bool set_normal_color = false;

		uint64_t overload_warn_delay = (status_local->arming_state == vehicle_status_s::ARMING_STATE_ARMED) ? 1_ms : 250_ms;

		/* set mode */
		if (overload && (hrt_elapsed_time(&overload_start) > overload_warn_delay)) {
			led_mode = led_control_s::MODE_BLINK_FAST;
			led_color = led_control_s::COLOR_PURPLE;

		} else if (status_local->arming_state == vehicle_status_s::ARMING_STATE_ARMED) {
			led_mode = led_control_s::MODE_ON;
			set_normal_color = true;

		} else if (!status_flags.condition_system_sensors_initialized && status_flags.condition_system_hotplug_timeout) {
			led_mode = led_control_s::MODE_BLINK_FAST;
			led_color = led_control_s::COLOR_RED;

		} else if (status_local->arming_state == vehicle_status_s::ARMING_STATE_STANDBY) {
			led_mode = led_control_s::MODE_BREATHE;
			set_normal_color = true;

		} else if (!status_flags.condition_system_sensors_initialized && !status_flags.condition_system_hotplug_timeout) {
			led_mode = led_control_s::MODE_BREATHE;
			set_normal_color = true;

		} else if (status_local->arming_state == vehicle_status_s::ARMING_STATE_INIT) {
			// if in init status it should not be in the error state
			led_mode = led_control_s::MODE_OFF;

		} else {	// STANDBY_ERROR and other states
			led_mode = led_control_s::MODE_BLINK_NORMAL;
			led_color = led_control_s::COLOR_RED;
		}

		if (set_normal_color) {
			/* set color */
			if (status.failsafe) {
				led_color = led_control_s::COLOR_PURPLE;

			} else if (battery_warning == battery_status_s::BATTERY_WARNING_LOW) {
				led_color = led_control_s::COLOR_AMBER;

			} else if (battery_warning == battery_status_s::BATTERY_WARNING_CRITICAL) {
				led_color = led_control_s::COLOR_RED;

			} else {
				if (status_flags.condition_home_position_valid && status_flags.condition_global_position_valid) {
					led_color = led_control_s::COLOR_GREEN;

				} else {
					led_color = led_control_s::COLOR_BLUE;
				}
			}
		}

		if (led_mode != led_control_s::MODE_OFF) {
			rgbled_set_color_and_mode(led_color, led_mode);
		}
	}

	_last_overload = overload;

	/* board supports HW armed indicator */

	BOARD_INDICATE_ARMED_STATE(actuator_armed->armed);

#if !defined(CONFIG_ARCH_LEDS) && defined(BOARD_HAS_CONTROL_STATUS_LEDS)

	/* this runs at around 20Hz, full cycle is 16 ticks = 10/16Hz */
	if (actuator_armed->armed) {
		if (status.failsafe) {
			BOARD_ARMED_LED_OFF();

			if (_leds_counter % 5 == 0) {
				BOARD_ARMED_STATE_LED_TOGGLE();
			}

		} else {
			BOARD_ARMED_STATE_LED_OFF();

			/* armed, solid */
			BOARD_ARMED_LED_ON();
		}

	} else if (actuator_armed->ready_to_arm) {
		BOARD_ARMED_LED_OFF();

		/* ready to arm, blink at 1Hz */
		if (_leds_counter % 20 == 0) {
			BOARD_ARMED_STATE_LED_TOGGLE();
		}

	} else {
		BOARD_ARMED_LED_OFF();

		/* not ready to arm, blink at 10Hz */
		if (_leds_counter % 2 == 0) {
			BOARD_ARMED_STATE_LED_TOGGLE();
		}
	}

#endif

	/* give system warnings on error LED */
	if (overload) {
		if (_leds_counter % 2 == 0) {
			BOARD_OVERLOAD_LED_TOGGLE();
		}

	} else {
		BOARD_OVERLOAD_LED_OFF();
	}

	_leds_counter++;
}

transition_result_t
Commander::set_main_state(const vehicle_status_s &status_local, bool *changed)
{
	if (_safety.override_available && _safety.override_enabled) {
		return set_main_state_override_on(status_local, changed);

	} else {
		return set_main_state_rc(status_local, changed);
	}
}

transition_result_t
Commander::set_main_state_override_on(const vehicle_status_s &status_local, bool *changed)
{
	const transition_result_t res = main_state_transition(status_local, commander_state_s::MAIN_STATE_MANUAL, status_flags,
					&_internal_state);
	*changed = (res == TRANSITION_CHANGED);

	return res;
}

transition_result_t
Commander::set_main_state_rc(const vehicle_status_s &status_local, bool *changed)
{
	/* set main state according to RC switches */
	transition_result_t res = TRANSITION_DENIED;

	// Note: even if status_flags.offboard_control_set_by_command is set
	// we want to allow rc mode change to take precidence.  This is a safety
	// feature, just in case offboard control goes crazy.

	const bool altitude_got_valid = (!_last_condition_local_altitude_valid && status_flags.condition_local_altitude_valid);
	const bool lpos_got_valid = (!_last_condition_local_position_valid && status_flags.condition_local_position_valid);
	const bool gpos_got_valid = (!_last_condition_global_position_valid && status_flags.condition_global_position_valid);
	const bool first_time_rc = (_last_sp_man.timestamp == 0);
	const bool rc_values_updated = (_last_sp_man.timestamp != _sp_man.timestamp);
	const bool some_switch_changed =
		(_last_sp_man.offboard_switch != _sp_man.offboard_switch)
		|| (_last_sp_man.return_switch != _sp_man.return_switch)
		|| (_last_sp_man.mode_switch != _sp_man.mode_switch)
		|| (_last_sp_man.acro_switch != _sp_man.acro_switch)
		|| (_last_sp_man.rattitude_switch != _sp_man.rattitude_switch)
		|| (_last_sp_man.posctl_switch != _sp_man.posctl_switch)
		|| (_last_sp_man.loiter_switch != _sp_man.loiter_switch)
		|| (_last_sp_man.mode_slot != _sp_man.mode_slot)
		|| (_last_sp_man.stab_switch != _sp_man.stab_switch)
		|| (_last_sp_man.man_switch != _sp_man.man_switch);

	// only switch mode based on RC switch if necessary to also allow mode switching via MAVLink
	const bool should_evaluate_rc_mode_switch = first_time_rc
			|| altitude_got_valid
			|| lpos_got_valid
			|| gpos_got_valid
			|| (rc_values_updated && some_switch_changed);

	if (!should_evaluate_rc_mode_switch) {

		// store the last manual control setpoint set by the pilot in a manual state
		// if the system now later enters an autonomous state the pilot can move
		// the sticks to break out of the autonomous state

		if (!_geofence_warning_action_on
		    && (_internal_state.main_state == commander_state_s::MAIN_STATE_MANUAL ||
			_internal_state.main_state == commander_state_s::MAIN_STATE_ALTCTL ||
			_internal_state.main_state == commander_state_s::MAIN_STATE_POSCTL ||
			_internal_state.main_state == commander_state_s::MAIN_STATE_ACRO ||
			_internal_state.main_state == commander_state_s::MAIN_STATE_RATTITUDE ||
			_internal_state.main_state == commander_state_s::MAIN_STATE_STAB)) {

			_last_sp_man.timestamp = _sp_man.timestamp;
			_last_sp_man.x = _sp_man.x;
			_last_sp_man.y = _sp_man.y;
			_last_sp_man.z = _sp_man.z;
			_last_sp_man.r = _sp_man.r;
		}

		/* no timestamp change or no switch change -> nothing changed */
		return TRANSITION_NOT_CHANGED;
	}

	_last_sp_man = _sp_man;

	// reset the position and velocity validity calculation to give the best change of being able to select
	// the desired mode
	reset_posvel_validity(changed);

	/* offboard switch overrides main switch */
	if (_sp_man.offboard_switch == manual_control_setpoint_s::SWITCH_POS_ON) {
		res = main_state_transition(status_local, commander_state_s::MAIN_STATE_OFFBOARD, status_flags, &_internal_state);

		if (res == TRANSITION_DENIED) {
			print_reject_mode("OFFBOARD");
			/* mode rejected, continue to evaluate the main system mode */

		} else {
			/* changed successfully or already in this state */
			return res;
		}
	}

	/* RTL switch overrides main switch */
	if (_sp_man.return_switch == manual_control_setpoint_s::SWITCH_POS_ON) {
		res = main_state_transition(status_local, commander_state_s::MAIN_STATE_AUTO_RTL, status_flags, &_internal_state);

		if (res == TRANSITION_DENIED) {
			print_reject_mode("AUTO RTL");

			/* fallback to LOITER if home position not set */
			res = main_state_transition(status_local, commander_state_s::MAIN_STATE_AUTO_LOITER, status_flags, &_internal_state);
		}

		if (res != TRANSITION_DENIED) {
			/* changed successfully or already in this state */
			return res;
		}

		/* if we get here mode was rejected, continue to evaluate the main system mode */
	}

	/* Loiter switch overrides main switch */
	if (_sp_man.loiter_switch == manual_control_setpoint_s::SWITCH_POS_ON) {
		res = main_state_transition(status_local, commander_state_s::MAIN_STATE_AUTO_LOITER, status_flags, &_internal_state);

		if (res == TRANSITION_DENIED) {
			print_reject_mode("AUTO HOLD");

		} else {
			return res;
		}
	}

	/* we know something has changed - check if we are in mode slot operation */
	if (_sp_man.mode_slot != manual_control_setpoint_s::MODE_SLOT_NONE) {

		if (_sp_man.mode_slot > manual_control_setpoint_s::MODE_SLOT_NUM) {
			warnx("m slot overflow");
			return TRANSITION_DENIED;
		}

		int new_mode = _flight_mode_slots[_sp_man.mode_slot - 1];

		if (new_mode < 0) {
			/* slot is unused */
			res = TRANSITION_NOT_CHANGED;

		} else {
			res = main_state_transition(status_local, new_mode, status_flags, &_internal_state);

			/* ensure that the mode selection does not get stuck here */
			int maxcount = 5;

			/* enable the use of break */
			/* fallback strategies, give the user the closest mode to what he wanted */
			while (res == TRANSITION_DENIED && maxcount > 0) {

				maxcount--;

				if (new_mode == commander_state_s::MAIN_STATE_AUTO_MISSION) {

					/* fall back to loiter */
					new_mode = commander_state_s::MAIN_STATE_AUTO_LOITER;
					print_reject_mode("AUTO MISSION");
					res = main_state_transition(status_local, new_mode, status_flags, &_internal_state);

					if (res != TRANSITION_DENIED) {
						break;
					}
				}

				if (new_mode == commander_state_s::MAIN_STATE_AUTO_RTL) {

					/* fall back to position control */
					new_mode = commander_state_s::MAIN_STATE_AUTO_LOITER;
					print_reject_mode("AUTO RTL");
					res = main_state_transition(status_local, new_mode, status_flags, &_internal_state);

					if (res != TRANSITION_DENIED) {
						break;
					}
				}

				if (new_mode == commander_state_s::MAIN_STATE_AUTO_LAND) {

					/* fall back to position control */
					new_mode = commander_state_s::MAIN_STATE_AUTO_LOITER;
					print_reject_mode("AUTO LAND");
					res = main_state_transition(status_local, new_mode, status_flags, &_internal_state);

					if (res != TRANSITION_DENIED) {
						break;
					}
				}

				if (new_mode == commander_state_s::MAIN_STATE_AUTO_TAKEOFF) {

					/* fall back to position control */
					new_mode = commander_state_s::MAIN_STATE_AUTO_LOITER;
					print_reject_mode("AUTO TAKEOFF");
					res = main_state_transition(status_local, new_mode, status_flags, &_internal_state);

					if (res != TRANSITION_DENIED) {
						break;
					}
				}

				if (new_mode == commander_state_s::MAIN_STATE_AUTO_FOLLOW_TARGET) {

					/* fall back to position control */
					new_mode = commander_state_s::MAIN_STATE_AUTO_LOITER;
					print_reject_mode("AUTO FOLLOW");
					res = main_state_transition(status_local, new_mode, status_flags, &_internal_state);

					if (res != TRANSITION_DENIED) {
						break;
					}
				}

				if (new_mode == commander_state_s::MAIN_STATE_AUTO_LOITER) {

					/* fall back to position control */
					new_mode = commander_state_s::MAIN_STATE_POSCTL;
					print_reject_mode("AUTO HOLD");
					res = main_state_transition(status_local, new_mode, status_flags, &_internal_state);

					if (res != TRANSITION_DENIED) {
						break;
					}
				}

				if (new_mode == commander_state_s::MAIN_STATE_POSCTL) {

					/* fall back to altitude control */
					new_mode = commander_state_s::MAIN_STATE_ALTCTL;
					print_reject_mode("POSITION CONTROL");
					res = main_state_transition(status_local, new_mode, status_flags, &_internal_state);

					if (res != TRANSITION_DENIED) {
						break;
					}
				}

				if (new_mode == commander_state_s::MAIN_STATE_ALTCTL) {

					/* fall back to stabilized */
					new_mode = commander_state_s::MAIN_STATE_STAB;
					print_reject_mode("ALTITUDE CONTROL");
					res = main_state_transition(status_local, new_mode, status_flags, &_internal_state);

					if (res != TRANSITION_DENIED) {
						break;
					}
				}

				if (new_mode == commander_state_s::MAIN_STATE_STAB) {

					/* fall back to manual */
					new_mode = commander_state_s::MAIN_STATE_MANUAL;
					print_reject_mode("STABILIZED");
					res = main_state_transition(status_local, new_mode, status_flags, &_internal_state);

					if (res != TRANSITION_DENIED) {
						break;
					}
				}
			}
		}

		return res;
	}

	/* offboard and RTL switches off or denied, check main mode switch */
	switch (_sp_man.mode_switch) {
	case manual_control_setpoint_s::SWITCH_POS_NONE:
		res = TRANSITION_NOT_CHANGED;
		break;

	case manual_control_setpoint_s::SWITCH_POS_OFF:		// MANUAL
		if (_sp_man.stab_switch == manual_control_setpoint_s::SWITCH_POS_NONE &&
		    _sp_man.man_switch == manual_control_setpoint_s::SWITCH_POS_NONE) {
			/*
			 * Legacy mode:
			 * Acro switch being used as stabilized switch in FW.
			 */
			if (_sp_man.acro_switch == manual_control_setpoint_s::SWITCH_POS_ON) {
				/* manual mode is stabilized already for multirotors, so switch to acro
				 * for any non-manual mode
				 */
				if (status.vehicle_type == vehicle_status_s::VEHICLE_TYPE_ROTARY_WING && !status.is_vtol) {
					res = main_state_transition(status_local, commander_state_s::MAIN_STATE_ACRO, status_flags, &_internal_state);

				} else if (status.vehicle_type == vehicle_status_s::VEHICLE_TYPE_FIXED_WING) {
					res = main_state_transition(status_local, commander_state_s::MAIN_STATE_STAB, status_flags, &_internal_state);

				} else {
					res = main_state_transition(status_local, commander_state_s::MAIN_STATE_MANUAL, status_flags, &_internal_state);
				}

			} else if (_sp_man.rattitude_switch == manual_control_setpoint_s::SWITCH_POS_ON) {
				/* Similar to acro transitions for multirotors.  FW aircraft don't need a
				 * rattitude mode.*/
				if (status.vehicle_type == vehicle_status_s::VEHICLE_TYPE_ROTARY_WING) {
					res = main_state_transition(status_local, commander_state_s::MAIN_STATE_RATTITUDE, status_flags, &_internal_state);

				} else {
					res = main_state_transition(status_local, commander_state_s::MAIN_STATE_STAB, status_flags, &_internal_state);
				}

			} else {
				res = main_state_transition(status_local, commander_state_s::MAIN_STATE_MANUAL, status_flags, &_internal_state);
			}

		} else {
			/* New mode:
			 * - Acro is Acro
			 * - Manual is not default anymore when the manaul switch is assigned
			 */
			if (_sp_man.man_switch == manual_control_setpoint_s::SWITCH_POS_ON) {
				res = main_state_transition(status_local, commander_state_s::MAIN_STATE_MANUAL, status_flags, &_internal_state);

			} else if (_sp_man.acro_switch == manual_control_setpoint_s::SWITCH_POS_ON) {
				res = main_state_transition(status_local, commander_state_s::MAIN_STATE_ACRO, status_flags, &_internal_state);

			} else if (_sp_man.rattitude_switch == manual_control_setpoint_s::SWITCH_POS_ON) {
				res = main_state_transition(status_local, commander_state_s::MAIN_STATE_RATTITUDE, status_flags, &_internal_state);

			} else if (_sp_man.stab_switch == manual_control_setpoint_s::SWITCH_POS_ON) {
				res = main_state_transition(status_local, commander_state_s::MAIN_STATE_STAB, status_flags, &_internal_state);

			} else if (_sp_man.man_switch == manual_control_setpoint_s::SWITCH_POS_NONE) {
				// default to MANUAL when no manual switch is set
				res = main_state_transition(status_local, commander_state_s::MAIN_STATE_MANUAL, status_flags, &_internal_state);

			} else {
				// default to STAB when the manual switch is assigned (but off)
				res = main_state_transition(status_local, commander_state_s::MAIN_STATE_STAB, status_flags, &_internal_state);
			}
		}

		// TRANSITION_DENIED is not possible here
		break;

	case manual_control_setpoint_s::SWITCH_POS_MIDDLE:		// ASSIST
		if (_sp_man.posctl_switch == manual_control_setpoint_s::SWITCH_POS_ON) {
			res = main_state_transition(status_local, commander_state_s::MAIN_STATE_POSCTL, status_flags, &_internal_state);

			if (res != TRANSITION_DENIED) {
				break;	// changed successfully or already in this state
			}

			print_reject_mode("POSITION CONTROL");
		}

		// fallback to ALTCTL
		res = main_state_transition(status_local, commander_state_s::MAIN_STATE_ALTCTL, status_flags, &_internal_state);

		if (res != TRANSITION_DENIED) {
			break;	// changed successfully or already in this mode
		}

		if (_sp_man.posctl_switch != manual_control_setpoint_s::SWITCH_POS_ON) {
			print_reject_mode("ALTITUDE CONTROL");
		}

		// fallback to MANUAL
		res = main_state_transition(status_local, commander_state_s::MAIN_STATE_MANUAL, status_flags, &_internal_state);
		// TRANSITION_DENIED is not possible here
		break;

	case manual_control_setpoint_s::SWITCH_POS_ON:			// AUTO
		res = main_state_transition(status_local, commander_state_s::MAIN_STATE_AUTO_MISSION, status_flags, &_internal_state);

		if (res != TRANSITION_DENIED) {
			break;	// changed successfully or already in this state
		}

		print_reject_mode("AUTO MISSION");

		// fallback to LOITER if home position not set
		res = main_state_transition(status_local, commander_state_s::MAIN_STATE_AUTO_LOITER, status_flags, &_internal_state);

		if (res != TRANSITION_DENIED) {
			break;  // changed successfully or already in this state
		}

		// fallback to POSCTL
		res = main_state_transition(status_local, commander_state_s::MAIN_STATE_POSCTL, status_flags, &_internal_state);

		if (res != TRANSITION_DENIED) {
			break;  // changed successfully or already in this state
		}

		// fallback to ALTCTL
		res = main_state_transition(status_local, commander_state_s::MAIN_STATE_ALTCTL, status_flags, &_internal_state);

		if (res != TRANSITION_DENIED) {
			break;	// changed successfully or already in this state
		}

		// fallback to MANUAL
		res = main_state_transition(status_local, commander_state_s::MAIN_STATE_MANUAL, status_flags, &_internal_state);
		// TRANSITION_DENIED is not possible here
		break;

	default:
		break;
	}

	return res;
}

void
Commander::reset_posvel_validity(bool *changed)
{
	// reset all the check probation times back to the minimum value
	_gpos_probation_time_us = POSVEL_PROBATION_MIN;
	_lpos_probation_time_us = POSVEL_PROBATION_MIN;
	_lvel_probation_time_us = POSVEL_PROBATION_MIN;

	const vehicle_local_position_s &local_position = _local_position_sub.get();
	const vehicle_global_position_s &global_position = _global_position_sub.get();

	// recheck validity
	if (!_skip_pos_accuracy_check) {
		check_posvel_validity(true, global_position.eph, _eph_threshold_adj, global_position.timestamp,
				      &_last_gpos_fail_time_us, &_gpos_probation_time_us, &status_flags.condition_global_position_valid, changed);
	}

	check_posvel_validity(local_position.xy_valid, local_position.eph, _eph_threshold_adj, local_position.timestamp,
			      &_last_lpos_fail_time_us, &_lpos_probation_time_us, &status_flags.condition_local_position_valid, changed);
	check_posvel_validity(local_position.v_xy_valid, local_position.evh, _param_com_vel_fs_evh.get(),
			      local_position.timestamp,
			      &_last_lvel_fail_time_us, &_lvel_probation_time_us, &status_flags.condition_local_velocity_valid, changed);
}

bool
Commander::check_posvel_validity(const bool data_valid, const float data_accuracy, const float required_accuracy,
				 const hrt_abstime &data_timestamp_us, hrt_abstime *last_fail_time_us, hrt_abstime *probation_time_us, bool *valid_state,
				 bool *validity_changed)
{
	const bool was_valid = *valid_state;
	bool valid = was_valid;

	// constrain probation times
	if (_land_detector.landed) {
		*probation_time_us = POSVEL_PROBATION_MIN;
	}

	const bool data_stale = ((hrt_elapsed_time(&data_timestamp_us) > _param_com_pos_fs_delay.get() * 1_s)
				 || (data_timestamp_us == 0));
	const float req_accuracy = (was_valid ? required_accuracy * 2.5f : required_accuracy);

	const bool level_check_pass = data_valid && !data_stale && (data_accuracy < req_accuracy);

	// Check accuracy with hysteresis in both test level and time
	if (level_check_pass) {
		if (was_valid) {
			// still valid, continue to decrease probation time
			const int64_t probation_time_new = *probation_time_us - hrt_elapsed_time(last_fail_time_us);
			*probation_time_us = math::constrain(probation_time_new, POSVEL_PROBATION_MIN, POSVEL_PROBATION_MAX);

		} else {
			// check if probation period has elapsed
			if (hrt_elapsed_time(last_fail_time_us) > *probation_time_us) {
				valid = true;
			}
		}

	} else {
		// level check failed
		if (was_valid) {
			// FAILURE! no longer valid
			valid = false;

		} else {
			// failed again, increase probation time
			const int64_t probation_time_new = *probation_time_us + hrt_elapsed_time(last_fail_time_us) *
							   _param_com_pos_fs_gain.get();
			*probation_time_us = math::constrain(probation_time_new, POSVEL_PROBATION_MIN, POSVEL_PROBATION_MAX);
		}

		*last_fail_time_us = hrt_absolute_time();
	}

	if (was_valid != valid) {
		*validity_changed = true;
		*valid_state = valid;
	}

	return valid;
}

void
Commander::update_control_mode()
{
	vehicle_control_mode_s control_mode{};

	control_mode.timestamp = hrt_absolute_time();

	/* set vehicle_control_mode according to set_navigation_state */
	control_mode.flag_armed = armed.armed;
	control_mode.flag_external_manual_override_ok = (status.vehicle_type == vehicle_status_s::VEHICLE_TYPE_FIXED_WING
			&& !status.is_vtol);

	switch (status.nav_state) {
	case vehicle_status_s::NAVIGATION_STATE_MANUAL:
		control_mode.flag_control_manual_enabled = true;
		control_mode.flag_control_rates_enabled = stabilization_required();
		control_mode.flag_control_attitude_enabled = stabilization_required();
		break;

	case vehicle_status_s::NAVIGATION_STATE_STAB:
		control_mode.flag_control_manual_enabled = true;
		control_mode.flag_control_rates_enabled = true;
		control_mode.flag_control_attitude_enabled = true;
		break;

	case vehicle_status_s::NAVIGATION_STATE_RATTITUDE:
		control_mode.flag_control_manual_enabled = true;
		control_mode.flag_control_rates_enabled = true;
		control_mode.flag_control_attitude_enabled = true;
		control_mode.flag_control_rattitude_enabled = true;
		break;

	case vehicle_status_s::NAVIGATION_STATE_ALTCTL:
		control_mode.flag_control_manual_enabled = true;
		control_mode.flag_control_rates_enabled = true;
		control_mode.flag_control_attitude_enabled = true;
		control_mode.flag_control_altitude_enabled = true;
		control_mode.flag_control_climb_rate_enabled = true;
		break;

	case vehicle_status_s::NAVIGATION_STATE_POSCTL:
		control_mode.flag_control_manual_enabled = true;
		control_mode.flag_control_rates_enabled = true;
		control_mode.flag_control_attitude_enabled = true;
		control_mode.flag_control_altitude_enabled = true;
		control_mode.flag_control_climb_rate_enabled = true;
		control_mode.flag_control_position_enabled = !status.in_transition_mode;
		control_mode.flag_control_velocity_enabled = !status.in_transition_mode;
		break;

	case vehicle_status_s::NAVIGATION_STATE_AUTO_RTL:
	case vehicle_status_s::NAVIGATION_STATE_AUTO_RCRECOVER:
		/* override is not ok for the RTL and recovery mode */
		control_mode.flag_external_manual_override_ok = false;

	/* fallthrough */
	case vehicle_status_s::NAVIGATION_STATE_AUTO_FOLLOW_TARGET:
	case vehicle_status_s::NAVIGATION_STATE_AUTO_RTGS:
	case vehicle_status_s::NAVIGATION_STATE_AUTO_LAND:
	case vehicle_status_s::NAVIGATION_STATE_AUTO_LANDENGFAIL:
	case vehicle_status_s::NAVIGATION_STATE_AUTO_PRECLAND:
	case vehicle_status_s::NAVIGATION_STATE_AUTO_MISSION:
	case vehicle_status_s::NAVIGATION_STATE_AUTO_LOITER:
	case vehicle_status_s::NAVIGATION_STATE_AUTO_TAKEOFF:
		control_mode.flag_control_auto_enabled = true;
		control_mode.flag_control_rates_enabled = true;
		control_mode.flag_control_attitude_enabled = true;
		control_mode.flag_control_altitude_enabled = true;
		control_mode.flag_control_climb_rate_enabled = true;
		control_mode.flag_control_position_enabled = !status.in_transition_mode;
		control_mode.flag_control_velocity_enabled = !status.in_transition_mode;
		break;

	case vehicle_status_s::NAVIGATION_STATE_AUTO_LANDGPSFAIL:
		control_mode.flag_control_rates_enabled = true;
		control_mode.flag_control_attitude_enabled = true;
		control_mode.flag_control_climb_rate_enabled = true;
		break;

	case vehicle_status_s::NAVIGATION_STATE_ACRO:
		control_mode.flag_control_manual_enabled = true;
		control_mode.flag_control_rates_enabled = true;
		break;

	case vehicle_status_s::NAVIGATION_STATE_DESCEND:
		control_mode.flag_control_auto_enabled = false;
		control_mode.flag_control_rates_enabled = true;
		control_mode.flag_control_attitude_enabled = true;
		control_mode.flag_control_climb_rate_enabled = true;
		break;

	case vehicle_status_s::NAVIGATION_STATE_TERMINATION:
		/* disable all controllers on termination */
		control_mode.flag_control_termination_enabled = true;
		break;

	case vehicle_status_s::NAVIGATION_STATE_OFFBOARD: {

			const offboard_control_mode_s &offboard_control_mode = _offboard_control_mode_sub.get();

			control_mode.flag_control_offboard_enabled = true;

			/*
			 * The control flags depend on what is ignored according to the offboard control mode topic
			 * Inner loop flags (e.g. attitude) also depend on outer loop ignore flags (e.g. position)
			 */
			control_mode.flag_control_rates_enabled =
				!offboard_control_mode.ignore_bodyrate_x ||
				!offboard_control_mode.ignore_bodyrate_y ||
				!offboard_control_mode.ignore_bodyrate_z ||
				!offboard_control_mode.ignore_attitude ||
				!offboard_control_mode.ignore_position ||
				!offboard_control_mode.ignore_velocity ||
				!offboard_control_mode.ignore_acceleration_force;

			control_mode.flag_control_attitude_enabled = !offboard_control_mode.ignore_attitude ||
					!offboard_control_mode.ignore_position ||
					!offboard_control_mode.ignore_velocity ||
					!offboard_control_mode.ignore_acceleration_force;

			// TO-DO: Add support for other modes than yawrate control
			control_mode.flag_control_yawrate_override_enabled =
				offboard_control_mode.ignore_bodyrate_x &&
				offboard_control_mode.ignore_bodyrate_y &&
				!offboard_control_mode.ignore_bodyrate_z &&
				!offboard_control_mode.ignore_attitude;

			control_mode.flag_control_rattitude_enabled = false;

			control_mode.flag_control_acceleration_enabled = !offboard_control_mode.ignore_acceleration_force &&
					!status.in_transition_mode;

			control_mode.flag_control_velocity_enabled = (!offboard_control_mode.ignore_velocity ||
					!offboard_control_mode.ignore_position) && !status.in_transition_mode &&
					!control_mode.flag_control_acceleration_enabled;

			control_mode.flag_control_climb_rate_enabled = (!offboard_control_mode.ignore_velocity ||
					!offboard_control_mode.ignore_position) && !control_mode.flag_control_acceleration_enabled;

			control_mode.flag_control_position_enabled = !offboard_control_mode.ignore_position && !status.in_transition_mode &&
					!control_mode.flag_control_acceleration_enabled;

			control_mode.flag_control_altitude_enabled = (!offboard_control_mode.ignore_velocity ||
					!offboard_control_mode.ignore_position) && !control_mode.flag_control_acceleration_enabled;

		}
		break;

	case vehicle_status_s::NAVIGATION_STATE_ORBIT:
		control_mode.flag_control_manual_enabled = false;
		control_mode.flag_control_auto_enabled = false;
		control_mode.flag_control_rates_enabled = true;
		control_mode.flag_control_attitude_enabled = true;
		control_mode.flag_control_rattitude_enabled = false;
		control_mode.flag_control_altitude_enabled = true;
		control_mode.flag_control_climb_rate_enabled = true;
		control_mode.flag_control_position_enabled = !status.in_transition_mode;
		control_mode.flag_control_velocity_enabled = !status.in_transition_mode;
		control_mode.flag_control_acceleration_enabled = false;
		control_mode.flag_control_termination_enabled = false;
		break;

	default:
		break;
	}

	_control_mode_pub.publish(control_mode);
}

bool
Commander::stabilization_required()
{
	return (status.vehicle_type == vehicle_status_s::VEHICLE_TYPE_ROTARY_WING ||		// is a rotary wing, or
		status.vtol_fw_permanent_stab || 	// is a VTOL in fixed wing mode and stabilisation is on, or
		(_vtol_status.vtol_in_trans_mode && 	// is currently a VTOL transitioning AND
		 status.vehicle_type ==
		 vehicle_status_s::VEHICLE_TYPE_FIXED_WING));	// is a fixed wing, ie: transitioning back to rotary wing mode
}

void
Commander::print_reject_mode(const char *msg)
{
	const hrt_abstime t = hrt_absolute_time();

	if (t - _last_print_mode_reject_time > PRINT_MODE_REJECT_INTERVAL) {
		_last_print_mode_reject_time = t;
		mavlink_log_critical(&mavlink_log_pub, "REJECT %s", msg);

		/* only buzz if armed, because else we're driving people nuts indoors
		they really need to look at the leds as well. */
		tune_negative(armed.armed);
	}
}

void
Commander::print_reject_arm(const char *msg)
{
	const hrt_abstime t = hrt_absolute_time();

	if (t - _last_print_mode_reject_time > PRINT_MODE_REJECT_INTERVAL) {
		_last_print_mode_reject_time = t;
		mavlink_log_critical(&mavlink_log_pub, "%s", msg);
		tune_negative(true);
	}
}

void answer_command(const vehicle_command_s &cmd, unsigned result,
		    uORB::PublicationQueued<vehicle_command_ack_s> &command_ack_pub)
{
	switch (result) {
	case vehicle_command_s::VEHICLE_CMD_RESULT_ACCEPTED:
		break;

	case vehicle_command_s::VEHICLE_CMD_RESULT_DENIED:
		tune_negative(true);
		break;

	case vehicle_command_s::VEHICLE_CMD_RESULT_FAILED:
		tune_negative(true);
		break;

	case vehicle_command_s::VEHICLE_CMD_RESULT_TEMPORARILY_REJECTED:
		tune_negative(true);
		break;

	case vehicle_command_s::VEHICLE_CMD_RESULT_UNSUPPORTED:
		tune_negative(true);
		break;

	default:
		break;
	}

	/* publish ACK */
	vehicle_command_ack_s command_ack{};

	command_ack.timestamp = hrt_absolute_time();
	command_ack.command = cmd.command;
	command_ack.result = (uint8_t)result;
	command_ack.target_system = cmd.source_system;
	command_ack.target_component = cmd.source_component;


	command_ack_pub.publish(command_ack);
}

void *commander_low_prio_loop(void *arg)
{
	/* Set thread name */
	px4_prctl(PR_SET_NAME, "commander_low_prio", px4_getpid());

	/* Subscribe to command topic */
	int cmd_sub = orb_subscribe(ORB_ID(vehicle_command));

	/* command ack */
	uORB::PublicationQueued<vehicle_command_ack_s> command_ack_pub{ORB_ID(vehicle_command_ack)};

	/* wakeup source(s) */
	px4_pollfd_struct_t fds[1];

	fds[0].fd = cmd_sub;
	fds[0].events = POLLIN;

	while (!thread_should_exit) {
		/* wait for up to 1000ms for data */
		int pret = px4_poll(&fds[0], (sizeof(fds) / sizeof(fds[0])), 1000);

		if (pret < 0) {
			/* this is undesirable but not much we can do - might want to flag unhappy status */
			warn("commander: poll error %d, %d", pret, errno);
			continue;

		} else if (pret != 0) {
			struct vehicle_command_s cmd {};

			/* if we reach here, we have a valid command */
			orb_copy(ORB_ID(vehicle_command), cmd_sub, &cmd);

			/* only handle low-priority commands here */
			switch (cmd.command) {
			case vehicle_command_s::VEHICLE_CMD_PREFLIGHT_CALIBRATION: {

					int calib_ret = PX4_ERROR;

					/* try to go to INIT/PREFLIGHT arming state */
					if (TRANSITION_DENIED == arming_state_transition(&status, safety_s{}, vehicle_status_s::ARMING_STATE_INIT, &armed,
							false /* fRunPreArmChecks */, &mavlink_log_pub, &status_flags,
							PreFlightCheck::arm_requirements_t{}, // arming requirements not relevant for switching to ARMING_STATE_INIT
							30_s) // time since boot not relevant for switching to ARMING_STATE_INIT
					   ) {

						answer_command(cmd, vehicle_command_s::VEHICLE_CMD_RESULT_DENIED, command_ack_pub);
						break;

					} else {
						status_flags.condition_calibration_enabled = true;
					}

					if ((int)(cmd.param1) == 1) {
						/* gyro calibration */
						answer_command(cmd, vehicle_command_s::VEHICLE_CMD_RESULT_ACCEPTED, command_ack_pub);
						calib_ret = do_gyro_calibration(&mavlink_log_pub);

					} else if ((int)(cmd.param1) == vehicle_command_s::PREFLIGHT_CALIBRATION_TEMPERATURE_CALIBRATION ||
						   (int)(cmd.param5) == vehicle_command_s::PREFLIGHT_CALIBRATION_TEMPERATURE_CALIBRATION ||
						   (int)(cmd.param7) == vehicle_command_s::PREFLIGHT_CALIBRATION_TEMPERATURE_CALIBRATION) {
						/* temperature calibration: handled in events module */
						break;

					} else if ((int)(cmd.param2) == 1) {
						/* magnetometer calibration */
						answer_command(cmd, vehicle_command_s::VEHICLE_CMD_RESULT_ACCEPTED, command_ack_pub);
						calib_ret = do_mag_calibration(&mavlink_log_pub);

					} else if ((int)(cmd.param3) == 1) {
						/* zero-altitude pressure calibration */
						answer_command(cmd, vehicle_command_s::VEHICLE_CMD_RESULT_DENIED, command_ack_pub);

					} else if ((int)(cmd.param4) == 1) {
						/* RC calibration */
						answer_command(cmd, vehicle_command_s::VEHICLE_CMD_RESULT_ACCEPTED, command_ack_pub);
						/* disable RC control input completely */
						status_flags.rc_input_blocked = true;
						calib_ret = OK;
						mavlink_log_info(&mavlink_log_pub, "Calibration: Disabling RC input");

					} else if ((int)(cmd.param4) == 2) {
						/* RC trim calibration */
						answer_command(cmd, vehicle_command_s::VEHICLE_CMD_RESULT_ACCEPTED, command_ack_pub);
						calib_ret = do_trim_calibration(&mavlink_log_pub);

					} else if ((int)(cmd.param5) == 1) {
						/* accelerometer calibration */
						answer_command(cmd, vehicle_command_s::VEHICLE_CMD_RESULT_ACCEPTED, command_ack_pub);
						calib_ret = do_accel_calibration(&mavlink_log_pub);

					} else if ((int)(cmd.param5) == 2) {
						// board offset calibration
						answer_command(cmd, vehicle_command_s::VEHICLE_CMD_RESULT_ACCEPTED, command_ack_pub);
						calib_ret = do_level_calibration(&mavlink_log_pub);

					} else if ((int)(cmd.param6) == 1 || (int)(cmd.param6) == 2) {
						// TODO: param6 == 1 is deprecated, but we still accept it for a while (feb 2017)
						/* airspeed calibration */
						answer_command(cmd, vehicle_command_s::VEHICLE_CMD_RESULT_ACCEPTED, command_ack_pub);
						calib_ret = do_airspeed_calibration(&mavlink_log_pub);

					} else if ((int)(cmd.param7) == 1) {
						/* do esc calibration */
						answer_command(cmd, vehicle_command_s::VEHICLE_CMD_RESULT_ACCEPTED, command_ack_pub);
						calib_ret = do_esc_calibration(&mavlink_log_pub, &armed);

					} else if ((int)(cmd.param4) == 0) {
						/* RC calibration ended - have we been in one worth confirming? */
						if (status_flags.rc_input_blocked) {
							/* enable RC control input */
							status_flags.rc_input_blocked = false;
							mavlink_log_info(&mavlink_log_pub, "Calibration: Restoring RC input");
						}

						answer_command(cmd, vehicle_command_s::VEHICLE_CMD_RESULT_ACCEPTED, command_ack_pub);
						/* this always succeeds */
						calib_ret = OK;

					} else {
						answer_command(cmd, vehicle_command_s::VEHICLE_CMD_RESULT_UNSUPPORTED, command_ack_pub);
					}

					status_flags.condition_calibration_enabled = false;

					if (calib_ret == OK) {
						tune_positive(true);

						// time since boot not relevant here
						if (PreFlightCheck::preflightCheck(&mavlink_log_pub, status, status_flags, false, false, false, 30_s)) {

							status_flags.condition_system_sensors_initialized = true;
						}

						arming_state_transition(&status, safety_s{}, vehicle_status_s::ARMING_STATE_STANDBY, &armed,
									false /* fRunPreArmChecks */,
									&mavlink_log_pub, &status_flags,
									PreFlightCheck::arm_requirements_t{}, // arming requirements not relevant for switching to ARMING_STATE_STANDBY
									30_s); // time since boot not relevant for switching to ARMING_STATE_STANDBY

					} else {
						tune_negative(true);
					}

					break;
				}

			case vehicle_command_s::VEHICLE_CMD_PREFLIGHT_STORAGE: {

					if (((int)(cmd.param1)) == 0) {
						int ret = param_load_default();

						if (ret == OK) {
							mavlink_log_info(&mavlink_log_pub, "Settings loaded");
							answer_command(cmd, vehicle_command_s::VEHICLE_CMD_RESULT_ACCEPTED, command_ack_pub);

						} else {
							mavlink_log_critical(&mavlink_log_pub, "Error loading settings");

							/* convenience as many parts of NuttX use negative errno */
							if (ret < 0) {
								ret = -ret;
							}

							if (ret < 1000) {
								mavlink_log_critical(&mavlink_log_pub, "Error: %s", strerror(ret));
							}

							answer_command(cmd, vehicle_command_s::VEHICLE_CMD_RESULT_FAILED, command_ack_pub);
						}

					} else if (((int)(cmd.param1)) == 1) {

#ifdef __PX4_QURT
						// TODO FIXME: on snapdragon the save happens too early when the params
						// are not set yet. We therefore need to wait some time first.
						px4_usleep(1000000);
#endif

						int ret = param_save_default();

						if (ret == OK) {
							/* do not spam MAVLink, but provide the answer / green led mechanism */
							answer_command(cmd, vehicle_command_s::VEHICLE_CMD_RESULT_ACCEPTED, command_ack_pub);

						} else {
							mavlink_log_critical(&mavlink_log_pub, "Error saving settings");

							/* convenience as many parts of NuttX use negative errno */
							if (ret < 0) {
								ret = -ret;
							}

							if (ret < 1000) {
								mavlink_log_critical(&mavlink_log_pub, "Error: %s", strerror(ret));
							}

							answer_command(cmd, vehicle_command_s::VEHICLE_CMD_RESULT_FAILED, command_ack_pub);
						}

					} else if (((int)(cmd.param1)) == 2) {

						/* reset parameters and save empty file */
						param_reset_all();

						/* do not spam MAVLink, but provide the answer / green led mechanism */
						mavlink_log_critical(&mavlink_log_pub, "Onboard parameters reset");
						answer_command(cmd, vehicle_command_s::VEHICLE_CMD_RESULT_ACCEPTED, command_ack_pub);
					}

					break;
				}

			case vehicle_command_s::VEHICLE_CMD_START_RX_PAIR:
				/* just ack, implementation handled in the IO driver */
				answer_command(cmd, vehicle_command_s::VEHICLE_CMD_RESULT_ACCEPTED, command_ack_pub);
				break;

			default:
				/* don't answer on unsupported commands, it will be done in main loop */
				break;
			}
		}
	}

	px4_close(cmd_sub);

	return nullptr;
}

int Commander::custom_command(int argc, char *argv[])
{
	return print_usage("unknown command");
}

int Commander::task_spawn(int argc, char *argv[])
{
	_task_id = px4_task_spawn_cmd("commander",
				      SCHED_DEFAULT,
				      SCHED_PRIORITY_DEFAULT + 40,
				      3250,
				      (px4_main_t)&run_trampoline,
				      (char *const *)argv);

	if (_task_id < 0) {
		_task_id = -1;
		return -errno;
	}

	return 0;
}

Commander *Commander::instantiate(int argc, char *argv[])
{
	Commander *instance = new Commander();

	if (instance) {
		if (argc >= 2 && !strcmp(argv[1], "-h")) {
			instance->enable_hil();
		}
	}

	return instance;
}

void Commander::enable_hil()
{
	status.hil_state = vehicle_status_s::HIL_STATE_ON;
}

void Commander::mission_init()
{
	/* init mission state, do it here to allow navigator to use stored mission even if mavlink failed to start */
	mission_s mission{};

	if (dm_read(DM_KEY_MISSION_STATE, 0, &mission, sizeof(mission_s)) == sizeof(mission_s)) {
		if (mission.dataman_id == DM_KEY_WAYPOINTS_OFFBOARD_0 || mission.dataman_id == DM_KEY_WAYPOINTS_OFFBOARD_1) {
			if (mission.count > 0) {
				PX4_INFO("Mission #%d loaded, %u WPs, curr: %d", mission.dataman_id, mission.count, mission.current_seq);
			}

		} else {
			PX4_ERR("reading mission state failed");

			/* initialize mission state in dataman */
			mission.timestamp = hrt_absolute_time();
			mission.dataman_id = DM_KEY_WAYPOINTS_OFFBOARD_0;
			dm_write(DM_KEY_MISSION_STATE, 0, DM_PERSIST_POWER_ON_RESET, &mission, sizeof(mission_s));
		}

		uORB::Publication<mission_s> mission_pub{ORB_ID(mission)};
		mission_pub.publish(mission);
	}
}

void Commander::data_link_check()
{
	if (_telemetry_status_sub.updated()) {

		telemetry_status_s telemetry;

		if (_telemetry_status_sub.copy(&telemetry)) {

			// handle different radio types
			switch (telemetry.type) {
			case telemetry_status_s::LINK_TYPE_USB:
				// set (but don't unset) telemetry via USB as active once a MAVLink connection is up
				status_flags.usb_connected = true;
				break;

			case telemetry_status_s::LINK_TYPE_IRIDIUM: {

					iridiumsbd_status_s iridium_status;

					if (_iridiumsbd_status_sub.update(&iridium_status)) {
						_high_latency_datalink_heartbeat = iridium_status.last_heartbeat;

						if (status.high_latency_data_link_lost) {
							if (hrt_elapsed_time(&_high_latency_datalink_lost) > (_param_com_hldl_reg_t.get() * 1_s)) {
								status.high_latency_data_link_lost = false;
								_status_changed = true;
							}
						}
					}

					break;
				}
			}

			// handle different remote types
			switch (telemetry.remote_type) {
			case telemetry_status_s::MAV_TYPE_GCS:

				// Recover from data link lost
				if (status.data_link_lost) {
					if (telemetry.heartbeat_time > _datalink_last_heartbeat_gcs) {
						status.data_link_lost = false;
						_status_changed = true;

						if (_datalink_last_heartbeat_gcs != 0) {
							mavlink_log_info(&mavlink_log_pub, "Data link regained");
						}
					}
				}

				// Only keep the very last heartbeat timestamp, so we don't get confused
				// by multiple mavlink instances publishing different timestamps.
				if (telemetry.heartbeat_time > _datalink_last_heartbeat_gcs) {
					_datalink_last_heartbeat_gcs = telemetry.heartbeat_time;
				}

				break;

			case telemetry_status_s::MAV_TYPE_ONBOARD_CONTROLLER:

				if (_onboard_controller_lost) {
					if (telemetry.heartbeat_time > _datalink_last_heartbeat_onboard_controller) {
						mavlink_log_info(&mavlink_log_pub, "Onboard controller regained");
						_onboard_controller_lost = false;
						_status_changed = true;
					}

				}

				_datalink_last_heartbeat_onboard_controller = telemetry.heartbeat_time;

				if (telemetry.remote_component_id == telemetry_status_s::COMPONENT_ID_OBSTACLE_AVOIDANCE) {
					if (telemetry.heartbeat_time != _datalink_last_heartbeat_avoidance_system) {
						_avoidance_system_status_change = _datalink_last_status_avoidance_system != telemetry.remote_system_status;
					}

					_datalink_last_heartbeat_avoidance_system = telemetry.heartbeat_time;
					_datalink_last_status_avoidance_system = telemetry.remote_system_status;

					if (_avoidance_system_lost) {
						mavlink_log_info(&mavlink_log_pub, "Avoidance system regained");
						_status_changed = true;
						_avoidance_system_lost = false;
						status_flags.avoidance_system_valid = true;
					}
				}

				break;
			}
		}
	}


	// GCS data link loss failsafe
	if (!status.data_link_lost) {
		if (_datalink_last_heartbeat_gcs != 0
		    && hrt_elapsed_time(&_datalink_last_heartbeat_gcs) > (_param_com_dl_loss_t.get() * 1_s)) {

			status.data_link_lost = true;
			status.data_link_lost_counter++;

			mavlink_log_critical(&mavlink_log_pub, "Data link lost");

			_status_changed = true;
		}
	}

	// ONBOARD CONTROLLER data link loss failsafe (hard coded 5 seconds)
	if ((_datalink_last_heartbeat_onboard_controller > 0)
	    && (hrt_elapsed_time(&_datalink_last_heartbeat_onboard_controller) > 5_s)
	    && !_onboard_controller_lost) {

		mavlink_log_critical(&mavlink_log_pub, "Onboard controller lost");
		_onboard_controller_lost = true;
		_status_changed = true;
	}

	// AVOIDANCE SYSTEM state check (only if it is enabled)
	if (status_flags.avoidance_system_required && !_onboard_controller_lost) {

		//if avoidance never started
		if (_datalink_last_heartbeat_avoidance_system == 0
		    && hrt_elapsed_time(&_datalink_last_heartbeat_avoidance_system) > _param_com_oa_boot_t.get() * 1_s) {
			if (!_print_avoidance_msg_once) {
				mavlink_log_critical(&mavlink_log_pub, "Avoidance system not available");
				_print_avoidance_msg_once = true;

			}
		}

		//if heartbeats stop
		if (!_avoidance_system_lost && (_datalink_last_heartbeat_avoidance_system > 0)
		    && (hrt_elapsed_time(&_datalink_last_heartbeat_avoidance_system) > 5_s)) {
			_avoidance_system_lost = true;
			mavlink_log_critical(&mavlink_log_pub, "Avoidance system lost");
			status_flags.avoidance_system_valid = false;
			_print_avoidance_msg_once = false;
		}

		//if status changed
		if (_avoidance_system_status_change) {
			if (_datalink_last_status_avoidance_system == telemetry_status_s::MAV_STATE_BOOT) {
				mavlink_log_info(&mavlink_log_pub, "Avoidance system starting");
			}

			if (_datalink_last_status_avoidance_system == telemetry_status_s::MAV_STATE_ACTIVE) {
				mavlink_log_info(&mavlink_log_pub, "Avoidance system connected");
				status_flags.avoidance_system_valid = true;
			}

			if (_datalink_last_status_avoidance_system == telemetry_status_s::MAV_STATE_CRITICAL) {
				mavlink_log_info(&mavlink_log_pub, "Avoidance system timed out");
			}

			if (_datalink_last_status_avoidance_system == telemetry_status_s::MAV_STATE_FLIGHT_TERMINATION) {
				mavlink_log_critical(&mavlink_log_pub, "Avoidance system rejected");
				status_flags.avoidance_system_valid = false;
				_status_changed = true;
			}

			_avoidance_system_status_change = false;
		}
	}


	// high latency data link loss failsafe
	if (_high_latency_datalink_heartbeat > 0
	    && hrt_elapsed_time(&_high_latency_datalink_heartbeat) > (_param_com_hldl_loss_t.get() * 1_s)) {
		_high_latency_datalink_lost = hrt_absolute_time();

		if (!status.high_latency_data_link_lost) {
			status.high_latency_data_link_lost = true;
			mavlink_log_critical(&mavlink_log_pub, "High latency data link lost");
			_status_changed = true;
		}
	}
}

void Commander::battery_status_check()
{
	/* update battery status */
	if (_battery_sub.updated()) {
		battery_status_s battery{};

		if (_battery_sub.copy(&battery)) {


			bool battery_warning_level_increased_while_armed = false;
			bool update_internal_battery_state = false;

			if (armed.armed) {
				if (battery.warning > _battery_warning) {
					battery_warning_level_increased_while_armed = true;
					update_internal_battery_state = true;
				}

			} else {
				if (_battery_warning != battery.warning) {
					update_internal_battery_state = true;
				}
			}

			if (update_internal_battery_state) {
				_battery_warning = battery.warning;
			}


			if ((hrt_elapsed_time(&battery.timestamp) < 5_s)
			    && battery.connected
			    && (_battery_warning == battery_status_s::BATTERY_WARNING_NONE)) {

				status_flags.condition_battery_healthy = true;

			} else {
				status_flags.condition_battery_healthy = false;
			}

			// execute battery failsafe if the state has gotten worse while we are armed
			if (battery_warning_level_increased_while_armed) {
				battery_failsafe(&mavlink_log_pub, status, status_flags, &_internal_state, battery.warning,
						 (low_battery_action_t)_param_com_low_bat_act.get());
			}

			// Handle shutdown request from emergency battery action
			if (update_internal_battery_state) {

				if ((_battery_warning == battery_status_s::BATTERY_WARNING_EMERGENCY) && shutdown_if_allowed()) {
					mavlink_log_critical(&mavlink_log_pub, "Dangerously low battery! Shutting system down");
					px4_usleep(200000);

					int ret_val = px4_shutdown_request(false, false);

					if (ret_val) {
						mavlink_log_critical(&mavlink_log_pub, "System does not support shutdown");

					} else {
						while (1) { px4_usleep(1); }
					}
				}
			}

			_battery_current = battery.current_filtered_a;
		}
	}
}

void Commander::estimator_check()
{
	// Check if quality checking of position accuracy and consistency is to be performed
	const bool run_quality_checks = !status_flags.circuit_breaker_engaged_posfailure_check;

	_local_position_sub.update();
	_global_position_sub.update();

	const vehicle_local_position_s &lpos = _local_position_sub.get();
	const vehicle_global_position_s &gpos = _global_position_sub.get();

	const bool mag_fault_prev = (_estimator_status_sub.get().control_mode_flags & (1 << estimator_status_s::CS_MAG_FAULT));

	if (_estimator_status_sub.update()) {
		const estimator_status_s &estimator_status = _estimator_status_sub.get();

		// Check for a magnetomer fault and notify the user
		const bool mag_fault = (estimator_status.control_mode_flags & (1 << estimator_status_s::CS_MAG_FAULT));

		if (!mag_fault_prev && mag_fault) {
			mavlink_log_critical(&mavlink_log_pub, "Stopping compass use! Check calibration on landing");
		}

		// Set the allowable position uncertainty based on combination of flight and estimator state
		// When we are in a operator demanded position control mode and are solely reliant on optical flow, do not check position error because it will gradually increase throughout flight and the operator will compensate for the drift
		const bool reliant_on_opt_flow = ((estimator_status.control_mode_flags & (1 << estimator_status_s::CS_OPT_FLOW))
						  && !(estimator_status.control_mode_flags & (1 << estimator_status_s::CS_GPS))
						  && !(estimator_status.control_mode_flags & (1 << estimator_status_s::CS_EV_POS)));

		const bool operator_controlled_position = (_internal_state.main_state == commander_state_s::MAIN_STATE_POSCTL);

		_skip_pos_accuracy_check = reliant_on_opt_flow && operator_controlled_position;

		if (_skip_pos_accuracy_check) {
			_eph_threshold_adj = INFINITY;

		} else {
			_eph_threshold_adj = _param_com_pos_fs_eph.get();
		}

		/* Check estimator status for signs of bad yaw induced post takeoff navigation failure
		 * for a short time interval after takeoff. Fixed wing vehicles can recover using GPS heading,
		 * but rotary wing vehicles cannot so the position and velocity validity needs to be latched
		 * to false after failure to prevent flyaway crashes */
		if (run_quality_checks && status.vehicle_type == vehicle_status_s::VEHICLE_TYPE_ROTARY_WING) {

			if (status.arming_state == vehicle_status_s::ARMING_STATE_STANDBY) {
				// reset flags and timer
				_time_at_takeoff = hrt_absolute_time();
				_nav_test_failed = false;
				_nav_test_passed = false;

			} else if (_land_detector.landed) {
				// record time of takeoff
				_time_at_takeoff = hrt_absolute_time();

			} else {
				// if nav status is unconfirmed, confirm yaw angle as passed after 30 seconds or achieving 5 m/s of speed
				const bool sufficient_time = (hrt_elapsed_time(&_time_at_takeoff) > 30_s);
				const bool sufficient_speed = (lpos.vx * lpos.vx + lpos.vy * lpos.vy > 25.0f);

				bool innovation_pass = estimator_status.vel_test_ratio < 1.0f && estimator_status.pos_test_ratio < 1.0f;

				if (!_nav_test_failed) {
					if (!_nav_test_passed) {
						// pass if sufficient time or speed
						if (sufficient_time || sufficient_speed) {
							_nav_test_passed = true;
						}

						// record the last time the innovation check passed
						if (innovation_pass) {
							_time_last_innov_pass = hrt_absolute_time();
						}

						// if the innovation test has failed continuously, declare the nav as failed
						if (hrt_elapsed_time(&_time_last_innov_pass) > 1_s) {
							_nav_test_failed = true;
							mavlink_log_emergency(&mavlink_log_pub, "Critical navigation failure! Check sensor calibration");
						}
					}
				}
			}
		}
	}

	/* run global position accuracy checks */
	// Check if quality checking of position accuracy and consistency is to be performed
	if (run_quality_checks) {
		if (_nav_test_failed) {
			status_flags.condition_global_position_valid = false;
			status_flags.condition_local_position_valid = false;
			status_flags.condition_local_velocity_valid = false;

		} else {
			if (!_skip_pos_accuracy_check) {
				// use global position message to determine validity
				check_posvel_validity(true, gpos.eph, _eph_threshold_adj, gpos.timestamp, &_last_gpos_fail_time_us,
						      &_gpos_probation_time_us, &status_flags.condition_global_position_valid, &_status_changed);
			}

			// use local position message to determine validity
			check_posvel_validity(lpos.xy_valid, lpos.eph, _eph_threshold_adj, lpos.timestamp, &_last_lpos_fail_time_us,
					      &_lpos_probation_time_us, &status_flags.condition_local_position_valid, &_status_changed);

			check_posvel_validity(lpos.v_xy_valid, lpos.evh, _param_com_vel_fs_evh.get(), lpos.timestamp, &_last_lvel_fail_time_us,
					      &_lvel_probation_time_us, &status_flags.condition_local_velocity_valid, &_status_changed);
		}
	}

	if ((_last_condition_global_position_valid != status_flags.condition_global_position_valid)
	    && status_flags.condition_global_position_valid) {
		// If global position state changed and is now valid, set respective health flags to true. For now also assume GPS is OK if global pos is OK, but not vice versa.
		set_health_flags_healthy(subsystem_info_s::SUBSYSTEM_TYPE_AHRS, true, status);
		set_health_flags_present_healthy(subsystem_info_s::SUBSYSTEM_TYPE_GPS, true, true, status);
	}

	check_valid(lpos.timestamp, _param_com_pos_fs_delay.get() * 1_s, lpos.z_valid,
		    &(status_flags.condition_local_altitude_valid), &_status_changed);
}

void
Commander::offboard_control_update()
{
	const offboard_control_mode_s &offboard_control_mode = _offboard_control_mode_sub.get();

	// if this is the first time entering OFFBOARD the subscription may not be active yet
	bool force_update = false;

	if (commander_state_s::MAIN_STATE_OFFBOARD) {
		if (offboard_control_mode.timestamp == 0) {
			_offboard_control_mode_sub.subscribe();
			force_update = true;
		}
	}

	if (_offboard_control_mode_sub.updated() || force_update) {
		const offboard_control_mode_s old = offboard_control_mode;

		if (_offboard_control_mode_sub.update()) {
			if (old.ignore_thrust != offboard_control_mode.ignore_thrust ||
			    old.ignore_attitude != offboard_control_mode.ignore_attitude ||
			    old.ignore_bodyrate_x != offboard_control_mode.ignore_bodyrate_x ||
			    old.ignore_bodyrate_y != offboard_control_mode.ignore_bodyrate_y ||
			    old.ignore_bodyrate_z != offboard_control_mode.ignore_bodyrate_z ||
			    old.ignore_position != offboard_control_mode.ignore_position ||
			    old.ignore_velocity != offboard_control_mode.ignore_velocity ||
			    old.ignore_acceleration_force != offboard_control_mode.ignore_acceleration_force ||
			    old.ignore_alt_hold != offboard_control_mode.ignore_alt_hold) {

				_status_changed = true;
			}
		}
	}

	if (offboard_control_mode.timestamp != 0 &&
	    offboard_control_mode.timestamp + OFFBOARD_TIMEOUT > hrt_absolute_time()) {
		if (status_flags.offboard_control_signal_lost) {
			status_flags.offboard_control_signal_lost = false;
			status_flags.offboard_control_loss_timeout = false;
			_status_changed = true;
		}

	} else {
		if (!status_flags.offboard_control_signal_lost) {
			status_flags.offboard_control_signal_lost = true;
			_status_changed = true;
		}

		/* check timer if offboard was there but now lost */
		if (!status_flags.offboard_control_loss_timeout && offboard_control_mode.timestamp != 0) {
			if (_param_com_of_loss_t.get() < FLT_EPSILON) {
				/* execute loss action immediately */
				status_flags.offboard_control_loss_timeout = true;

			} else {
				/* wait for timeout if set */
				status_flags.offboard_control_loss_timeout = offboard_control_mode.timestamp +
						OFFBOARD_TIMEOUT + _param_com_of_loss_t.get() * 1e6f < hrt_absolute_time();
			}

			if (status_flags.offboard_control_loss_timeout) {
				_status_changed = true;
			}
		}
	}

}

void Commander::esc_status_check(const esc_status_s &esc_status)
{
	char esc_fail_msg[50];
	esc_fail_msg[0] = '\0';

	int online_bitmask = (1 << esc_status.esc_count) - 1;

	// Check if ALL the ESCs are online
	if (online_bitmask == esc_status.esc_online_flags) {
		status_flags.condition_escs_error = false;
		_last_esc_online_flags = esc_status.esc_online_flags;

	} else if (_last_esc_online_flags == esc_status.esc_online_flags || esc_status.esc_count == 0)  {

		// Avoid checking the status if the flags are the same or if the mixer has not yet been loaded in the ESC driver

		status_flags.condition_escs_error = true;

	} else if (esc_status.esc_online_flags < _last_esc_online_flags) {

		// Only warn the user when an ESC goes from ONLINE to OFFLINE. This is done to prevent showing Offline ESCs warnings at boot

		for (int index = 0; index < esc_status.esc_count; index++) {
			if ((esc_status.esc_online_flags & (1 << index)) == 0) {
				snprintf(esc_fail_msg + strlen(esc_fail_msg), sizeof(esc_fail_msg) - strlen(esc_fail_msg), "ESC%d ", index + 1);
				esc_fail_msg[sizeof(esc_fail_msg) - 1] = '\0';
			}
		}

		mavlink_log_critical(&mavlink_log_pub, "%soffline", esc_fail_msg);

		_last_esc_online_flags = esc_status.esc_online_flags;
		status_flags.condition_escs_error = true;
	}
}

int Commander::print_usage(const char *reason)
{
	if (reason) {
		PX4_INFO("%s", reason);
	}

	PRINT_MODULE_DESCRIPTION(
		R"DESCR_STR(
### Description
The commander module contains the state machine for mode switching and failsafe behavior.
)DESCR_STR");

	PRINT_MODULE_USAGE_NAME("commander", "system");
	PRINT_MODULE_USAGE_COMMAND("start");
	PRINT_MODULE_USAGE_PARAM_FLAG('h', "Enable HIL mode", true);
	PRINT_MODULE_USAGE_COMMAND_DESCR("calibrate", "Run sensor calibration");
	PRINT_MODULE_USAGE_ARG("mag|accel|gyro|level|esc|airspeed", "Calibration type", false);
	PRINT_MODULE_USAGE_COMMAND_DESCR("check", "Run preflight checks");
	PRINT_MODULE_USAGE_COMMAND("arm");
	PRINT_MODULE_USAGE_PARAM_FLAG('f', "Force arming (do not run preflight checks)", true);
	PRINT_MODULE_USAGE_COMMAND("disarm");
	PRINT_MODULE_USAGE_COMMAND("takeoff");
	PRINT_MODULE_USAGE_COMMAND("land");
	PRINT_MODULE_USAGE_COMMAND_DESCR("transition", "VTOL transition");
	PRINT_MODULE_USAGE_COMMAND_DESCR("mode", "Change flight mode");
	PRINT_MODULE_USAGE_ARG("manual|acro|offboard|stabilized|rattitude|altctl|posctl|auto:mission|auto:loiter|auto:rtl|auto:takeoff|auto:land|auto:precland",
			"Flight mode", false);
	PRINT_MODULE_USAGE_COMMAND("lockdown");
	PRINT_MODULE_USAGE_ARG("off", "Turn lockdown off", true);
	PRINT_MODULE_USAGE_DEFAULT_COMMANDS();

	return 1;
}<|MERGE_RESOLUTION|>--- conflicted
+++ resolved
@@ -290,12 +290,8 @@
 		bool preflight_check_res = PreFlightCheck::preflightCheck(nullptr, status, status_flags, true, true, false, 30_s);
 		PX4_INFO("Preflight check: %s", preflight_check_res ? "OK" : "FAILED");
 
-<<<<<<< HEAD
 		bool prearm_check_res = PreFlightCheck::preArmCheck(nullptr, status_flags, safety_s{},
-					PreFlightCheck::arm_requirements_t{});
-=======
-		bool prearm_check_res = PreFlightCheck::preArmCheck(&mavlink_log_pub, status_flags, safety, arm_requirements, status);
->>>>>>> 34121e65
+					PreFlightCheck::arm_requirements_t{}, status);
 		PX4_INFO("Prearm check: %s", prearm_check_res ? "OK" : "FAILED");
 
 		return 0;
