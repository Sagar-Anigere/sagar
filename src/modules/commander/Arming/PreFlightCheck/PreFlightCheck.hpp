--- conflicted
+++ resolved
@@ -81,20 +81,15 @@
 				   vehicle_status_flags_s &status_flags, const bool checkGNSS, bool reportFailures, const bool prearm,
 				   const hrt_abstime &time_since_boot);
 
-<<<<<<< HEAD
 	struct arm_requirements_t {
 		bool arm_authorization = false;
 		bool esc_check = false;
 		bool global_position = false;
 		bool mission = false;
 	};
-=======
-	static bool preArmCheck(orb_advert_t *mavlink_log_pub, const vehicle_status_flags_s &status_flags,
-				const safety_s &safety, const uint8_t arm_requirements, const vehicle_status_s &status);
->>>>>>> 34121e65
 
 	static bool preArmCheck(orb_advert_t *mavlink_log_pub, const vehicle_status_flags_s &status_flags,
-				const safety_s &safety, const arm_requirements_t &arm_requirements);
+				const safety_s &safety, const arm_requirements_t &arm_requirements, const vehicle_status_s &status);
 
 private:
 	static bool magnometerCheck(orb_advert_t *mavlink_log_pub, vehicle_status_s &status, const uint8_t instance,
