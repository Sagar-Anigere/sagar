[submodule "mavlink/include/mavlink/v2.0"]
	path = mavlink/include/mavlink/v2.0
	url = https://github.com/mavlink/c_library_v2.git
	branch = master
[submodule "src/modules/uavcan/libuavcan"]
	path = src/modules/uavcan/libuavcan
	url = https://github.com/UAVCAN/libuavcan.git
[submodule "Tools/genmsg"]
	path = msg/tools/genmsg
	url = https://github.com/ros/genmsg.git
[submodule "Tools/gencpp"]
	path = msg/tools/gencpp
	url = https://github.com/ros/gencpp.git
[submodule "Tools/jMAVSim"]
	path = Tools/jMAVSim
	url = https://github.com/PX4/jMAVSim.git
	branch = master
[submodule "Tools/sitl_gazebo"]
	path = Tools/sitl_gazebo
<<<<<<< HEAD
	url = https://github.com/PX4/sitl_gazebo.git
	branch = master
=======
	url  = git@192.168.11.131:rigidWing/sitl_gazebo.git
>>>>>>> 5f792203
[submodule "src/lib/matrix"]
	path = src/lib/matrix
	url = https://github.com/PX4/Matrix.git
	branch = master
[submodule "src/lib/DriverFramework"]
	path = src/lib/DriverFramework
	url = https://github.com/PX4/DriverFramework.git
	branch = master
[submodule "src/lib/ecl"]
	path = src/lib/ecl
	url = https://github.com/PX4/ecl.git
	branch = master
[submodule "cmake/cmake_hexagon"]
	path = cmake/cmake_hexagon
	url = https://github.com/ATLFlight/cmake_hexagon
	branch = master
[submodule "src/drivers/gps/devices"]
	path = src/drivers/gps/devices
	url = https://github.com/PX4/GpsDrivers.git
	branch = master
[submodule "src/lib/micro-CDR"]
	path = src/modules/micrortps_bridge/micro-CDR
	url = https://github.com/eProsima/micro-CDR.git
	branch = master
[submodule "platforms/nuttx/NuttX/nuttx"]
	path = platforms/nuttx/NuttX/nuttx
	url = https://github.com/PX4-NuttX/nuttx.git
	branch = px4_firmware_nuttx-7.22+
[submodule "platforms/nuttx/NuttX/apps"]
	path = platforms/nuttx/NuttX/apps
	url = https://github.com/PX4-NuttX/apps.git
	branch = px4_firmware_nuttx-7.22+
[submodule "cmake/configs/uavcan_board_ident"]
	path = cmake/configs/uavcan_board_ident
	url = https://github.com/PX4/uavcan_board_ident.git
	branch = master<|MERGE_RESOLUTION|>--- conflicted
+++ resolved
@@ -2,14 +2,17 @@
 	path = mavlink/include/mavlink/v2.0
 	url = https://github.com/mavlink/c_library_v2.git
 	branch = master
+[submodule "NuttX"]
+	path = NuttX
+	url = https://github.com/PX4/PX4NuttX.git
 [submodule "src/modules/uavcan/libuavcan"]
 	path = src/modules/uavcan/libuavcan
 	url = https://github.com/UAVCAN/libuavcan.git
 [submodule "Tools/genmsg"]
-	path = msg/tools/genmsg
+	path = Tools/genmsg
 	url = https://github.com/ros/genmsg.git
 [submodule "Tools/gencpp"]
-	path = msg/tools/gencpp
+	path = Tools/gencpp
 	url = https://github.com/ros/gencpp.git
 [submodule "Tools/jMAVSim"]
 	path = Tools/jMAVSim
@@ -17,12 +20,7 @@
 	branch = master
 [submodule "Tools/sitl_gazebo"]
 	path = Tools/sitl_gazebo
-<<<<<<< HEAD
-	url = https://github.com/PX4/sitl_gazebo.git
-	branch = master
-=======
 	url  = git@192.168.11.131:rigidWing/sitl_gazebo.git
->>>>>>> 5f792203
 [submodule "src/lib/matrix"]
 	path = src/lib/matrix
 	url = https://github.com/PX4/Matrix.git
