--- conflicted
+++ resolved
@@ -92,12 +92,8 @@
 	vtol_convergence.main.mix
 	vtol_delta.aux.mix
 	vtol_tailsitter_duo.main.mix
-<<<<<<< HEAD
-	wingwing.main.mix
 	#ETHZ ASL Custom Mixers
 	asl_easyglider.main.mix
 	asl_sensesoar2.main.mix
 	asl_techpod.main.mix
-=======
->>>>>>> a397004b
 )