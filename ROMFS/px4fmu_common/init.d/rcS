#!/bin/sh
# Un comment and use set +e to ignore and set -e to enable 'exit on error control'
set +e
# Un comment the line below to help debug scripts by printing a trace of the script commands
#set -x
# PX4FMU startup script.
#
# NOTE: environment variable references:
#    If the dollar sign ('$') is followed by a left bracket ('{') then the
#    variable name is terminated with the right bracket character ('}').
#    Otherwise, the variable name goes to the end of the argument.
#
#
# NOTE: COMMENT LINES ARE REMOVED BEFORE STORED IN ROMFS.
#
#------------------------------------------------------------------------------

#
# Set default paramter values.
# Do not add intra word spaces
# it wastes flash
#
set AUTOCNF no
set AUX_MODE pwm
set DATAMAN_OPT ""
set FAILSAFE none
set FAILSAFE_AUX none
set FCONFIG /fs/microsd/etc/config.txt
set FEXTRAS /fs/microsd/etc/extras.txt
set FMU_MODE pwm
set FRC /fs/microsd/etc/rc.txt
set IOFW "/etc/extras/px4_io-v2_default.bin"
set IO_PRESENT no
set LOG_FILE /fs/microsd/bootlog.txt
set LOGGER_ARGS ""
set LOGGER_BUF  14
set MAV_TYPE none
set MIXER none
set MIXER_AUX none
set MIXER_FILE none
set MK_MODE none
set MKBLCTRL_ARG ""
set OUTPUT_MODE none
set PARAM_FILE /fs/microsd/params
set PWM_AUX_DISARMED p:PWM_AUX_DISARMED
set PWM_AUX_MAX p:PWM_AUX_MAX
set PWM_AUX_MIN p:PWM_AUX_MIN
set PWM_AUX_OUT none
set PWM_AUX_RATE p:PWM_AUX_RATE
set PWM_DISARMED p:PWM_DISARMED
set PWM_MAX p:PWM_MAX
set PWM_MIN p:PWM_MIN
set PWM_OUT none
set PWM_RATE p:PWM_RATE
set RC_INPUT_ARGS ""
set SDCARD_MIXERS_PATH /fs/microsd/etc/mixers
set STARTUP_TUNE 1
set USE_IO no
set VEHICLE_TYPE none

# Airframe parameter versioning: airframe maintainers can set this in the
# airframe startup script, and then increase it by one whenever an airframe
# parameter is updated - it will ensure that these parameters will be updated
# when the firmware is flashed.
set PARAM_DEFAULTS_VER 1

#
# Mount the procfs.
#
mount -t procfs /proc

#
# Start CDC/ACM serial driver.
#
sercon

#
# Print full system version.
#
ver all

#
# Start the ORB (first app to start)
# tone_alarm and tune_control
# is dependent.
#
uorb start

#
# Try to mount the microSD card.
#
# REBOOTWORK this needs to start after the flight control loop.
if mount -t vfat /dev/mmcsd0 /fs/microsd
then
	if hardfault_log check
	then
		# Error tune.
		set STARTUP_TUNE 2
		if hardfault_log commit
		then
			hardfault_log reset
		fi
	fi
else
	# tune SD_INIT
	set STARTUP_TUNE 16
	if mkfatfs /dev/mmcsd0
	then
		if mount -t vfat /dev/mmcsd0 /fs/microsd
		then
			echo "INFO [init] card formatted"
		else
			set STARTUP_TUNE 17
			echo "ERROR [init] format failed"
			set LOG_FILE /dev/null
		fi
	else
		set LOG_FILE /dev/null
	fi
fi

#
# Look for an init script on the microSD card.
# Disable autostart if the script found.
#
if [ -f $FRC ]
then
	sh $FRC
else

	#
	# Set the parameter file if mtd starts successfully.
	#
	if mtd start
	then
		set PARAM_FILE /fs/mtd_params
	fi

	#
	# Load parameters.
	#
	param select $PARAM_FILE
	if ! param load
	then
		param reset
	fi

	#
	# Set AUTOCNF flag to use it in AUTOSTART scripts.
	#
	if param greater SYS_AUTOCONFIG 0
	then
		if param compare SYS_AUTOCONFIG 1
		then
			# Wipe out params except RC*, flight modes, total flight time, accel cal, gyro cal, next flight UUID
			param reset_nostart RC* COM_FLTMODE* LND_FLIGHT_T_* TC_* CAL_ACC* CAL_GYRO* COM_FLIGHT_UUID
		fi

		set AUTOCNF yes
	fi

	#
	# Play the startup tune (if not disabled or there is an error)
	#
	param compare CBRK_BUZZER 782090
	if [ $? != 0 -o $STARTUP_TUNE != 1 ]
	then
		tune_control play -t $STARTUP_TUNE
	fi

	#
	# Optional board defaults: rc.board_defaults
	#
	set BOARD_RC_DEFAULTS /etc/init.d/rc.board_defaults
	if [ -f $BOARD_RC_DEFAULTS ]
	then
		echo "Board defaults: ${BOARD_RC_DEFAULTS}"
		sh $BOARD_RC_DEFAULTS
	fi
	unset BOARD_RC_DEFAULTS

	#
	# Waypoint storage.
	# REBOOTWORK this needs to start in parallel.
	#
	dataman start $DATAMAN_OPT

	#
	# Start the socket communication send_event handler.
	#
	send_event start

	#
	# Start the resource load monitor.
	#
	load_mon start

	#
	# Start system state indicator.
	#
	rgbled start -X
	rgbled_ncp5623c start -X
	rgbled_pwm start

	if param greater LIGHT_EN_BLINKM 0
	then
		if blinkm start -X
		then
			blinkm systemstate
		fi
	fi

	#
	# Start the tone_alarm driver.
	# Needs to be started after the parameters are loaded (for CBRK_BUZZER).
	# Note that this will still play the already published startup tone.
	#
	tone_alarm start

	#
	# Set parameters and env variables for selected AUTOSTART.
	#
	if ! param compare SYS_AUTOSTART 0
	then
		sh /etc/init.d/rc.autostart
	fi

	#
	# Override parameters from user configuration file.
	#
	if [ -f $FCONFIG ]
	then
		echo "Custom: ${FCONFIG}"
		sh $FCONFIG
	fi

	#
	# If autoconfig parameter was set, reset it and save parameters.
	#
	if [ $AUTOCNF = yes ]
	then
		param set SYS_AUTOCONFIG 0
	fi

	#
	# Check if PX4IO present and update firmware if needed.
	# Assumption IOFW set to firmware file and IO_PRESENT = no
	#

	if [ -f $IOFW ]
	then
		# Check for the mini using build with px4io fw file
		# but not a px4IO
		if ver hwtypecmp V540 V560
		then
			param set SYS_USE_IO 0
		else
			if px4io checkcrc ${IOFW}
			then
				set IO_PRESENT yes
			else
				# tune Program PX4IO
				tune_control play -t 18

				if px4io start
				then
					# Try to safety px4 io so motor outputs don't go crazy.
					if ! px4io safety_on
					then
						# px4io did not respond to the safety command.
						px4io stop
					fi
				fi

				if px4io forceupdate 14662 ${IOFW}
				then
					usleep 10000
					tune_control stop
					if px4io checkcrc ${IOFW}
					then
						echo "PX4IO CRC OK after updating" >> $LOG_FILE
						#tune MLL8CDE Program PX4IO success
						tune_control play -t 19
						set IO_PRESENT yes
					fi
				fi

				if [ $IO_PRESENT = no ]
				then
					echo "PX4IO update failed" >> $LOG_FILE
					# Error tune.
					tune_control play -t 20
				fi
			fi
		fi
	fi

	#
	# Set USE_IO flag.
	#
	if param compare -s SYS_USE_IO 1
	then
		set USE_IO yes
	fi

	if [ $USE_IO = yes -a $IO_PRESENT = no ]
	then
		echo "PX4IO not found" >> $LOG_FILE
		# Error tune.
		tune_control play -t 2
	fi

	#
	# RC update (map raw RC input to calibrate manual control)
	#  start before commander
	#
	rc_update start

	#
	# Sensors System (start before Commander so Preflight checks are properly run).
	# Commander needs to be this early for in-air-restarts.
	#
	if param greater SYS_HITL 0
	then
		set OUTPUT_MODE hil
		sensors start -h
		commander start -h
		# disable GPS
		param set GPS_1_CONFIG 0

		# start the simulator in hardware if needed
		if param compare SYS_HITL 2
		then
			sih start
		fi

	else
		#
		# board sensors: rc.sensors
		#
		set BOARD_RC_SENSORS /etc/init.d/rc.board_sensors
		if [ -f $BOARD_RC_SENSORS ]
		then
			echo "Board sensors: ${BOARD_RC_SENSORS}"
			sh $BOARD_RC_SENSORS
		fi
		unset BOARD_RC_SENSORS

		sh /etc/init.d/rc.sensors

<<<<<<< HEAD
		if param compare BAT_SOURCE 0
		then
			battery_status start
		fi

=======
		if param compare -s BAT1_SOURCE 2
		then
			esc_battery start
		fi

		battery_status start
>>>>>>> 0d642bbe
		commander start
	fi

	# Sensors on the PWM interface bank.
	if param compare -s SENS_EN_LL40LS 1
	then
		# Clear pins 5 and 6.
		set FMU_MODE pwm4
		set AUX_MODE pwm4
	fi


	# Check if ATS is enabled
	if param compare FD_EXT_ATS_EN 1
	then
		# Clear pins 5 and 6.
		set FMU_MODE pwm4
		set AUX_MODE pwm4
	fi

	if param greater TRIG_MODE 0
	then
		# We ONLY support trigger on pins 5 and 6 when simultanously using AUX for actuator output.
		if param compare TRIG_PINS 56
		then
			# clear pins 5 and 6
			set FMU_MODE pwm4
			set AUX_MODE pwm4
		else
			set FMU_MODE none
			set AUX_MODE none
		fi

		camera_trigger start
		camera_feedback start
	fi

	#
	# Check if UAVCAN is enabled, default to it for ESCs.
	#
	if param greater -s UAVCAN_ENABLE 0
	then
		# Start core UAVCAN module.
		if uavcan start
		then
			if param greater UAVCAN_ENABLE 1
			then
				# Start UAVCAN firmware update server and dynamic node ID allocation server.
				uavcan start fw

				if param greater UAVCAN_ENABLE 2
				then
					set OUTPUT_MODE uavcan_esc
				fi
			fi
		else
			# Error tune.
			tune_control play -t 2
		fi
	fi

	#
	# Optional board mavlink streams: rc.board_mavlink
	#
	set BOARD_RC_MAVLINK /etc/init.d/rc.board_mavlink
	if [ -f $BOARD_RC_MAVLINK ]
	then
		echo "Board extras: ${BOARD_RC_MAVLINK}"
		sh $BOARD_RC_MAVLINK
	fi
	unset BOARD_RC_MAVLINK

	#
	# Start UART/Serial device drivers.
	# Note: rc.serial is auto-generated from Tools/serial/generate_config.py
	#
	sh /etc/init.d/rc.serial

	if [ $IO_PRESENT = no ]
	then
		# Must be started after the serial config is read
		rc_input start $RC_INPUT_ARGS
	fi

	#
	# Configure vehicle type specific parameters.
	# Note: rc.vehicle_setup is the entry point for rc.interface,
	#       rc.fw_apps, rc.mc_apps, rc.rover_apps, and rc.vtol_apps.
	#
	sh /etc/init.d/rc.vehicle_setup

	# Camera capture driver
	if param greater -s CAM_CAP_FBACK 0
	then
		if camera_capture start
		then
			camera_capture on
		fi
	fi

	#
	# Start the navigator.
	#
	navigator start

	#
	# Start a thermal calibration if required.
	#
	sh /etc/init.d/rc.thermal_cal

	#
	# Start vmount to control mounts such as gimbals, disabled by default.
	#
	if ! param compare MNT_MODE_IN -1
	then
		vmount start
	fi

	# Check for flow sensor
	if param compare SENS_EN_PX4FLOW 1
	then
		px4flow start -X
	fi

	# Blacksheep telemetry
	if param greater TEL_BST_EN 0
	then
		bst start -X
	fi

	#
	# Optional board supplied extras: rc.board_extras
	#
	set BOARD_RC_EXTRAS /etc/init.d/rc.board_extras
	if [ -f $BOARD_RC_EXTRAS ]
	then
		echo "Board extras: ${BOARD_RC_EXTRAS}"
		sh $BOARD_RC_EXTRAS
	fi
	unset BOARD_RC_EXTRAS

	#
	# Start any custom addons from the sdcard.
	#
	if [ -f $FEXTRAS ]
	then
		echo "Addons script: ${FEXTRAS}"
		sh $FEXTRAS
	fi

	#
	# Start the logger.
	#
	sh /etc/init.d/rc.logging

	#
	# Set additional parameters and env variables for selected AUTOSTART.
	#
	if ! param compare SYS_AUTOSTART 0
	then
		sh /etc/init.d/rc.autostart.post
	fi

	if ! param compare SYS_PARAM_VER ${PARAM_DEFAULTS_VER}
	then
		echo "Switched to different parameter version. Resetting parameters."
		param set SYS_PARAM_VER ${PARAM_DEFAULTS_VER}
		param set SYS_AUTOCONFIG 2
		param save
		reboot
	fi

#
# End of autostart.
#
fi

#
# Unset all script parameters to free RAM.
#
unset AUTOCNF
unset AUX_MODE
unset DATAMAN_OPT
unset FAILSAFE
unset FAILSAFE_AUX
unset FCONFIG
unset FEXTRAS
unset FMU_MODE
unset FRC
unset IO_PRESENT
unset IOFW
unset LOG_FILE
unset LOGGER_ARGS
unset LOGGER_BUF
unset MAV_TYPE
unset MIXER
unset MIXER_AUX
unset MIXER_FILE
unset MK_MODE
unset MKBLCTRL_ARG
unset OUTPUT_MODE
unset PARAM_DEFAULTS_VER
unset PARAM_FILE
unset PWM_AUX_DISARMED
unset PWM_AUX_MAX
unset PWM_AUX_MIN
unset PWM_AUX_OUT
unset PWM_AUX_RATE
unset PWM_DISARMED
unset PWM_MAX
unset PWM_MIN
unset PWM_OUT
unset PWM_RATE
unset RC_INPUT_ARGS
unset SDCARD_MIXERS_PATH
unset STARTUP_TUNE
unset USE_IO
unset VEHICLE_TYPE

#
# Boot is complete, inform MAVLink app(s) that the system is now fully up and running.
#
mavlink boot_complete<|MERGE_RESOLUTION|>--- conflicted
+++ resolved
@@ -348,20 +348,16 @@
 
 		sh /etc/init.d/rc.sensors
 
-<<<<<<< HEAD
-		if param compare BAT_SOURCE 0
+		if param compare -s BAT1_SOURCE 2
+		then
+			esc_battery start
+		fi
+
+		if ! param compare BAT1_SOURCE 2
 		then
 			battery_status start
 		fi
 
-=======
-		if param compare -s BAT1_SOURCE 2
-		then
-			esc_battery start
-		fi
-
-		battery_status start
->>>>>>> 0d642bbe
 		commander start
 	fi
 
