--- conflicted
+++ resolved
@@ -7,12 +7,9 @@
 #
 # @maintainer
 # @board px4_fmu-v2 exclude
-<<<<<<< HEAD
 # @board cuav_x7pro exclude
-=======
 # @board px4_fmu-v4pro exclude
 # @board px4_fmu-v5x exclude
->>>>>>> 8221940b
 # @board px4_fmu-v6x exclude
 #
 
