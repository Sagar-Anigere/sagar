#!nsh
#
# Initialise logging services.
#

if [ -d /fs/microsd ]
then
	if hw_ver compare PX4FMU_V1
	then
<<<<<<< HEAD
		sdlog2 start -r 50 -a -b 16 -t
	else
		sdlog2 start -r 200 -a -b 16 -t
=======
		echo "Start sdlog2 at 50Hz"
		sdlog2 start -r 50 -a -b 16
	else
		echo "Start sdlog2 at 200Hz"
		sdlog2 start -r 200 -a -b 16
>>>>>>> d96e6396
	fi
fi<|MERGE_RESOLUTION|>--- conflicted
+++ resolved
@@ -1,22 +1,14 @@
 #!nsh
 #
-# Initialise logging services.
+# Initialize logging services.
 #
 
 if [ -d /fs/microsd ]
 then
 	if hw_ver compare PX4FMU_V1
 	then
-<<<<<<< HEAD
 		sdlog2 start -r 50 -a -b 16 -t
 	else
 		sdlog2 start -r 200 -a -b 16 -t
-=======
-		echo "Start sdlog2 at 50Hz"
-		sdlog2 start -r 50 -a -b 16
-	else
-		echo "Start sdlog2 at 200Hz"
-		sdlog2 start -r 200 -a -b 16
->>>>>>> d96e6396
 	fi
 fi