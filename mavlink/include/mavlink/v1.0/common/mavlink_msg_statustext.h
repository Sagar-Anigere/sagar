--- conflicted
+++ resolved
@@ -1,6 +1,16 @@
 // MESSAGE STATUSTEXT PACKING
 
 #define MAVLINK_MSG_ID_STATUSTEXT 253
+
+#define MAVLINK_MSG_ID_STATUSTEXT_LEN 51
+#define MAVLINK_MSG_ID_253_LEN MAVLINK_MSG_ID_STATUSTEXT_LEN
+
+#define MAVLINK_MSG_ID_STATUSTEXT_CRC 83
+#define MAVLINK_MSG_ID_253_CRC MAVLINK_MSG_ID_STATUSTEXT_CRC
+
+#define MAVLINK_MSG_STATUSTEXT_FIELD_TEXT_LEN 49		///< Length in bytes
+
+#define MAVLINK_MSG_STATUSTEXT_VARLEN_BYTES 1
 
 typedef struct __mavlink_statustext_t
 {
@@ -9,20 +19,12 @@
  uint8_t _field_len_text; ///< Length of status text message
 } mavlink_statustext_t;
 
-#define MAVLINK_MSG_ID_STATUSTEXT_LEN 51
-#define MAVLINK_MSG_ID_253_LEN 51
-
-#define MAVLINK_MSG_ID_STATUSTEXT_CRC 83
-#define MAVLINK_MSG_ID_253_CRC 83
-
-#define MAVLINK_MSG_STATUSTEXT_FIELD_TEXT_LEN 50
-
 #define MAVLINK_MESSAGE_INFO_STATUSTEXT { \
 	"STATUSTEXT", \
 	3, \
 	{  { "severity", NULL, MAVLINK_TYPE_UINT8_T, 0, 0, offsetof(mavlink_statustext_t, severity) }, \
-         { "text", NULL, MAVLINK_TYPE_CHAR, 49, 1, offsetof(mavlink_statustext_t, text) }, \
-         { "_field_len_text", NULL, MAVLINK_TYPE_UINT8_T, 0, 50, offsetof(mavlink_statustext_t, _field_len_text) } \
+         { "text", NULL, MAVLINK_TYPE_CHAR, -1, -1, -1 }, \
+         { "_field_len_text", NULL, MAVLINK_TYPE_UINT8_T, 0, -1, 1 } \
          } \
 }
 
@@ -41,38 +43,15 @@
 						       uint8_t severity, const char *text)
 {
 	uint8_t _field_len_text;
-#if MAVLINK_NEED_BYTE_SWAP || !MAVLINK_ALIGNED_FIELDS
 	char buf[MAVLINK_MSG_ID_STATUSTEXT_LEN];
 	_mav_put_uint8_t(buf, 0, severity);
-<<<<<<< HEAD
-	buf[50] = _field_len_text = mav_string_copy(&buf[1], text, sizeof(char)*49);
-        memcpy(_MAV_PAYLOAD_NON_CONST(msg), buf, 51);
-#else
-	mavlink_statustext_t packet;
-	packet.severity = severity;
-	packet._field_len_text = _field_len_text = mav_string_copy(packet.text, text, sizeof(char)*49);
-        memcpy(_MAV_PAYLOAD_NON_CONST(msg), &packet, 51);
-#endif
+	_field_len_text = mav_string_copy(&buf[1], text, sizeof(char)*49);
+	_mav_put_uint8_t(buf, 1 + _field_len_text, _field_len_text);
+	uint16_t msglen = 1 + _field_len_text + MAVLINK_MSG_STATUSTEXT_VARLEN_BYTES + MAVLINK_NUM_NON_PAYLOAD_BYTES;
+	memcpy(_MAV_PAYLOAD_NON_CONST(msg), buf, msglen);
 
 	msg->msgid = MAVLINK_MSG_ID_STATUSTEXT;
-	return mavlink_finalize_message(msg, system_id, component_id, 51 - (_field_len_text - 49), 83);
-=======
-	_mav_put_char_array(buf, 1, text, 50);
-        memcpy(_MAV_PAYLOAD_NON_CONST(msg), buf, MAVLINK_MSG_ID_STATUSTEXT_LEN);
-#else
-	mavlink_statustext_t packet;
-	packet.severity = severity;
-	mav_array_memcpy(packet.text, text, sizeof(char)*50);
-        memcpy(_MAV_PAYLOAD_NON_CONST(msg), &packet, MAVLINK_MSG_ID_STATUSTEXT_LEN);
-#endif
-
-	msg->msgid = MAVLINK_MSG_ID_STATUSTEXT;
-#if MAVLINK_CRC_EXTRA
-    return mavlink_finalize_message(msg, system_id, component_id, MAVLINK_MSG_ID_STATUSTEXT_LEN, MAVLINK_MSG_ID_STATUSTEXT_CRC);
-#else
-    return mavlink_finalize_message(msg, system_id, component_id, MAVLINK_MSG_ID_STATUSTEXT_LEN);
-#endif
->>>>>>> 3dd3ba46
+	return mavlink_finalize_message(msg, system_id, component_id, msglen, MAVLINK_MSG_ID_STATUSTEXT_CRC);
 }
 
 /**
@@ -90,38 +69,15 @@
 						           uint8_t severity,const char *text)
 {
 	uint8_t _field_len_text;
-#if MAVLINK_NEED_BYTE_SWAP || !MAVLINK_ALIGNED_FIELDS
 	char buf[MAVLINK_MSG_ID_STATUSTEXT_LEN];
 	_mav_put_uint8_t(buf, 0, severity);
-<<<<<<< HEAD
-	buf[50] = _field_len_text = mav_string_copy(&buf[1], text, sizeof(char)*49);
-        memcpy(_MAV_PAYLOAD_NON_CONST(msg), buf, 51);
-#else
-	mavlink_statustext_t packet;
-	packet.severity = severity;
-	packet._field_len_text = _field_len_text = mav_string_copy(packet.text, text, sizeof(char)*49);
-        memcpy(_MAV_PAYLOAD_NON_CONST(msg), &packet, 51);
-#endif
+	_field_len_text = mav_string_copy(&buf[1], text, MAVLINK_MSG_STATUSTEXT_FIELD_TEXT_LEN);
+	_mav_put_uint8_t(buf, 1 + _field_len_text, _field_len_text);
+	uint16_t msglen = 1 + _field_len_text + MAVLINK_MSG_STATUSTEXT_VARLEN_BYTES + MAVLINK_NUM_NON_PAYLOAD_BYTES;
+	memcpy(_MAV_PAYLOAD_NON_CONST(msg), buf, msglen);
 
 	msg->msgid = MAVLINK_MSG_ID_STATUSTEXT;
-	return mavlink_finalize_message_chan(msg, system_id, component_id, chan, 51 - (_field_len_text - 49), 83);
-=======
-	_mav_put_char_array(buf, 1, text, 50);
-        memcpy(_MAV_PAYLOAD_NON_CONST(msg), buf, MAVLINK_MSG_ID_STATUSTEXT_LEN);
-#else
-	mavlink_statustext_t packet;
-	packet.severity = severity;
-	mav_array_memcpy(packet.text, text, sizeof(char)*50);
-        memcpy(_MAV_PAYLOAD_NON_CONST(msg), &packet, MAVLINK_MSG_ID_STATUSTEXT_LEN);
-#endif
-
-	msg->msgid = MAVLINK_MSG_ID_STATUSTEXT;
-#if MAVLINK_CRC_EXTRA
-    return mavlink_finalize_message_chan(msg, system_id, component_id, chan, MAVLINK_MSG_ID_STATUSTEXT_LEN, MAVLINK_MSG_ID_STATUSTEXT_CRC);
-#else
-    return mavlink_finalize_message_chan(msg, system_id, component_id, chan, MAVLINK_MSG_ID_STATUSTEXT_LEN);
-#endif
->>>>>>> 3dd3ba46
+	return mavlink_finalize_message_chan(msg, system_id, component_id, chan, msglen, MAVLINK_MSG_ID_STATUSTEXT_CRC);
 }
 
 /**
@@ -162,37 +118,14 @@
 
 static inline void mavlink_msg_statustext_send(mavlink_channel_t chan, uint8_t severity, const char *text)
 {
-#if MAVLINK_NEED_BYTE_SWAP || !MAVLINK_ALIGNED_FIELDS
+	uint8_t _field_len_text;
 	char buf[MAVLINK_MSG_ID_STATUSTEXT_LEN];
 	_mav_put_uint8_t(buf, 0, severity);
-<<<<<<< HEAD
-	buf[50] = mav_string_copy(&buf[1], text, sizeof(char)*49);
-	_mav_finalize_message_chan_send(chan, MAVLINK_MSG_ID_STATUSTEXT, buf, 50, 83);
-#else
-	mavlink_statustext_t packet;
-	packet.severity = severity;
-	packet._field_len_text = mav_string_copy(packet.text, text, sizeof(char)*49);
-	/* Adjust message length based on actually used size in field */
-	_mav_finalize_message_chan_send(chan, MAVLINK_MSG_ID_STATUSTEXT, (const char *)&packet,
-		 51 - (packet._field_len_text - 49), 83);
-=======
-	_mav_put_char_array(buf, 1, text, 50);
-#if MAVLINK_CRC_EXTRA
-    _mav_finalize_message_chan_send(chan, MAVLINK_MSG_ID_STATUSTEXT, buf, MAVLINK_MSG_ID_STATUSTEXT_LEN, MAVLINK_MSG_ID_STATUSTEXT_CRC);
-#else
-    _mav_finalize_message_chan_send(chan, MAVLINK_MSG_ID_STATUSTEXT, buf, MAVLINK_MSG_ID_STATUSTEXT_LEN);
-#endif
-#else
-	mavlink_statustext_t packet;
-	packet.severity = severity;
-	mav_array_memcpy(packet.text, text, sizeof(char)*50);
-#if MAVLINK_CRC_EXTRA
-    _mav_finalize_message_chan_send(chan, MAVLINK_MSG_ID_STATUSTEXT, (const char *)&packet, MAVLINK_MSG_ID_STATUSTEXT_LEN, MAVLINK_MSG_ID_STATUSTEXT_CRC);
-#else
-    _mav_finalize_message_chan_send(chan, MAVLINK_MSG_ID_STATUSTEXT, (const char *)&packet, MAVLINK_MSG_ID_STATUSTEXT_LEN);
-#endif
->>>>>>> 3dd3ba46
-#endif
+	_field_len_text = mav_string_copy(&buf[1], text, MAVLINK_MSG_STATUSTEXT_FIELD_TEXT_LEN);
+	_mav_put_uint8_t(buf, 1 + _field_len_text, _field_len_text);
+	uint16_t msglen = 1 + _field_len_text + MAVLINK_MSG_STATUSTEXT_VARLEN_BYTES + MAVLINK_NUM_NON_PAYLOAD_BYTES;
+	memcpy(_MAV_PAYLOAD_NON_CONST(msg), buf, msglen);
+	_mav_finalize_message_chan_send(chan, MAVLINK_MSG_ID_STATUSTEXT, buf, msglen, MAVLINK_MSG_ID_STATUSTEXT_CRC);
 }
 
 #endif
@@ -217,7 +150,8 @@
  */
 static inline uint16_t mavlink_msg_statustext_get_text(const mavlink_message_t* msg, char *text)
 {
-	return _MAV_RETURN_char_array(msg, text, 49,  1);
+	uint8_t len = _MAV_RETURN_uint8_t(msg, msg->len - MAVLINK_MSG_STATUSTEXT_VARLEN_BYTES + 0);
+	return _MAV_RETURN_char_array(msg, text, len,  1);
 }
 
 /**
@@ -228,17 +162,8 @@
  */
 static inline void mavlink_msg_statustext_decode(const mavlink_message_t* msg, mavlink_statustext_t* statustext)
 {
-#if MAVLINK_NEED_BYTE_SWAP
-	statustext->severity = mavlink_msg_statustext_get_severity(msg);
-	mavlink_msg_statustext_get_text(msg, statustext->text);
-#else
-<<<<<<< HEAD
-	statustext->_field_len_text = _MAV_RETURN_uint8_t(msg,  1);
+	statustext->_field_len_text = _MAV_RETURN_uint8_t(msg, msg->len - MAVLINK_MSG_STATUSTEXT_VARLEN_BYTES + 0);
 	statustext->severity = mavlink_msg_statustext_get_severity(msg);
 	/* copy the string, but at maximum to the full field length or the announced string length, depending on which is shorter */
-	strncpy(statustext->text, _MAV_PAYLOAD(msg+1), (statustext->_field_len_text < 49) ? statustext->_field_len_text : 49);
-=======
-	memcpy(statustext, _MAV_PAYLOAD(msg), MAVLINK_MSG_ID_STATUSTEXT_LEN);
->>>>>>> 3dd3ba46
-#endif
+	strncpy(statustext->text, _MAV_PAYLOAD(msg+1), (statustext->_field_len_text < MAVLINK_MSG_STATUSTEXT_FIELD_TEXT_LEN) ? statustext->_field_len_text : MAVLINK_MSG_STATUSTEXT_FIELD_TEXT_LEN);
 }