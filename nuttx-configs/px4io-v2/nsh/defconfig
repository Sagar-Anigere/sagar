--- conflicted
+++ resolved
@@ -1,75 +1,4 @@
-############################################################################
-# configs/px4io/nsh/defconfig
-#
-#   Copyright (C) 2012 PX4 Development Team. All rights reserved.
-#   Copyright (C) 2011-2012 Gregory Nutt. All rights reserved.
-#   Author: Gregory Nutt <gnutt@nuttx.org>
-#
-# Redistribution and use in source and binary forms, with or without
-# modification, are permitted provided that the following conditions
-# are met:
-#
-# 1. Redistributions of source code must retain the above copyright
-#    notice, this list of conditions and the following disclaimer.
-# 2. Redistributions in binary form must reproduce the above copyright
-#    notice, this list of conditions and the following disclaimer in
-#    the documentation and/or other materials provided with the
-#    distribution.
-# 3. Neither the name NuttX nor the names of its contributors may be
-#    used to endorse or promote products derived from this software
-#    without specific prior written permission.
-#
-# THIS SOFTWARE IS PROVIDED BY THE COPYRIGHT HOLDERS AND CONTRIBUTORS
-# "AS IS" AND ANY EXPRESS OR IMPLIED WARRANTIES, INCLUDING, BUT NOT
-# LIMITED TO, THE IMPLIED WARRANTIES OF MERCHANTABILITY AND FITNESS
-# FOR A PARTICULAR PURPOSE ARE DISCLAIMED. IN NO EVENT SHALL THE
-# COPYRIGHT OWNER OR CONTRIBUTORS BE LIABLE FOR ANY DIRECT, INDIRECT,
-# INCIDENTAL, SPECIAL, EXEMPLARY, OR CONSEQUENTIAL DAMAGES (INCLUDING,
-# BUT NOT LIMITED TO, PROCUREMENT OF SUBSTITUTE GOODS OR SERVICES; LOSS
-# OF USE, DATA, OR PROFITS; OR BUSINESS INTERRUPTION) HOWEVER CAUSED
-# AND ON ANY THEORY OF LIABILITY, WHETHER IN CONTRACT, STRICT
-# LIABILITY, OR TORT (INCLUDING NEGLIGENCE OR OTHERWISE) ARISING IN
-# ANY WAY OUT OF THE USE OF THIS SOFTWARE, EVEN IF ADVISED OF THE
-# POSSIBILITY OF SUCH DAMAGE.
-#
-############################################################################
-#
-# architecture selection
-#
-# CONFIG_ARCH - identifies the arch subdirectory and, hence, the
-#   processor architecture.
-# CONFIG_ARCH_family - for use in C code.  This identifies the
-#   particular chip family that the architecture is implemented
-#   in.
-# CONFIG_ARCH_architecture - for use in C code.  This identifies the
-#   specific architecture within the chip family.
-# CONFIG_ARCH_CHIP - Identifies the arch/*/chip subdirectory
-# CONFIG_ARCH_CHIP_name - For use in C code
-# CONFIG_ARCH_BOARD - identifies the configs subdirectory and, hence,
-#   the board that supports the particular chip or SoC.
-# CONFIG_ARCH_BOARD_name - for use in C code
-# CONFIG_ENDIAN_BIG - define if big endian (default is little endian)
-# CONFIG_BOARD_LOOPSPERMSEC - for delay loops
-# CONFIG_DRAM_SIZE - Describes the installed DRAM.
-# CONFIG_DRAM_START - The start address of DRAM (physical)
-# CONFIG_ARCH_IRQPRIO - The ST32F100CB supports interrupt prioritization
-# CONFIG_ARCH_INTERRUPTSTACK - This architecture supports an interrupt
-#   stack. If defined, this symbol is the size of the interrupt
-#   stack in bytes.  If not defined, the user task stacks will be
-#   used during interrupt handling.
-# CONFIG_ARCH_STACKDUMP - Do stack dumps after assertions
-# CONFIG_ARCH_BOOTLOADER - Set if you are using a bootloader.
-# CONFIG_ARCH_LEDS -  Use LEDs to show state. Unique to board architecture.
-# CONFIG_ARCH_BUTTONS -  Enable support for buttons. Unique to board architecture.
-# CONFIG_ARCH_CALIBRATION - Enables some build in instrumentation that
-#   cause a 100 second delay during boot-up.  This 100 second delay
-#   serves no purpose other than it allows you to calibrate
-#   CONFIG_BOARD_LOOPSPERMSEC.  You simply use a stop watch to measure
-#   the 100 second delay then adjust CONFIG_BOARD_LOOPSPERMSEC until
-#   the delay actually is 100 seconds.
-# CONFIG_ARCH_DMA - Support DMA initialization
-#
-<<<<<<< HEAD
+#
 # Automatically generated file; DO NOT EDIT.
 # Nuttx/ Configuration
 #
@@ -199,33 +128,10 @@
 # CONFIG_ARCH_HAVE_TRUSTZONE is not set
 CONFIG_ARM_HAVE_MPU_UNIFIED=y
 # CONFIG_ARM_MPU is not set
-=======
-CONFIG_ARCH="arm"
-CONFIG_ARCH_ARM=y
-CONFIG_ARCH_CORTEXM3=y
-CONFIG_ARCH_CHIP="stm32"
-CONFIG_ARCH_CHIP_STM32F100C8=y
-CONFIG_ARCH_BOARD="px4io-v2"
-CONFIG_ARCH_BOARD_PX4IO_V2=y
-CONFIG_BOARD_LOOPSPERMSEC=2000
-CONFIG_DRAM_SIZE=0x00002000
-CONFIG_DRAM_START=0x20000000
-CONFIG_ARCH_INTERRUPTSTACK=n
-CONFIG_ARCH_STACKDUMP=y
-CONFIG_ARCH_BOOTLOADER=n
-CONFIG_ARCH_LEDS=n
-CONFIG_ARCH_BUTTONS=n
-CONFIG_ARCH_CALIBRATION=n
-CONFIG_ARCH_DMA=y
-CONFIG_ARCH_MATH_H=y
->>>>>>> 1a5040b9
-
-CONFIG_ARMV7M_CMNVECTOR=y
-CONFIG_ARMV7M_STACKCHECK=n
-#
-# JTAG Enable settings (by default JTAG-DP and SW-DP are disabled):
-#
-<<<<<<< HEAD
+
+#
+# ARMV7M Configuration Options
+#
 # CONFIG_ARMV7M_HAVE_ICACHE is not set
 # CONFIG_ARMV7M_HAVE_DCACHE is not set
 # CONFIG_ARMV7M_HAVE_ITCM is not set
@@ -399,26 +305,10 @@
 # CONFIG_STM32_STM32F429 is not set
 # CONFIG_STM32_STM32F446 is not set
 # CONFIG_STM32_STM32F469 is not set
-=======
-#   CONFIG_STM32_DFU - Use the DFU bootloader, not JTAG
-#
-# JTAG Enable options:
-#
-#   CONFIG_STM32_JTAG_FULL_ENABLE - Enables full SWJ (JTAG-DP + SW-DP)
-#   CONFIG_STM32_JTAG_NOJNTRST_ENABLE - Enables full SWJ (JTAG-DP + SW-DP)
-#     but without JNTRST.
-#   CONFIG_STM32_JTAG_SW_ENABLE - Set JTAG-DP disabled and SW-DP enabled
-#
-CONFIG_STM32_DFU=n
-CONFIG_STM32_JTAG_FULL_ENABLE=n
-CONFIG_STM32_JTAG_NOJNTRST_ENABLE=n
-CONFIG_STM32_JTAG_SW_ENABLE=y
->>>>>>> 1a5040b9
-
-#
-# Individual subsystems can be enabled:
-#
-<<<<<<< HEAD
+
+#
+# STM32 Peripheral Support
+#
 # CONFIG_STM32_HAVE_CCM is not set
 # CONFIG_STM32_HAVE_USBDEV is not set
 # CONFIG_STM32_HAVE_OTGFS is not set
@@ -535,45 +425,10 @@
 #
 # CONFIG_STM32_ADC1_DMA is not set
 CONFIG_STM32_USART=y
-=======
-# AHB: 
-CONFIG_STM32_DMA1=y
-CONFIG_STM32_DMA2=n
-CONFIG_STM32_CRC=n
-# APB1:
-# Timers 2,3 and 4 are owned by the PWM driver
-CONFIG_STM32_TIM2=n
-CONFIG_STM32_TIM3=n
-CONFIG_STM32_TIM4=n
-CONFIG_STM32_TIM5=n
-CONFIG_STM32_TIM6=n
-CONFIG_STM32_TIM7=n
-CONFIG_STM32_WWDG=n
-CONFIG_STM32_SPI2=n
-CONFIG_STM32_USART2=y
-CONFIG_STM32_USART3=y
-CONFIG_STM32_I2C1=n
-CONFIG_STM32_I2C2=n
-CONFIG_STM32_BKP=n
-CONFIG_STM32_PWR=n
-CONFIG_STM32_DAC=n
-# APB2:
-# We use our own ADC driver, but leave this on for clocking purposes.
-CONFIG_STM32_ADC1=y
-CONFIG_STM32_ADC2=n
-# TIM1 is owned by the HRT
-CONFIG_STM32_TIM1=n
-CONFIG_STM32_SPI1=n
-CONFIG_STM32_TIM8=n
-CONFIG_STM32_USART1=y
-CONFIG_STM32_ADC3=n
-
->>>>>>> 1a5040b9
-
-#
-# STM32F100 specific serial device driver settings
-#
-<<<<<<< HEAD
+
+#
+# U[S]ART Configuration
+#
 # CONFIG_USART1_RS485 is not set
 CONFIG_USART1_RXDMA=y
 # CONFIG_USART2_RS485 is not set
@@ -653,43 +508,16 @@
 CONFIG_ARCH_INTERRUPTSTACK=500
 CONFIG_ARCH_HAVE_HIPRI_INTERRUPT=y
 # CONFIG_ARCH_HIPRI_INTERRUPT is not set
-=======
-# CONFIG_USARTn_SERIAL_CONSOLE - selects the USARTn for the
-#   console and ttys0 (default is the USART1).
-# CONFIG_USARTn_RXBUFSIZE - Characters are buffered as received.
-#   This specific the size of the receive buffer
-# CONFIG_USARTn_TXBUFSIZE - Characters are buffered before
-#   being sent.  This specific the size of the transmit buffer
-# CONFIG_USARTn_BAUD - The configure BAUD of the UART.  Must be
-# CONFIG_USARTn_BITS - The number of bits.  Must be either 7 or 8.
-# CONFIG_USARTn_PARTIY - 0=no parity, 1=odd parity, 2=even parity
-# CONFIG_USARTn_2STOP - Two stop bits
-#
-CONFIG_SERIAL_TERMIOS=y
-CONFIG_STANDARD_SERIAL=y
-
-CONFIG_USART1_SERIAL_CONSOLE=y
-CONFIG_USART2_SERIAL_CONSOLE=n
-CONFIG_USART3_SERIAL_CONSOLE=n
-
-CONFIG_USART1_TXBUFSIZE=32
-CONFIG_USART2_TXBUFSIZE=32
-CONFIG_USART3_TXBUFSIZE=64
-
-CONFIG_USART1_RXBUFSIZE=64
-CONFIG_USART2_RXBUFSIZE=64
-CONFIG_USART3_RXBUFSIZE=64
-
-CONFIG_USART1_BAUD=115200
-CONFIG_USART2_BAUD=115200
-CONFIG_USART3_BAUD=115200
->>>>>>> 1a5040b9
-
-CONFIG_USART1_BITS=8
-CONFIG_USART2_BITS=8
-CONFIG_USART3_BITS=8
-
-<<<<<<< HEAD
+
+#
+# Boot options
+#
+# CONFIG_BOOT_RUNFROMEXTSRAM is not set
+CONFIG_BOOT_RUNFROMFLASH=y
+# CONFIG_BOOT_RUNFROMISRAM is not set
+# CONFIG_BOOT_RUNFROMSDRAM is not set
+# CONFIG_BOOT_COPYTORAM is not set
+
 #
 # Boot Memory Configuration
 #
@@ -710,42 +538,14 @@
 # CONFIG_BOARD_CRASHDUMP is not set
 # CONFIG_BOARD_CUSTOM_LEDS is not set
 # CONFIG_BOARD_CUSTOM_BUTTONS is not set
-=======
-CONFIG_USART1_PARITY=0
-CONFIG_USART2_PARITY=0
-CONFIG_USART3_PARITY=0
-
-CONFIG_USART1_2STOP=0
-CONFIG_USART2_2STOP=0
-CONFIG_USART3_2STOP=0
-
-CONFIG_USART1_RXDMA=y
-SERIAL_HAVE_CONSOLE_DMA=y
-# Conflicts with I2C1 DMA
-CONFIG_USART2_RXDMA=n
-CONFIG_USART3_RXDMA=y
->>>>>>> 1a5040b9
-
-#
-# PX4IO specific driver settings
-#
-# CONFIG_HRT_TIMER
-#   Enables the high-resolution timer.  The board definition must
-#   set HRT_TIMER and HRT_TIMER_CHANNEL to the timer and capture/
-#   compare channels to be used.
-# CONFIG_HRT_PPM
-#   Enables R/C PPM input using the HRT.  The board definition must
-#   set HRT_PPM_CHANNEL to the timer capture/compare channel to be
-#   used, and define GPIO_PPM_IN to configure the appropriate timer
-#   GPIO.
-# CONFIG_PWM_SERVO
-#   Enables the PWM servo driver.  The driver configuration must be
-#   supplied by the board support at initialisation time.
-#   Note that USART2 must be disabled on the PX4 board for this to
-#   be available.
-#
-#
-<<<<<<< HEAD
+
+#
+# Common Board Options
+#
+
+#
+# Board-Specific Options
+#
 CONFIG_LIB_BOARDCTL=y
 # CONFIG_BOARDCTL_RESET is not set
 # CONFIG_BOARDCTL_UNIQUEID is not set
@@ -754,129 +554,10 @@
 # CONFIG_BOARDCTL_PWMTEST is not set
 # CONFIG_BOARDCTL_GRAPHICS is not set
 # CONFIG_BOARDCTL_IOCTL is not set
-=======
-CONFIG_HRT_TIMER=y
-CONFIG_HRT_PPM=y
->>>>>>> 1a5040b9
-
-#
-# General build options
-#
-# CONFIG_RRLOAD_BINARY - make the rrload binary format used with
-#   BSPs from www.ridgerun.com using the tools/mkimage.sh script
-# CONFIG_INTELHEX_BINARY - make the Intel HEX binary format
-#   used with many different loaders using the GNU objcopy program
-#   Should not be selected if you are not using the GNU toolchain.
-# CONFIG_MOTOROLA_SREC - make the Motorola S-Record binary format
-#   used with many different loaders using the GNU objcopy program
-#   Should not be selected if you are not using the GNU toolchain.
-# CONFIG_RAW_BINARY - make a raw binary format file used with many
-#   different loaders using the GNU objcopy program.  This option
-#   should not be selected if you are not using the GNU toolchain.
-# CONFIG_HAVE_LIBM - toolchain supports libm.a
-#
-CONFIG_RRLOAD_BINARY=n
-CONFIG_INTELHEX_BINARY=n
-CONFIG_MOTOROLA_SREC=n
-CONFIG_RAW_BINARY=y
-CONFIG_HAVE_LIBM=n
-
-#
-# General OS setup
-#
-# CONFIG_APPS_DIR - Identifies the relative path to the directory
-#   that builds the application to link with NuttX.  Default: ../apps
-# CONFIG_DEBUG - enables built-in debug options
-# CONFIG_DEBUG_VERBOSE - enables verbose debug output
-# CONFIG_DEBUG_SYMBOLS - build without optimization and with
-#   debug symbols (needed for use with a debugger).
-# CONFIG_HAVE_CXX - Enable support for C++
-# CONFIG_HAVE_CXXINITIALIZE - The platform-specific logic includes support
-#   for initialization of static C++ instances for this architecture
-#   and for the selected toolchain (via up_cxxinitialize()).
-# CONFIG_MM_REGIONS - If the architecture includes multiple
-#   regions of memory to allocate from, this specifies the
-#   number of memory regions that the memory manager must
-#   handle and enables the API mm_addregion(start, end);
-# CONFIG_ARCH_LOWPUTC - architecture supports low-level, boot
-#   time console output
-# CONFIG_MSEC_PER_TICK - The default system timer is 100Hz
-#   or MSEC_PER_TICK=10.  This setting may be defined to
-#   inform NuttX that the processor hardware is providing
-#   system timer interrupts at some interrupt interval other
-#   than 10 msec.
-# CONFIG_RR_INTERVAL - The round robin timeslice will be set
-#   this number of milliseconds;  Round robin scheduling can
-#   be disabled by setting this value to zero.
-# CONFIG_SCHED_INSTRUMENTATION - enables instrumentation in 
-#   scheduler to monitor system performance
-# CONFIG_TASK_NAME_SIZE - Spcifies that maximum size of a
-#   task name to save in the TCB.  Useful if scheduler
-#   instrumentation is selected.  Set to zero to disable.
-# CONFIG_START_YEAR, CONFIG_START_MONTH, CONFIG_START_DAY -
-#   Used to initialize the internal time logic.
-# CONFIG_GREGORIAN_TIME - Enables Gregorian time conversions.
-#   You would only need this if you are concerned about accurate
-#   time conversions in the past or in the distant future.
-# CONFIG_JULIAN_TIME - Enables Julian time conversions. You
-#   would only need this if you are concerned about accurate
-#   time conversion in the distand past.  You must also define
-#   CONFIG_GREGORIAN_TIME in order to use Julian time.
-# CONFIG_DEV_CONSOLE - Set if architecture-specific logic
-#   provides /dev/console.  Enables stdout, stderr, stdin.
-# CONFIG_DEV_LOWCONSOLE - Use the simple, low-level serial console
-#   driver (minimul support)
-# CONFIG_MUTEX_TYPES: Set to enable support for recursive and
-#   errorcheck mutexes. Enables pthread_mutexattr_settype().
-# CONFIG_PRIORITY_INHERITANCE : Set to enable support for priority
-#   inheritance on mutexes and semaphores. 
-# CONFIG_SEM_PREALLOCHOLDERS: This setting is only used if priority
-#   inheritance is enabled.  It defines the maximum number of
-#   different threads (minus one) that can take counts on a
-#   semaphore with priority inheritance support.  This may be 
-#   set to zero if priority inheritance is disabled OR if you
-#   are only using semaphores as mutexes (only one holder) OR
-#   if no more than two threads participate using a counting
-#   semaphore.
-# CONFIG_SEM_NNESTPRIO.  If priority inheritance is enabled,
-#   then this setting is the maximum number of higher priority
-#   threads (minus 1) than can be waiting for another thread
-#   to release a count on a semaphore.  This value may be set
-#   to zero if no more than one thread is expected to wait for
-#   a semaphore.
-# CONFIG_FDCLONE_DISABLE. Disable cloning of all file descriptors
-#   by task_create() when a new task is started.  If set, all
-#   files/drivers will appear to be closed in the new task.
-# CONFIG_FDCLONE_STDIO. Disable cloning of all but the first
-#   three file descriptors (stdin, stdout, stderr) by task_create()
-#   when a new task is started. If set, all files/drivers will
-#   appear to be closed in the new task except for stdin, stdout,
-#   and stderr.
-# CONFIG_SDCLONE_DISABLE. Disable cloning of all socket
-#   desciptors by task_create() when a new task is started. If
-#   set, all sockets will appear to be closed in the new task.
-# CONFIG_SCHED_WORKQUEUE.  Create a dedicated "worker" thread to
-#  handle delayed processing from interrupt handlers.  This feature
-#  is required for some drivers but, if there are not complaints,
-#  can be safely disabled.  The worker thread also performs
-#  garbage collection -- completing any delayed memory deallocations
-#  from interrupt handlers.  If the worker thread is disabled,
-#  then that clean will be performed by the IDLE thread instead
-#  (which runs at the lowest of priority and may not be appropriate
-#  if memory reclamation is of high priority).  If CONFIG_SCHED_WORKQUEUE
-#  is enabled, then the following options can also be used:
-# CONFIG_SCHED_WORKPRIORITY - The execution priority of the worker
-#  thread.  Default: 50
-# CONFIG_SCHED_WORKPERIOD - How often the worker thread checks for
-#  work in units of microseconds.  Default: 50*1000 (50 MS).
-# CONFIG_SCHED_WORKSTACKSIZE - The stack size allocated for the worker
-#  thread.  Default: CONFIG_IDLETHREAD_STACKSIZE.
-# CONFIG_SIG_SIGWORK - The signal number that will be used to wake-up
-#  the worker thread.  Default: 4
-# CONFIG_SCHED_WAITPID - Enable the waitpid() API
-# CONFIG_SCHED_ATEXIT - Enabled the atexit() API
-#
-<<<<<<< HEAD
+
+#
+# RTOS Features
+#
 CONFIG_DISABLE_OS_API=y
 CONFIG_DISABLE_POSIX_TIMERS=y
 CONFIG_DISABLE_PTHREAD=y
@@ -947,8 +628,8 @@
 #
 # Stack and heap information
 #
-CONFIG_IDLETHREAD_STACKSIZE=290
-CONFIG_USERMAIN_STACKSIZE=800
+CONFIG_IDLETHREAD_STACKSIZE=1024
+CONFIG_USERMAIN_STACKSIZE=1300
 CONFIG_PTHREAD_STACK_MIN=512
 CONFIG_PTHREAD_STACK_DEFAULT=1024
 # CONFIG_LIB_SYSCALL is not set
@@ -1047,85 +728,10 @@
 # CONFIG_USART3_SERIAL_CONSOLE is not set
 # CONFIG_OTHER_SERIAL_CONSOLE is not set
 # CONFIG_NO_SERIAL_CONSOLE is not set
-=======
-CONFIG_USER_ENTRYPOINT="user_start"
-#CONFIG_APPS_DIR=
-CONFIG_DEBUG=n
-CONFIG_DEBUG_VERBOSE=n
-CONFIG_DEBUG_SYMBOLS=y
-CONFIG_DEBUG_FS=n
-CONFIG_DEBUG_GRAPHICS=n
-CONFIG_DEBUG_LCD=n
-CONFIG_DEBUG_USB=n
-CONFIG_DEBUG_NET=n
-CONFIG_DEBUG_RTC=n
-CONFIG_DEBUG_ANALOG=n
-CONFIG_DEBUG_PWM=n
-CONFIG_DEBUG_CAN=n
-CONFIG_DEBUG_I2C=n
-CONFIG_DEBUG_INPUT=n
-
-CONFIG_MSEC_PER_TICK=1
-CONFIG_HAVE_CXX=y
-CONFIG_HAVE_CXXINITIALIZE=y
-CONFIG_MM_REGIONS=1
-CONFIG_MM_SMALL=y
-CONFIG_ARCH_LOWPUTC=y
-CONFIG_RR_INTERVAL=0
-CONFIG_SCHED_INSTRUMENTATION=n
-CONFIG_TASK_NAME_SIZE=8
-CONFIG_START_YEAR=1970
-CONFIG_START_MONTH=1
-CONFIG_START_DAY=1
-CONFIG_GREGORIAN_TIME=n
-CONFIG_JULIAN_TIME=n
-# this eats ~1KiB of RAM ... work out why
-CONFIG_DEV_CONSOLE=y
-CONFIG_DEV_LOWCONSOLE=n
-CONFIG_MUTEX_TYPES=n
-CONFIG_PRIORITY_INHERITANCE=n
-CONFIG_SEM_PREALLOCHOLDERS=0
-CONFIG_SEM_NNESTPRIO=0
-CONFIG_FDCLONE_DISABLE=y
-CONFIG_FDCLONE_STDIO=y
-CONFIG_SDCLONE_DISABLE=y
-CONFIG_SCHED_WORKQUEUE=n
-CONFIG_SCHED_WORKPRIORITY=50
-CONFIG_SCHED_WORKPERIOD=50000
-CONFIG_SCHED_WORKSTACKSIZE=1024
-CONFIG_SIG_SIGWORK=4
-CONFIG_SCHED_WAITPID=n
-CONFIG_SCHED_ATEXIT=n
-
-#
-# The following can be used to disable categories of
-# APIs supported by the OS.  If the compiler supports
-# weak functions, then it should not be necessary to
-# disable functions unless you want to restrict usage
-# of those APIs.
-#
-# There are certain dependency relationships in these
-# features.
-#
-# o mq_notify logic depends on signals to awaken tasks
-#   waiting for queues to become full or empty.
-# o pthread_condtimedwait() depends on signals to wake
-#   up waiting tasks.
-#
-CONFIG_DISABLE_CLOCK=n
-CONFIG_DISABLE_POSIX_TIMERS=y
-CONFIG_DISABLE_PTHREAD=y
-CONFIG_DISABLE_SIGNALS=y
-CONFIG_DISABLE_MQUEUE=y
-CONFIG_DISABLE_MOUNTPOINT=y
-CONFIG_DISABLE_ENVIRON=y
-CONFIG_DISABLE_POLL=y
->>>>>>> 1a5040b9
-
-#
-# Misc libc settings
-#
-<<<<<<< HEAD
+
+#
+# USART1 Configuration
+#
 CONFIG_USART1_RXBUFSIZE=64
 CONFIG_USART1_TXBUFSIZE=64
 CONFIG_USART1_BAUD=115200
@@ -1189,20 +795,9 @@
 
 #
 # File Systems
-=======
-# CONFIG_NOPRINTF_FIELDWIDTH - sprintf-related logic is a
-#   little smaller if we do not support fieldwidthes
-#
-CONFIG_NOPRINTF_FIELDWIDTH=n
-
-#
-# Allow for architecture optimized implementations
->>>>>>> 1a5040b9
-#
-# The architecture can provide optimized versions of the
-# following to improve system performance
-#
-<<<<<<< HEAD
+#
+
+#
 # File system configuration
 #
 CONFIG_DISABLE_MOUNTPOINT=y
@@ -1256,72 +851,12 @@
 # Library Routines
 #
 
-=======
-CONFIG_ARCH_MEMCPY=n
-CONFIG_ARCH_MEMCMP=n
-CONFIG_ARCH_MEMMOVE=n
-CONFIG_ARCH_MEMSET=n
-CONFIG_ARCH_STRCMP=n
-CONFIG_ARCH_STRCPY=n
-CONFIG_ARCH_STRNCPY=n
-CONFIG_ARCH_STRLEN=n
-CONFIG_ARCH_STRNLEN=n
-CONFIG_ARCH_BZERO=n
-
-#
-# Sizes of configurable things (0 disables)
->>>>>>> 1a5040b9
-#
-# CONFIG_MAX_TASKS - The maximum number of simultaneously
-#   active tasks.  This value must be a power of two.
-# CONFIG_MAX_TASK_ARGS - This controls the maximum number of
-#   of parameters that a task may receive (i.e., maxmum value
-#   of 'argc')
-# CONFIG_NPTHREAD_KEYS - The number of items of thread-
-#   specific data that can be retained
-# CONFIG_NFILE_DESCRIPTORS - The maximum number of file
-#   descriptors (one for each open)
-# CONFIG_NFILE_STREAMS - The maximum number of streams that
-#   can be fopen'ed
-# CONFIG_NAME_MAX - The maximum size of a file name.
-# CONFIG_STDIO_BUFFER_SIZE - Size of the buffer to allocate
-#   on fopen. (Only if CONFIG_NFILE_STREAMS > 0)
-# CONFIG_STDIO_LINEBUFFER - If standard C buffered I/O is enabled
-#   (CONFIG_STDIO_BUFFER_SIZE > 0), then this option may be added
-#   to force automatic, line-oriented flushing the output buffer
-#   for putc(), fputc(), putchar(), puts(), fputs(), printf(),
-#   fprintf(), and vfprintf().  When a newline is encountered in
-#   the output string, the output buffer will be flushed.  This
-#   (slightly) increases the NuttX footprint but supports the kind
-#   of behavior that people expect for printf().
-# CONFIG_NUNGET_CHARS - Number of characters that can be
-#   buffered by ungetc() (Only if CONFIG_NFILE_STREAMS > 0)
-# CONFIG_PREALLOC_MQ_MSGS - The number of pre-allocated message
-#   structures.  The system manages a pool of preallocated
-#   message structures to minimize dynamic allocations
-# CONFIG_MQ_MAXMSGSIZE - Message structures are allocated with
-#   a fixed payload size given by this settin (does not include
-#   other message structure overhead.
-# CONFIG_MAX_WDOGPARMS - Maximum number of parameters that
-#   can be passed to a watchdog handler
-# CONFIG_PREALLOC_WDOGS - The number of pre-allocated watchdog
-#   structures.  The system manages a pool of preallocated
-#   watchdog structures to minimize dynamic allocations
-# CONFIG_PREALLOC_TIMERS - The number of pre-allocated POSIX
-#   timer structures.  The system manages a pool of preallocated
-#   timer structures to minimize dynamic allocations.  Set to
-#   zero for all dynamic allocations.
-#
-CONFIG_MAX_TASKS=4
-CONFIG_MAX_TASK_ARGS=4
-CONFIG_NPTHREAD_KEYS=2
-CONFIG_NFILE_DESCRIPTORS=8
-CONFIG_NFILE_STREAMS=0
-CONFIG_NAME_MAX=12
+#
+# Standard C Library Options
+#
 CONFIG_STDIO_BUFFER_SIZE=32
-CONFIG_STDIO_LINEBUFFER=n
+# CONFIG_STDIO_LINEBUFFER is not set
 CONFIG_NUNGET_CHARS=2
-<<<<<<< HEAD
 # CONFIG_NOPRINTF_FIELDWIDTH is not set
 # CONFIG_LIBC_FLOATINGPOINT is not set
 # CONFIG_LIBC_LONG_LONG is not set
@@ -1493,68 +1028,4 @@
 # CONFIG_SYSTEM_VI is not set
 # CONFIG_SYSTEM_STACKMONITOR is not set
 # CONFIG_SYSTEM_UBLOXMODEM is not set
-# CONFIG_SYSTEM_ZMODEM is not set
-=======
-CONFIG_PREALLOC_MQ_MSGS=4
-CONFIG_MQ_MAXMSGSIZE=32
-CONFIG_MAX_WDOGPARMS=2
-CONFIG_PREALLOC_WDOGS=4
-CONFIG_PREALLOC_TIMERS=0
-
-
-#
-# Settings for apps/nshlib
-#
-# CONFIG_NSH_BUILTIN_APPS - Support external registered,
-#   "named" applications that can be executed from the NSH
-#   command line (see apps/README.txt for more information).
-# CONFIG_NSH_FILEIOSIZE - Size of a static I/O buffer
-# CONFIG_NSH_STRERROR - Use strerror(errno)
-# CONFIG_NSH_LINELEN - Maximum length of one command line
-# CONFIG_NSH_NESTDEPTH - Max number of nested if-then[-else]-fi
-# CONFIG_NSH_DISABLESCRIPT - Disable scripting support
-# CONFIG_NSH_DISABLEBG - Disable background commands
-# CONFIG_NSH_ROMFSETC - Use startup script in /etc
-# CONFIG_NSH_CONSOLE - Use serial console front end
-# CONFIG_NSH_TELNET - Use telnetd console front end
-# CONFIG_NSH_ARCHINIT - Platform provides architecture
-#   specific initialization (nsh_archinitialize()).
-#
-
-# Disable NSH completely
-CONFIG_NSH_CONSOLE=n
-
-#
-# Stack and heap information
-#
-# CONFIG_BOOT_RUNFROMFLASH - Some configurations support XIP
-#   operation from FLASH but must copy initialized .data sections to RAM.
-#   (should also be =n for the STM3210E-EVAL which always runs from flash)
-# CONFIG_BOOT_COPYTORAM -  Some configurations boot in FLASH
-#   but copy themselves entirely into RAM for better performance.
-# CONFIG_CUSTOM_STACK - The up_ implementation will handle
-#   all stack operations outside of the nuttx model.
-# CONFIG_STACK_POINTER - The initial stack pointer (arm7tdmi only)
-# CONFIG_IDLETHREAD_STACKSIZE - The size of the initial stack.
-#  This is the thread that (1) performs the inital boot of the system up
-#  to the point where user_start() is spawned, and (2) there after is the
-#  IDLE thread that executes only when there is no other thread ready to
-#  run.
-# CONFIG_USERMAIN_STACKSIZE - The size of the stack to allocate
-#  for the main user thread that begins at the user_start() entry point.
-# CONFIG_PTHREAD_STACK_MIN - Minimum pthread stack size
-# CONFIG_PTHREAD_STACK_DEFAULT - Default pthread stack size
-# CONFIG_HEAP_BASE - The beginning of the heap
-# CONFIG_HEAP_SIZE - The size of the heap
-#
-CONFIG_BOOT_RUNFROMFLASH=n
-CONFIG_BOOT_COPYTORAM=n
-CONFIG_CUSTOM_STACK=n
-CONFIG_STACK_POINTER=
-CONFIG_IDLETHREAD_STACKSIZE=1024
-CONFIG_USERMAIN_STACKSIZE=1300
-CONFIG_PTHREAD_STACK_MIN=512
-CONFIG_PTHREAD_STACK_DEFAULT=1024
-CONFIG_HEAP_BASE=
-CONFIG_HEAP_SIZE=
->>>>>>> 1a5040b9
+# CONFIG_SYSTEM_ZMODEM is not set