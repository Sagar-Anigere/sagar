/****************************************************************************
 *
 *   Copyright (C) 2012 PX4 Development Team. All rights reserved.
 *
 * Redistribution and use in source and binary forms, with or without
 * modification, are permitted provided that the following conditions
 * are met:
 *
 * 1. Redistributions of source code must retain the above copyright
 *    notice, this list of conditions and the following disclaimer.
 * 2. Redistributions in binary form must reproduce the above copyright
 *    notice, this list of conditions and the following disclaimer in
 *    the documentation and/or other materials provided with the
 *    distribution.
 * 3. Neither the name PX4 nor the names of its contributors may be
 *    used to endorse or promote products derived from this software
 *    without specific prior written permission.
 *
 * THIS SOFTWARE IS PROVIDED BY THE COPYRIGHT HOLDERS AND CONTRIBUTORS
 * "AS IS" AND ANY EXPRESS OR IMPLIED WARRANTIES, INCLUDING, BUT NOT
 * LIMITED TO, THE IMPLIED WARRANTIES OF MERCHANTABILITY AND FITNESS
 * FOR A PARTICULAR PURPOSE ARE DISCLAIMED. IN NO EVENT SHALL THE
 * COPYRIGHT OWNER OR CONTRIBUTORS BE LIABLE FOR ANY DIRECT, INDIRECT,
 * INCIDENTAL, SPECIAL, EXEMPLARY, OR CONSEQUENTIAL DAMAGES (INCLUDING,
 * BUT NOT LIMITED TO, PROCUREMENT OF SUBSTITUTE GOODS OR SERVICES; LOSS
 * OF USE, DATA, OR PROFITS; OR BUSINESS INTERRUPTION) HOWEVER CAUSED
 * AND ON ANY THEORY OF LIABILITY, WHETHER IN CONTRACT, STRICT
 * LIABILITY, OR TORT (INCLUDING NEGLIGENCE OR OTHERWISE) ARISING IN
 * ANY WAY OUT OF THE USE OF THIS SOFTWARE, EVEN IF ADVISED OF THE
 * POSSIBILITY OF SUCH DAMAGE.
 *
 ****************************************************************************/

/**
 * @file px4io.h
 *
 * General defines and structures for the PX4IO module firmware.
 */

#include <nuttx/config.h>

#include <stdbool.h>
#include <stdint.h>

#include <drivers/boards/px4io/px4io_internal.h>

#include "protocol.h"

/*
 * Constants and limits.
 */
#define MAX_CONTROL_CHANNELS	12
#define IO_SERVO_COUNT		8

/*
 * Debug logging
 */

#ifdef DEBUG
# include <debug.h>
# define debug(fmt, args...)	lib_lowprintf(fmt "\n", ##args)
#else
# define debug(fmt, args...)	do {} while(0)
#endif

/*
 * System state structure.
 */
struct sys_state_s {

	bool		armed;			/* IO armed */
	bool		arm_ok;			/* FMU says OK to arm */

	/**
	 * Data from the remote control input(s)
	 */
	unsigned	rc_channels;
	uint16_t	rc_channel_data[PX4IO_INPUT_CHANNELS];
	uint64_t	rc_channels_timestamp;

	/**
	 * Control signals from FMU.
	 */
	uint16_t	fmu_channel_data[PX4IO_CONTROL_CHANNELS];

	/*
	 * Mixed servo outputs
	 */
	uint16_t	servos[IO_SERVO_COUNT];

	/**
	 * Relay controls
	 */
	bool		relays[PX4IO_RELAY_CHANNELS];

	/**
	 * If true, we are using the FMU controls, else RC input if available.
	 */
	bool		mixer_use_fmu;

	/**
	 * If true, FMU input is available.
	 */
	bool		mixer_fmu_available;

	/**
	 * If true, state that should be reported to FMU has been updated.
	 */
	bool		fmu_report_due;

	/**
	 * If true, new control data from the FMU has been received.
	 */
	bool		fmu_data_received;

<<<<<<< HEAD
	/**
	 * Current serial interface mode, per the serial_rx_mode parameter
	 * in the config packet.
	 */
	uint8_t		serial_rx_mode;

	/**
	 * If true, the RC signal has been lost for more than a timeout interval
	 */
	bool		rc_lost;

	/**
	 * If true, the connection to FMU has been lost for more than a timeout interval
	 */
	bool		fmu_lost;
=======
	/*
	 * Measured battery voltage in mV
	 */
	uint16_t	battery_mv;

	/*
	 * ADC IN5 measurement
	 */
	uint16_t	adc_in5;

	/*
	 * Power supply overcurrent status bits.
	 */
	uint8_t		overcurrent;

>>>>>>> 659543f8
};

extern struct sys_state_s system_state;

#if 0
/*
 * Software countdown timers.
 *
 * Each timer counts down to zero at one tick per ms.
 */
#define TIMER_BLINK_AMBER	0
#define TIMER_BLINK_BLUE	1
#define TIMER_STATUS_PRINT	2
#define TIMER_SANITY		7
#define TIMER_NUM_TIMERS	8
extern volatile int	timers[TIMER_NUM_TIMERS];
#endif

/*
 * GPIO handling.
 */
#define LED_BLUE(_s)		stm32_gpiowrite(GPIO_LED1, !(_s))
#define LED_AMBER(_s)		stm32_gpiowrite(GPIO_LED2, !(_s))
#define LED_SAFETY(_s)		stm32_gpiowrite(GPIO_LED3, !(_s))

#define POWER_SERVO(_s)		stm32_gpiowrite(GPIO_SERVO_PWR_EN, (_s))
#define POWER_ACC1(_s)		stm32_gpiowrite(GPIO_ACC1_PWR_EN, (_s))
#define POWER_ACC2(_s)		stm32_gpiowrite(GPIO_ACC2_PWR_EN, (_s))
#define POWER_RELAY1(_s)	stm32_gpiowrite(GPIO_RELAY1_EN, (_s))
#define POWER_RELAY2(_s)	stm32_gpiowrite(GPIO_RELAY2_EN, (_s))

#define OVERCURRENT_ACC		(!stm32_gpioread(GPIO_ACC_OC_DETECT))
#define OVERCURRENT_SERVO	(!stm32_gpioread(GPIO_SERVO_OC_DETECT))
#define BUTTON_SAFETY		stm32_gpioread(GPIO_BTN_SAFETY)

#define ADC_VBATT		4
#define ADC_IN5			5

/*
 * Mixer
 */
extern void	mixer_tick(void);
extern void	mixer_handle_text(const void *buffer, size_t length);

/*
 * Safety switch/LED.
 */
extern void	safety_init(void);

/*
 * FMU communications
 */
extern void	comms_main(void) __attribute__((noreturn));

/*
 * Sensors/misc inputs
 */
extern int	adc_init(void);
extern uint16_t	adc_measure(unsigned channel);

/*
 * R/C receiver handling.
 */
extern void	controls_main(void);
extern int	dsm_init(const char *device);
extern bool	dsm_input(void);
extern int	sbus_init(const char *device);
extern bool	sbus_input(void);

/*
 * Assertion codes
 */
#define A_GPIO_OPEN_FAIL		100
#define A_SERVO_OPEN_FAIL		101
#define A_INPUTQ_OPEN_FAIL		102<|MERGE_RESOLUTION|>--- conflicted
+++ resolved
@@ -113,7 +113,6 @@
 	 */
 	bool		fmu_data_received;
 
-<<<<<<< HEAD
 	/**
 	 * Current serial interface mode, per the serial_rx_mode parameter
 	 * in the config packet.
@@ -129,7 +128,7 @@
 	 * If true, the connection to FMU has been lost for more than a timeout interval
 	 */
 	bool		fmu_lost;
-=======
+
 	/*
 	 * Measured battery voltage in mV
 	 */
@@ -145,7 +144,6 @@
 	 */
 	uint8_t		overcurrent;
 
->>>>>>> 659543f8
 };
 
 extern struct sys_state_s system_state;
