############################################################################
#
#   Copyright (c) 2016 PX4 Development Team. All rights reserved.
#
# Redistribution and use in source and binary forms, with or without
# modification, are permitted provided that the following conditions
# are met:
#
# 1. Redistributions of source code must retain the above copyright
#    notice, this list of conditions and the following disclaimer.
# 2. Redistributions in binary form must reproduce the above copyright
#    notice, this list of conditions and the following disclaimer in
#    the documentation and/or other materials provided with the
#    distribution.
# 3. Neither the name PX4 nor the names of its contributors may be
#    used to endorse or promote products derived from this software
#    without specific prior written permission.
#
# THIS SOFTWARE IS PROVIDED BY THE COPYRIGHT HOLDERS AND CONTRIBUTORS
# "AS IS" AND ANY EXPRESS OR IMPLIED WARRANTIES, INCLUDING, BUT NOT
# LIMITED TO, THE IMPLIED WARRANTIES OF MERCHANTABILITY AND FITNESS
# FOR A PARTICULAR PURPOSE ARE DISCLAIMED. IN NO EVENT SHALL THE
# COPYRIGHT OWNER OR CONTRIBUTORS BE LIABLE FOR ANY DIRECT, INDIRECT,
# INCIDENTAL, SPECIAL, EXEMPLARY, OR CONSEQUENTIAL DAMAGES (INCLUDING,
# BUT NOT LIMITED TO, PROCUREMENT OF SUBSTITUTE GOODS OR SERVICES; LOSS
# OF USE, DATA, OR PROFITS; OR BUSINESS INTERRUPTION) HOWEVER CAUSED
# AND ON ANY THEORY OF LIABILITY, WHETHER IN CONTRACT, STRICT
# LIABILITY, OR TORT (INCLUDING NEGLIGENCE OR OTHERWISE) ARISING IN
# ANY WAY OUT OF THE USE OF THIS SOFTWARE, EVEN IF ADVISED OF THE
# POSSIBILITY OF SUCH DAMAGE.
#
############################################################################

set(msg_file_names
	actuator_armed.msg
	actuator_controls.msg
	actuator_direct.msg
	actuator_outputs.msg
	adc_report.msg
	airspeed.msg
	att_pos_mocap.msg
	battery_status.msg
	camera_trigger.msg
	commander_state.msg
	collision_report.msg
	control_state.msg
	cpuload.msg
	debug_key_value.msg
	differential_pressure.msg
	distance_sensor.msg
	ekf2_innovations.msg
	ekf2_replay.msg
	esc_report.msg
	esc_status.msg
	estimator_status.msg
	fence.msg
	fence_vertex.msg
	filtered_bottom_flow.msg
	follow_target.msg
	fw_pos_ctrl_status.msg
	fw_virtual_attitude_setpoint.msg
	fw_virtual_rates_setpoint.msg
	geofence_result.msg
	gps_dump.msg
	gps_inject_data.msg
	hil_sensor.msg
	home_position.msg
	input_rc.msg
	log_message.msg
	manual_control_setpoint.msg
	mavlink_log.msg
	mc_att_ctrl_status.msg
	mc_virtual_attitude_setpoint.msg
	mc_virtual_rates_setpoint.msg
	mission.msg
	mission_result.msg
<<<<<<< HEAD
        mixer_data.msg
        mixer_data_request.msg
        mixer_parameter_set.msg
        multirotor_motor_limits.msg
=======
	mount_orientation.msg
	multirotor_motor_limits.msg
>>>>>>> 6f84e79d
	offboard_control_mode.msg
	optical_flow.msg
	output_pwm.msg
	parameter_update.msg
	position_setpoint.msg
	position_setpoint_triplet.msg
	pwm_input.msg
	qshell_req.msg
	rc_channels.msg
	rc_parameter_map.msg
	safety.msg
	satellite_info.msg
	sensor_accel.msg
	sensor_baro.msg
	sensor_combined.msg
	sensor_correction.msg
	sensor_gyro.msg
	sensor_mag.msg
	sensor_preflight.msg
	servorail_status.msg
	subsystem_info.msg
	system_power.msg
	task_stack_info.msg
	tecs_status.msg
	telemetry_status.msg
	test_motor.msg
	time_offset.msg
	transponder_report.msg
	uavcan_parameter_request.msg
	uavcan_parameter_value.msg
	ulog_stream.msg
	ulog_stream_ack.msg
	vehicle_attitude.msg
	vehicle_attitude_setpoint.msg
	vehicle_command_ack.msg
	vehicle_command.msg
	vehicle_control_mode.msg
	vehicle_force_setpoint.msg
	vehicle_global_position.msg
	vehicle_global_velocity_setpoint.msg
	vehicle_gps_position.msg
	vehicle_land_detected.msg
	vehicle_local_position.msg
	vehicle_local_position_setpoint.msg
	vehicle_rates_setpoint.msg
	vehicle_roi.msg
	vehicle_status.msg
	vision_position_estimate.msg
	vtol_vehicle_status.msg
	wind_estimate.msg
	)

# Get absolute paths
set(msg_files)
set(msg_include_paths)

foreach(msg_file ${msg_file_names})
	list(APPEND msg_files ${CMAKE_CURRENT_SOURCE_DIR}/${msg_file})
endforeach()

list(APPEND msg_include_paths ${CMAKE_CURRENT_SOURCE_DIR})
set(msg_include_paths ${msg_include_paths} PARENT_SCOPE)

set(msg_files ${msg_files} PARENT_SCOPE)

# vim: set noet ft=cmake fenc=utf-8 ff=unix :<|MERGE_RESOLUTION|>--- conflicted
+++ resolved
@@ -74,15 +74,11 @@
 	mc_virtual_rates_setpoint.msg
 	mission.msg
 	mission_result.msg
-<<<<<<< HEAD
         mixer_data.msg
         mixer_data_request.msg
         mixer_parameter_set.msg
-        multirotor_motor_limits.msg
-=======
 	mount_orientation.msg
 	multirotor_motor_limits.msg
->>>>>>> 6f84e79d
 	offboard_control_mode.msg
 	optical_flow.msg
 	output_pwm.msg
