rtps:
  - msg: actuator_armed
    id: 0
  - msg: actuator_controls
    id: 1
  - msg: actuator_outputs
    id: 3
  - msg: adc_report
    id: 4
  - msg: airspeed
    id: 5
  - msg: battery_status
    id: 6
  - msg: camera_capture
    id: 7
  - msg: camera_trigger
    id: 8
  - msg: collision_report
    id: 9
  - msg: commander_state
    id: 10
  - msg: cpuload
    id: 11
  - msg: debug_array
    id: 12
    receive: true
  - msg: debug_key_value
    id: 13
    receive: true
  - msg: debug_value
    id: 14
    receive: true
  - msg: debug_vect
    id: 15
    receive: true
  - msg: differential_pressure
    id: 16
  - msg: distance_sensor
    id: 17
  - msg: estimator_innovations
    id: 18
  - msg: ekf2_timestamps
    id: 19
  - msg: ekf_gps_drift
    id: 20
  - msg: sensor_gps
    id: 21
  - msg: esc_report
    id: 22
  - msg: esc_status
    id: 23
  - msg: estimator_status
    id: 24
  - msg: follow_target
    id: 25
  - msg: geofence_result
    id: 26
  - msg: gps_dump
    id: 27
  - msg: gps_inject_data
    id: 28
  - msg: home_position
    id: 29
  - msg: input_rc
    id: 30
    send: true
  - msg: iridiumsbd_status
    id: 31
  - msg: irlock_report
    id: 32
  - msg: landing_target_innovations
    id: 33
  - msg: landing_target_pose
    id: 34
  - msg: led_control
    id: 35
  - msg: log_message
    id: 36
  - msg: manual_control_setpoint
    id: 37
  - msg: mavlink_log
    id: 38
  - msg: mission
    id: 39
  - msg: mission_result
    id: 40
  - msg: mount_orientation
    id: 41
  - msg: multirotor_motor_limits
    id: 42
  - msg: obstacle_distance
    id: 43
  - msg: offboard_control_mode
    id: 44
    receive: true
  - msg: optical_flow
    id: 45
    receive: true
  - msg: parameter_update
    id: 46
  - msg: ping
    id: 47
  - msg: position_controller_landing_status
    id: 48
  - msg: position_controller_status
    id: 49
  - msg: position_setpoint
    id: 50
    receive: true
  - msg: position_setpoint_triplet
    id: 51
    receive: true
  - msg: power_button_state
    id: 52
  - msg: pwm_input
    id: 53
  - msg: qshell_req
    id: 54
  - msg: qshell_retval
    id: 55
  - msg: radio_status
    id: 56
  - msg: rate_ctrl_status
    id: 57
  - msg: rc_channels
    id: 58
  - msg: rc_parameter_map
    id: 59
  - msg: safety
    id: 60
  - msg: satellite_info
    id: 61
    send: true
  - msg: sensor_accel
    id: 62
  - msg: sensor_baro
    id: 63
  - msg: estimator_sensor_bias
    id: 64
  - msg: sensor_combined
    id: 65
    send: true
  - msg: sensor_correction
    id: 66
  - msg: sensor_gyro
    id: 67
  - msg: sensor_mag
    id: 68
  - msg: sensors_status_imu
    id: 69
  - msg: sensor_selection
    id: 70
  - msg: px4io_status
    id: 71
  - msg: system_power
    id: 73
  - msg: task_stack_info
    id: 74
  - msg: tecs_status
    id: 75
  - msg: telemetry_status
    id: 76
    receive: true
  - msg: test_motor
    id: 77
  - msg: timesync
    id: 78
    receive: true
    send: true
  - msg: trajectory_waypoint
    id: 79
    send: true
  - msg: transponder_report
    id: 80
  - msg: tune_control
    id: 81
  - msg: uavcan_parameter_request
    id: 82
  - msg: uavcan_parameter_value
    id: 83
  - msg: ulog_stream
    id: 84
  - msg: ulog_stream_ack
    id: 85
  - msg: vehicle_air_data
    id: 86
  - msg: vehicle_attitude
    id: 87
    send: true
  - msg: vehicle_attitude_setpoint
    id: 88
  - msg: vehicle_command
    id: 89
    receive: true
  - msg: vehicle_command_ack
    id: 90
  - msg: vehicle_constraints
    id: 91
  - msg: vehicle_control_mode
    id: 92
    send: true
  - msg: vehicle_global_position
    id: 93
  - msg: vehicle_gps_position
    id: 94
  - msg: vehicle_land_detected
    id: 95
  - msg: vehicle_local_position
    id: 96
    send: true
  - msg: vehicle_local_position_setpoint
    id: 97
    receive: true
  - msg: vehicle_magnetometer
    id: 98
  - msg: vehicle_odometry
    id: 99
    send: true
  - msg: vehicle_rates_setpoint
    id: 100
  - msg: vehicle_roi
    id: 101
  - msg: vehicle_status
    id: 102
    send: true
  - msg: vehicle_status_flags
    id: 103
  - msg: vehicle_trajectory_waypoint
    id: 104
    receive: true
  - msg: vtol_vehicle_status
    id: 105
  - msg: wind
    id: 106
  - msg: collision_constraints
    id: 107
    send: true
  - msg: orbit_status
    id: 108
  - msg: power_monitor
    id: 109
  - msg: landing_gear
    id: 110
  - msg: wheel_encoders
    id: 111
  - msg: vehicle_angular_velocity
    id: 112
    send: true
  - msg: vehicle_acceleration
    id: 113
  - msg: airspeed_validated
    id: 115
  - msg: onboard_computer_status
    id: 116
    receive: true
  - msg: cellular_status
    id: 117
  - msg: sensor_accel_fifo
    id: 118
  - msg: sensor_gyro_fifo
    id: 119
  - msg: vehicle_imu
    id: 120
  - msg: vehicle_imu_status
    id: 121
  - msg: vehicle_angular_acceleration
    id: 122
  - msg: logger_status
    id: 123
  - msg: rpm
    id: 124
  - msg: hover_thrust_estimate
    id: 125
  - msg: trajectory_bezier
    id: 126
    receive: true
  - msg: vehicle_trajectory_bezier
    id: 127
    receive: true
  - msg: timesync_status
    id: 128
  - msg: orb_test
    id: 129
  - msg: orb_test_medium
    id: 130
  - msg: orb_test_large
    id: 131
  - msg: yaw_estimator_status
    id: 132
  - msg: sensor_preflight_mag
    id: 133
  - msg: estimator_states
    id: 134
  - msg: generator_status
    id: 135
  - msg: sensor_gyro_fft
    id: 136
  - msg: navigator_mission_item
    id: 137
  - msg: estimator_optical_flow_vel
    id: 138
  - msg: estimator_selector_status
    id: 139
  - msg: manual_control_switches
    id: 140
  - msg: estimator_status_flags
    id: 141
  - msg: rtl_flight_time
    id: 142
  - msg: vehicle_angular_acceleration_setpoint
    id: 143
  - msg: vehicle_torque_setpoint
    id: 144
  - msg: vehicle_thrust_setpoint
    id: 145
  - msg: vehicle_actuator_setpoint
    id: 146
  - msg: control_allocator_status
    id: 147
  - msg: mag_worker_data
    id: 148
  - msg: takeoff_status
    id: 149
  - msg: heater_status
    id: 150
  - msg: gimbal_device_attitude_status
    id: 151
  - msg: gimbal_device_information
    id: 152
  - msg: gimbal_device_set_attitude
    id: 153
  - msg: gimbal_manager_information
    id: 154
  - msg: gimbal_manager_set_attitude
    id: 155
  - msg: gimbal_manager_status
    id: 156
  - msg: gimbal_manager_set_manual_control
    id: 157
  - msg: airspeed_wind
    id: 158
  - msg: estimator_event_flags
    id: 159
  - msg: event
    id: 160
<<<<<<< HEAD
  - msg: internal_combustion_engine_status
=======
  - msg: baro_bias_estimate
>>>>>>> af50e256
    id: 161
  ########## multi topics: begin ##########
  - msg: actuator_controls_0
    id: 180
    alias: actuator_controls
  - msg: actuator_controls_1
    id: 181
    alias: actuator_controls
  - msg: actuator_controls_2
    id: 182
    alias: actuator_controls
  - msg: actuator_controls_3
    id: 183
    alias: actuator_controls
  - msg: actuator_controls_virtual_fw
    id: 184
    alias: actuator_controls
  - msg: actuator_controls_virtual_mc
    id: 185
    alias: actuator_controls
  - msg: mc_virtual_attitude_setpoint
    id: 186
    alias: vehicle_attitude_setpoint
  - msg: fw_virtual_attitude_setpoint
    id: 187
    alias: vehicle_attitude_setpoint
  - msg: vehicle_attitude_groundtruth
    id: 188
    alias: vehicle_attitude
  - msg: vehicle_global_position_groundtruth
    id: 189
    alias: vehicle_global_position
  - msg: vehicle_local_position_groundtruth
    id: 190
    alias: vehicle_local_position
  - msg: vehicle_mocap_odometry
    alias: vehicle_odometry
    id: 191
    receive: true
  - msg: vehicle_visual_odometry
    id: 192
    alias: vehicle_odometry
    receive: true
  - msg: vehicle_trajectory_waypoint_desired
    id: 193
    alias: vehicle_trajectory_waypoint
    send: true
  - msg: obstacle_distance_fused
    id: 194
    alias: obstacle_distance
  - msg: vehicle_vision_attitude
    id: 195
    alias: vehicle_attitude
  - msg: trajectory_setpoint
    id: 196
    alias: vehicle_local_position_setpoint
    receive: true
  - msg: camera_trigger_secondary
    id: 197
    alias: camera_trigger
  - msg: vehicle_angular_velocity_groundtruth
    id: 198
    alias: vehicle_angular_velocity
  - msg: estimator_visual_odometry_aligned
    id: 199
    alias: vehicle_odometry
  - msg: estimator_innovation_variances
    id: 200
    alias: estimator_innovations
  - msg: estimator_innovation_test_ratios
    id: 201
    alias: estimator_innovations
  - msg: orb_multitest
    id: 202
    alias: orb_test
  - msg: orb_test_medium_multi
    id: 203
    alias: orb_test_medium
  - msg: orb_test_medium_queue
    id: 204
    alias: orb_test_medium
  - msg: orb_test_medium_queue_poll
    id: 205
    alias: orb_test_medium
  - msg: orb_test_medium_wrap_around
    id: 206
    alias: orb_test_medium
  - msg: estimator_local_position
    id: 207
    alias: vehicle_local_position
  - msg: estimator_global_position
    id: 208
    alias: vehicle_global_position
  - msg: estimator_attitude
    id: 209
    alias: vehicle_attitude
  - msg: estimator_odometry
    id: 210
    alias: vehicle_odometry
  - msg: actuator_controls_4
    id: 211
    alias: actuator_controls
  - msg: actuator_controls_5
    id: 212
    alias: actuator_controls
  - msg: estimator_wind
    id: 213
    alias: wind
  ########## multi topics: end ##########<|MERGE_RESOLUTION|>--- conflicted
+++ resolved
@@ -343,12 +343,10 @@
     id: 159
   - msg: event
     id: 160
-<<<<<<< HEAD
+  - msg: baro_bias_estimate
+    id: 161
   - msg: internal_combustion_engine_status
-=======
-  - msg: baro_bias_estimate
->>>>>>> af50e256
-    id: 161
+    id: 162
   ########## multi topics: begin ##########
   - msg: actuator_controls_0
     id: 180
