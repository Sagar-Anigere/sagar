--- conflicted
+++ resolved
@@ -283,12 +283,10 @@
     id: 134
   - msg: estimator_states
     id: 135
-<<<<<<< HEAD
+  - msg: generator_status
+    id: 136
   - msg: estimator_selector_status
-=======
-  - msg: generator_status
->>>>>>> 861e06df
-    id: 136
+    id: 137
   ########## multi topics: begin ##########
   - msg: actuator_controls_0
     id: 150
