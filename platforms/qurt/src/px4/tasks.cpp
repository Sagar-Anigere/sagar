/****************************************************************************
 *
 * Copyright (C) 2022 ModalAI, Inc. All rights reserved.
 *
 * Redistribution and use in source and binary forms, with or without
 * modification, are permitted provided that the following conditions
 * are met:
 *
 * 1. Redistributions of source code must retain the above copyright
 *    notice, this list of conditions and the following disclaimer.
 * 2. Redistributions in binary form must reproduce the above copyright
 *    notice, this list of conditions and the following disclaimer in
 *    the documentation and/or other materials provided with the
 *    distribution.
 * 3. Neither the name PX4 nor the names of its contributors may be
 *    used to endorse or promote products derived from this software
 *    without specific prior written permission.
 *
 * THIS SOFTWARE IS PROVIDED BY THE COPYRIGHT HOLDERS AND CONTRIBUTORS
 * "AS IS" AND ANY EXPRESS OR IMPLIED WARRANTIES, INCLUDING, BUT NOT
 * LIMITED TO, THE IMPLIED WARRANTIES OF MERCHANTABILITY AND FITNESS
 * FOR A PARTICULAR PURPOSE ARE DISCLAIMED. IN NO EVENT SHALL THE
 * COPYRIGHT OWNER OR CONTRIBUTORS BE LIABLE FOR ANY DIRECT, INDIRECT,
 * INCIDENTAL, SPECIAL, EXEMPLARY, OR CONSEQUENTIAL DAMAGES (INCLUDING,
 * BUT NOT LIMITED TO, PROCUREMENT OF SUBSTITUTE GOODS OR SERVICES; LOSS
 * OF USE, DATA, OR PROFITS; OR BUSINESS INTERRUPTION) HOWEVER CAUSED
 * AND ON ANY THEORY OF LIABILITY, WHETHER IN CONTRACT, STRICT
 * LIABILITY, OR TORT (INCLUDING NEGLIGENCE OR OTHERWISE) ARISING IN
 * ANY WAY OUT OF THE USE OF THIS SOFTWARE, EVEN IF ADVISED OF THE
 * POSSIBILITY OF SUCH DAMAGE.
 *
 ****************************************************************************/

#include <px4_platform_common/log.h>
#include <px4_platform_common/defines.h>
#include <px4_platform_common/posix.h>
#include <px4_platform_common/tasks.h>
#include <px4_platform_common/workqueue.h>

#include <drivers/drv_hrt.h>
#include <pthread.h>
#include "hrt_work.h"

#define PX4_TASK_STACK_SIZE 8192
#define PX4_TASK_MAX_NAME_LENGTH 32
#define PX4_TASK_MAX_ARGC 32
#define PX4_TASK_MAX_ARGV_LENGTH 32
#define PX4_MAX_TASKS 24

typedef struct task_entry {
	pthread_t tid;
	char name[PX4_TASK_MAX_NAME_LENGTH + 4];
	char stack[PX4_TASK_STACK_SIZE];
	pthread_attr_t attr;
	px4_main_t main_entry;
	int argc;
	char argv_storage[PX4_TASK_MAX_ARGC][PX4_TASK_MAX_ARGV_LENGTH];
	char *argv[PX4_TASK_MAX_ARGC];
	bool isused;

	task_entry() : isused(false) {}
} task_entry_t;

static task_entry_t taskmap[PX4_MAX_TASKS];

static bool task_mutex_initialized = false;
static pthread_mutex_t task_mutex;

// These are some Qurt pthread stubs needed for compilation and linking
extern "C" {

	int pthread_setname_np(pthread_t __target_thread, const char *__name) {	return 0; }

	// This function is in pthread.h but is not, apparently, defined in the
	// Qurt system image. So, it is being defined here. Unfortunately it doesn't
	// seem to work. It looks like the Qurt pthread implementation likes to allocate
	// the stack itself and not give us that ability.
	// int pthread_attr_setstackaddr(pthread_attr_t *attr, void * stackaddr) {
	// if (attr == NULL) return -1;
	// if (stackaddr == NULL) return -1;
	// attr->stackaddr = stackaddr;
	// attr->internal_stack = 0;
	// return 0;
	// }

	// This function is in pthread.h but is not, apparently, defined in the
	// Qurt system image. So, it is being defined here.
	int pthread_attr_setthreadname(pthread_attr_t *attr, const char *name)
	{
		if (attr == NULL) { return -1; }

		if (&attr->name[0] == NULL) { return -1; }

		if (name == NULL) { return -1; }

		size_t name_len = strlen(name);

<<<<<<< HEAD
		if (name_len > PX4_TASK_MAX_NAME_LENGTH) name_len = PX4_TASK_MAX_NAME_LENGTH;
=======
		if (name_len > PX4_TASK_MAX_NAME_LENGTH) { name_len = PX4_TASK_MAX_NAME_LENGTH; }
>>>>>>> e8d12e26

		memcpy(attr->name, name, name_len);
		attr->name[name_len] = 0;

		return 0;
	}

	// Qurt only has one scheduling policy so this just returns a success
	int pthread_attr_setschedpolicy(pthread_attr_t *attr, int policy) { return 0; }

}

static void *entry_adapter(void *ptr)
{
	task_entry_t *data;
	data = (task_entry_t *) ptr;

	if (data->main_entry) { data->main_entry(data->argc, data->argv); }

	else { PX4_ERR("No valid task entry points"); }

	pthread_exit(nullptr);
	return nullptr;

}

static px4_task_t px4_task_spawn_internal(const char *name, int priority, px4_main_t main_entry, char *const argv[])
{
	int retcode = 0;
	int i = 0;
	int task_index = 0;
	char *p = (char *)argv;

	PX4_INFO("Creating pthread %s\n", name);

	if (task_mutex_initialized == false) {
		task_mutex_initialized = true;
		pthread_mutex_init(&task_mutex, nullptr);
	}

	pthread_mutex_lock(&task_mutex);

	for (task_index = 0; task_index < PX4_MAX_TASKS; task_index++) {
		if (taskmap[task_index].isused == false) { break; }
	}

	if (task_index == PX4_MAX_TASKS) {
		pthread_mutex_unlock(&task_mutex);
		PX4_ERR("Hit maximum number of threads");
		return -1;
	}

	taskmap[task_index].argc = 0;

	while (p) {
		taskmap[task_index].argc++;
		p = argv[taskmap[task_index].argc];
	}

	if (taskmap[task_index].argc >= PX4_TASK_MAX_ARGC) {
		pthread_mutex_unlock(&task_mutex);
		PX4_ERR("Too many arguments for thread %d", taskmap[task_index].argc);
		return -1;
	}

	for (i = 0; i < PX4_TASK_MAX_ARGC; i++) {
		if (i < taskmap[task_index].argc) {
			int argument_length = strlen(argv[i]);

			if (argument_length >= PX4_TASK_MAX_ARGV_LENGTH) {
				pthread_mutex_unlock(&task_mutex);
				PX4_ERR("Argument %d is too long %d", i, argument_length);
				return -1;

			} else {
				strcpy(taskmap[task_index].argv_storage[i], argv[i]);
				taskmap[task_index].argv[i] = taskmap[task_index].argv_storage[i];
			}

		} else {
			// Must add NULL at end of argv
			taskmap[task_index].argv[i] = nullptr;
			break;
		}
	}

	taskmap[task_index].main_entry = main_entry;

	if ((priority > 255) || (priority < 0)) {
		pthread_mutex_unlock(&task_mutex);
		PX4_ERR("Invalid priority %d", priority);
		return -1;
	}

	// Qurt threads have different priority numbers. 1 is the highest
	// priority and 254 is the lowest. But we are using the pthread
	// implementation on Qurt which returns 255 when you call sched_get_priority_max.
	// So, the big assumption is that the Qurt pthread implementation deals with
	// this properly when creating the underlying Qurt task.
	// TODO: Needs to be verified!

	if (strlen(name) >= PX4_TASK_MAX_NAME_LENGTH) {
		pthread_mutex_unlock(&task_mutex);
		PX4_ERR("Task name is too long %s", name);
		return -1;
	}

	strcpy(taskmap[task_index].name, "PX4_");
	strcpy(&taskmap[task_index].name[4], name);

	struct sched_param param;

	// Qurt threads have different priority numbers. 1 is the highest
	// priority and 255 is the lowest. But we are using the pthread
	// implementation on Qurt which returns 255 when you call sched_get_priority_max.
	// However, the Qurt pthread implementation deals with this properly when
	// creating the underlying Qurt task by mapping the high number into a low number.

	// For high priorities bump everything down a little so that critical Qurt
	// threads are not impacted.
	if (priority > 128) {
		priority -= 16;
	}

	// Likewise, for low priorities, bump everything up a little.
	else if (priority < 128) {
		priority += 10;
	}

	param.sched_priority = priority;

	pthread_attr_init(&taskmap[task_index].attr);
	pthread_attr_setthreadname(&taskmap[task_index].attr, taskmap[task_index].name);
	// See note above about the pthread_attr_setstackaddr function
	// pthread_attr_setstackaddr(&taskmap[task_index].attr, taskmap[task_index].stack);
	pthread_attr_setstacksize(&taskmap[task_index].attr, PX4_TASK_STACK_SIZE);
	pthread_attr_setschedparam(&taskmap[task_index].attr, &param);

	retcode = pthread_create(&taskmap[task_index].tid, &taskmap[task_index].attr, entry_adapter,
				 (void *) &taskmap[task_index]);

	if (retcode != PX4_OK) {
		pthread_mutex_unlock(&task_mutex);
		PX4_ERR("Couldn't create pthread %s", name);
		return -1;

	} else {
		PX4_INFO("Successfully created px4 task %s with tid %u",
			 taskmap[task_index].name,
			 (unsigned int) taskmap[task_index].tid);
	}

	taskmap[task_index].isused = true;

	pthread_mutex_unlock(&task_mutex);

	return i;
}

px4_task_t px4_task_spawn_cmd(const char *name, int scheduler, int priority, int stack_size, px4_main_t entry,
			      char *const argv[])
{
	if (entry == nullptr) {
		PX4_ERR("Entry function pointer is null");
		return -1;
	}

	return px4_task_spawn_internal(name, priority, entry, argv);
}

int px4_task_delete(px4_task_t id)
{
	int rv = 0;

	PX4_ERR("Ignoring px4_task_delete for task %d", id);

	pthread_t pid;
	PX4_WARN("Called px4_task_delete");

	if (id < PX4_MAX_TASKS && taskmap[id].isused) {
		pid = taskmap[id].tid;

	} else {
		return -EINVAL;
	}

	pthread_mutex_lock(&task_mutex);

	if (pthread_self() == pid) {
		pthread_join(pid, nullptr);
		taskmap[id].isused = false;
		pthread_mutex_unlock(&task_mutex);
		pthread_exit(nullptr);

	} else {
		rv = pthread_cancel(pid);
	}

	taskmap[id].isused = false;

	return rv;
}

void px4_task_exit(int ret)
{
	PX4_ERR("Ignoring px4_task_exit with return value %d", ret);

	int i;
	pthread_t pid = pthread_self();

	for (i = 0; i < PX4_MAX_TASKS; ++i) {
		if (taskmap[i].tid == pid) {
			pthread_mutex_lock(&task_mutex);
			taskmap[i].isused = false;
			break;
		}
	}

	if (i >= PX4_MAX_TASKS)  {
		PX4_ERR("px4_task_exit: self task not found!");

	} else {
		PX4_DEBUG("px4_task_exit: %s", taskmap[i].name);
	}

	pthread_mutex_unlock(&task_mutex);

	pthread_exit((void *)(unsigned long)ret);
}

int px4_task_kill(px4_task_t id, int sig)
{
	int rv = 0;
	pthread_t pid;
	PX4_DEBUG("Called px4_task_kill %d, taskname %s", sig, taskmap[id].name);

	if (id < PX4_MAX_TASKS && taskmap[id].tid != 0) {
		pthread_mutex_lock(&task_mutex);
		pid = taskmap[id].tid;
		pthread_mutex_unlock(&task_mutex);

	} else {
		return -EINVAL;
	}

	rv = pthread_kill(pid, sig);

	return rv;
}

void px4_show_tasks()
{
	int idx = 0;
	int count = 0;

	PX4_INFO("Active Tasks:");

	for (; idx < PX4_MAX_TASKS; idx++) {
		if (taskmap[idx].isused) {
			PX4_INFO("   %-10s %u", taskmap[idx].name,
				 (unsigned int) taskmap[idx].tid);
			count++;
		}
	}

	if (count == 0) {
		PX4_INFO("No running tasks");
	}
}

px4_task_t px4_getpid()
{
	pthread_t pid = pthread_self();
	px4_task_t ret = -1;

	pthread_mutex_lock(&task_mutex);

	for (int i = 0; i < PX4_MAX_TASKS; i++) {
		if (taskmap[i].isused && taskmap[i].tid == pid) {
			ret = i;
		}
	}

	pthread_mutex_unlock(&task_mutex);
	return ret;

}


const char *px4_get_taskname()
{
	pthread_t pid = pthread_self();
	const char *prog_name = "UnknownApp";

	pthread_mutex_lock(&task_mutex);

	for (int i = 0; i < PX4_MAX_TASKS; i++) {
		if (taskmap[i].isused && taskmap[i].tid == pid) {
			prog_name = taskmap[i].name;
		}
	}

	pthread_mutex_unlock(&task_mutex);

	return prog_name;

}

static void timer_cb(void *data)
{
	px4_sem_t *sem = reinterpret_cast<px4_sem_t *>(data);

	sem_post(sem);
}

int px4_sem_timedwait(px4_sem_t *sem, const struct timespec *ts)
{
	work_s _hpwork = {};

	struct timespec ts_now;
	px4_clock_gettime(CLOCK_MONOTONIC, &ts_now);

	hrt_abstime timeout_us = ts_to_abstime((struct timespec *)ts) - ts_to_abstime(&ts_now);

	hrt_work_queue(&_hpwork, (worker_t)&timer_cb, (void *)sem, timeout_us);
	sem_wait(sem);
	hrt_work_cancel(&_hpwork);
	return 0;
}

int px4_prctl(int option, const char *arg2, px4_task_t pid)
{
	int rv = -1;
<<<<<<< HEAD
=======

	if (option != PR_SET_NAME) { return rv; }

	pthread_mutex_lock(&task_mutex);
>>>>>>> e8d12e26

	if (option != PR_SET_NAME) return rv;

	pthread_mutex_lock(&task_mutex);
	for (int i = 0; i < PX4_MAX_TASKS; i++) {
		if (taskmap[i].isused && taskmap[i].tid == (pthread_t) pid) {
			rv = pthread_attr_setthreadname(&taskmap[i].attr, arg2);
			pthread_mutex_unlock(&task_mutex);
			return rv;
		}
	}
	pthread_mutex_unlock(&task_mutex);

	pthread_mutex_unlock(&task_mutex);

	return rv;
}<|MERGE_RESOLUTION|>--- conflicted
+++ resolved
@@ -95,11 +95,7 @@
 
 		size_t name_len = strlen(name);
 
-<<<<<<< HEAD
-		if (name_len > PX4_TASK_MAX_NAME_LENGTH) name_len = PX4_TASK_MAX_NAME_LENGTH;
-=======
 		if (name_len > PX4_TASK_MAX_NAME_LENGTH) { name_len = PX4_TASK_MAX_NAME_LENGTH; }
->>>>>>> e8d12e26
 
 		memcpy(attr->name, name, name_len);
 		attr->name[name_len] = 0;
@@ -433,17 +429,11 @@
 int px4_prctl(int option, const char *arg2, px4_task_t pid)
 {
 	int rv = -1;
-<<<<<<< HEAD
-=======
 
 	if (option != PR_SET_NAME) { return rv; }
 
 	pthread_mutex_lock(&task_mutex);
->>>>>>> e8d12e26
-
-	if (option != PR_SET_NAME) return rv;
-
-	pthread_mutex_lock(&task_mutex);
+
 	for (int i = 0; i < PX4_MAX_TASKS; i++) {
 		if (taskmap[i].isused && taskmap[i].tid == (pthread_t) pid) {
 			rv = pthread_attr_setthreadname(&taskmap[i].attr, arg2);
@@ -451,7 +441,6 @@
 			return rv;
 		}
 	}
-	pthread_mutex_unlock(&task_mutex);
 
 	pthread_mutex_unlock(&task_mutex);
 
