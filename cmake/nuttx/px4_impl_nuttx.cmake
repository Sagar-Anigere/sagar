############################################################################
#
# Copyright (c) 2015 PX4 Development Team. All rights reserved.
#
# Redistribution and use in source and binary forms, with or without
# modification, are permitted provided that the following conditions
# are met:
#
# 1. Redistributions of source code must retain the above copyright
#    notice, this list of conditions and the following disclaimer.
# 2. Redistributions in binary form must reproduce the above copyright
#    notice, this list of conditions and the following disclaimer in
#    the documentation and/or other materials provided with the
#    distribution.
# 3. Neither the name PX4 nor the names of its contributors may be
#    used to endorse or promote products derived from this software
#    without specific prior written permission.
#
# THIS SOFTWARE IS PROVIDED BY THE COPYRIGHT HOLDERS AND CONTRIBUTORS
# "AS IS" AND ANY EXPRESS OR IMPLIED WARRANTIES, INCLUDING, BUT NOT
# LIMITED TO, THE IMPLIED WARRANTIES OF MERCHANTABILITY AND FITNESS
# FOR A PARTICULAR PURPOSE ARE DISCLAIMED. IN NO EVENT SHALL THE
# COPYRIGHT OWNER OR CONTRIBUTORS BE LIABLE FOR ANY DIRECT, INDIRECT,
# INCIDENTAL, SPECIAL, EXEMPLARY, OR CONSEQUENTIAL DAMAGES (INCLUDING,
# BUT NOT LIMITED TO, PROCUREMENT OF SUBSTITUTE GOODS OR SERVICES; LOSS
# OF USE, DATA, OR PROFITS; OR BUSINESS INTERRUPTION) HOWEVER CAUSED
# AND ON ANY THEORY OF LIABILITY, WHETHER IN CONTRACT, STRICT
# LIABILITY, OR TORT (INCLUDING NEGLIGENCE OR OTHERWISE) ARISING IN
# ANY WAY OUT OF THE USE OF THIS SOFTWARE, EVEN IF ADVISED OF THE
# POSSIBILITY OF SUCH DAMAGE.
#
############################################################################

#=============================================================================
#
#	Defined functions in this file
#
# 	OS Specific Functions
#
#		* px4_nuttx_add_firmware
#		* px4_nuttx_make_uavcan_bootloadable
#		* px4_nuttx_generate_builtin_commands
#		* px4_nuttx_add_export
#		* px4_nuttx_add_romfs
#
# 	Required OS Inteface Functions
#
# 		* px4_os_add_flags
#		* px4_os_prebuild_targets
#

include(common/px4_base)

#=============================================================================
#
#	px4_nuttx_add_firmware
#
#	This function adds a nuttx firmware target.
#
#	Usage:
#		px4_nuttx_add_firmware(OUT <out-target> EXE <in-executable>
#			PARAM_XML <param_xml> AIRFRAMES_XML <airframes_xml>)
#
#	Input:
#		EXE			: the executable to generate the firmware from
#		BOARD		: the board
#		PARAM_XML		: param xml file (optional)
#		AIRFRAMES_XML	: airframes xml file (optional)
#
#	Output:
#		OUT			: the generated firmware target
#
#	Example:
#		px4_nuttx_add_firmware(TARGET fw_test EXE test)
#
function(px4_nuttx_add_firmware)
	px4_parse_function_args(
		NAME px4_nuttx_add_firmware
		ONE_VALUE BOARD OUT EXE PARAM_XML AIRFRAMES_XML
		REQUIRED OUT EXE BOARD
		ARGN ${ARGN})

	set(extra_args)

	if (PARAM_XML)
		list(APPEND extra_args
			--parameter_xml ${PARAM_XML}
			)
	endif()

	if (AIRFRAMES_XML)
		list(APPEND extra_args
			--airframe_xml ${AIRFRAMES_XML}
			)
	endif()

	add_custom_command(OUTPUT ${OUT} ${EXE}.bin
		COMMAND ${OBJCOPY} -O binary ${EXE} ${EXE}.bin
		COMMAND ${PYTHON_EXECUTABLE} ${PX4_SOURCE_DIR}/Tools/px_mkfw.py
			--prototype ${PX4_SOURCE_DIR}/Images/${BOARD}.prototype
			--git_identity ${PX4_SOURCE_DIR}
			${extra_args}
			--image ${EXE}.bin > ${OUT}
		DEPENDS ${EXE}
		)
	add_custom_target(build_firmware_${BOARD} ALL DEPENDS ${OUT})
endfunction()

#=============================================================================
#
#	px4_nuttx_make_uavcan_bootloadable
#
#	This function adds a uavcan boot loadable target.
#
#	Usage:
#	  px4_nuttx_make_uavcan_bootloadable(
#	   BOARD	<board>
#	   BIN <input bin file>)
#	   HWNAME <uavcan name>
#	   HW_MAJOR <number>
#	   HW_MINOR <number>
#	   SW_MAJOR <number>
#	   SW_MINOR <number>)
#
#	Input:
#	  BOARD      : the board
#	  BIN        : the bin file to generate the bootloadable image from
#	  HWNAME     : the uavcan name
#	  HW_MAJOR   : the major hardware revision
#	  HW_MINOR   : the minor hardware revision
#	  SW_MAJOR   : the major software revision
#	  SW_MINOR   : the minor software revision
#
#	Output:
#		OUT			: None
#
#	Example:
#	px4_nuttx_make_uavcan_bootloadable(
#	  BOARD ${BOARD}
#		BIN ${CMAKE_CURRENT_BINARY_DIR}/firmware_nuttx
#		HWNAME ${uavcanblid_name}
#		HW_MAJOR ${uavcanblid_hw_version_major}
#		HW_MINOR ${uavcanblid_hw_version_minor}
#		SW_MAJOR ${uavcanblid_sw_version_major}
#		SW_MINOR ${uavcanblid_sw_version_minor}
#	 )
#
function(px4_nuttx_make_uavcan_bootloadable)
	px4_parse_function_args(
		NAME px4_nuttx_make_uavcan_bootloadable
		ONE_VALUE BOARD BIN HWNAME HW_MAJOR HW_MINOR SW_MAJOR SW_MINOR
		REQUIRED BOARD BIN HWNAME HW_MAJOR HW_MINOR SW_MAJOR SW_MINOR
		ARGN ${ARGN})
	string(REPLACE "\"" "" HWNAME ${HWNAME})
	execute_process(
		COMMAND git rev-list HEAD --max-count=1 --abbrev=8 --abbrev-commit
		OUTPUT_VARIABLE uavcanbl_git_desc
		OUTPUT_STRIP_TRAILING_WHITESPACE
		WORKING_DIRECTORY ${PX4_SOURCE_DIR}
	)
  if ("${uavcanbl_git_desc}" STREQUAL "")
		set(uavcanbl_git_desc ffffffff)
  endif()		
	set(uavcan_bl_imange_name ${HWNAME}-${HW_MAJOR}.${HW_MINOR}-${SW_MAJOR}.${SW_MINOR}.${uavcanbl_git_desc}.uavcan.bin)
	message(STATUS "Generating UAVCAN Bootable as ${uavcan_bl_imange_name}")
	add_custom_command(OUTPUT ${uavcan_bl_imange_name}
		COMMAND ${PYTHON_EXECUTABLE} ${PX4_SOURCE_DIR}/Tools/make_can_boot_descriptor.py
			-v --use-git-hash ${BIN} ${uavcan_bl_imange_name}
		DEPENDS ${BIN})
	add_custom_target(build_uavcan_bl_${BOARD} ALL DEPENDS ${uavcan_bl_imange_name})
endfunction()

#=============================================================================
#
#	px4_nuttx_generate_builtin_commands
#
#	This function generates the builtin_commands.c src for nuttx
#
#	Usage:
#		px4_nuttx_generate_builtin_commands(
#			MODULE_LIST <in-list>
#			OUT <file>)
#
#	Input:
#		MODULE_LIST	: list of modules
#
#	Output:
#		OUT	: generated builtin_commands.c src
#
#	Example:
#		px4_nuttx_generate_builtin_commands(
#			OUT <generated-src> MODULE_LIST px4_simple_app)
#
function(px4_nuttx_generate_builtin_commands)
	px4_parse_function_args(
		NAME px4_nuttx_generate_builtin_commands
		ONE_VALUE OUT
		MULTI_VALUE MODULE_LIST
		REQUIRED MODULE_LIST OUT
		ARGN ${ARGN})
	set(builtin_apps_string)
	set(builtin_apps_decl_string)
	set(command_count 0)
	foreach(module ${MODULE_LIST})
		foreach(property MAIN STACK_MAIN PRIORITY) 
			get_target_property(${property} ${module} ${property})
		endforeach()
		if (MAIN)
			set(builtin_apps_string
				"${builtin_apps_string}\t{\"${MAIN}\", ${PRIORITY}, ${STACK_MAIN}, ${MAIN}_main},\n")
			set(builtin_apps_decl_string
				"${builtin_apps_decl_string}extern int ${MAIN}_main(int argc, char *argv[]);\n")
			math(EXPR command_count "${command_count}+1")
		endif()
	endforeach()
	configure_file(${PX4_SOURCE_DIR}/cmake/nuttx/builtin_commands.c.in
		${OUT})
endfunction()

#=============================================================================
#
#	px4_nuttx_add_export
#
#	This function generates a nuttx export.
#
#	Usage:
#		px4_nuttx_add_export(
#			OUT <out-target>
#			CONFIG <in-string>
#			DEPENDS <in-list>)
#
#	Input:
#		CONFIG	: the board to generate the export for
#		DEPENDS	: dependencies
#
#	Output:
#		OUT	: the export target
#
#	Example:
#		px4_nuttx_add_export(OUT nuttx_export CONFIG px4fmu-v2)
#
function(px4_nuttx_add_export)

	px4_parse_function_args(
		NAME px4_nuttx_add_export
		ONE_VALUE OUT CONFIG THREADS
		MULTI_VALUE DEPENDS
		REQUIRED OUT CONFIG THREADS
		ARGN ${ARGN})

	set(nuttx_src ${PX4_BINARY_DIR}/${CONFIG}/NuttX)
	#
	# Use full path to patches so that nested builds
	# (px4pio) can find the dependencies.
	#
	file(GLOB nuttx_patches ${PX4_SOURCE_DIR}/nuttx-patches/*.patch)

	# copy
	add_custom_target(__nuttx_copy_${CONFIG}
		DEPENDS nuttx_copy_${CONFIG}.stamp
	)
	add_custom_command(OUTPUT nuttx_copy_${CONFIG}.stamp
		COMMAND ${MKDIR} -p ${nuttx_src}
		COMMAND rsync -a --delete --exclude=.git ${PX4_SOURCE_DIR}/NuttX/  ${nuttx_src}/
		COMMAND ${TOUCH} nuttx_copy_${CONFIG}.stamp
		DEPENDS ${DEPENDS} ${nuttx_patches}
		COMMENT "Copying NuttX for ${CONFIG} with ${config_nuttx_config}")
#todo: Add the nuttx source (md5 of git recursive staus) to the dependencies
	
	# patch

	add_custom_target(__nuttx_patch_${CONFIG}) 

	foreach(patch ${nuttx_patches})
		get_filename_component(patch_file_name ${patch} NAME)
		message(STATUS "NuttX patch: nuttx-patches/${patch_file_name}")
		string(REPLACE "/" "_" patch_name "nuttx_patch_${patch_file_name}-${CONFIG}")
		set(stamp ${nuttx_src}/${patch_name}.stamp)
		add_custom_command(OUTPUT ${stamp}
							COMMAND ${PATCH} -d ${nuttx_src} -s -p1 -N  < ${patch}
							COMMAND ${TOUCH} ${stamp}
							DEPENDS ${DEPENDS} __nuttx_copy_${CONFIG} ${patch}
							COMMENT "Applying ${patch}")
		add_custom_target(${patch_name}
							DEPENDS ${stamp}
							__nuttx_copy_${CONFIG})
		add_dependencies(__nuttx_patch_${CONFIG} ${patch_name})
	endforeach()

	# Read defconfig to see if CONFIG_ARMV7M_STACKCHECK is yes 
	# note: CONFIG will be BOARD in the future evaluation of ${hw_stack_check_${CONFIG}
	file(STRINGS "${PX4_SOURCE_DIR}/nuttx-configs/${CONFIG}/${config_nuttx_config}/defconfig"
		hw_stack_check_${CONFIG}
		REGEX "CONFIG_ARMV7M_STACKCHECK=y"
		)
	if ("${hw_stack_check_${CONFIG}}" STREQUAL "CONFIG_ARMV7M_STACKCHECK=y")
		set(config_nuttx_hw_stack_check_${CONFIG} y CACHE INTERNAL "" FORCE)
	endif()

	# export
	file(GLOB_RECURSE config_files ${PX4_SOURCE_DIR}/nuttx-configs/${CONFIG}/*)

	add_custom_command(OUTPUT ${PX4_BINARY_DIR}/${CONFIG}.export
		#COMMAND ${ECHO} Configuring NuttX for ${CONFIG} with ${config_nuttx_config}
		COMMAND ${MAKE} --no-print-directory -C${nuttx_src}/nuttx -r --quiet distclean
		COMMAND ${CP} -r ${PX4_SOURCE_DIR}/nuttx-configs/*.mk ${nuttx_src}/nuttx/
		COMMAND ${CP} -r ${PX4_SOURCE_DIR}/nuttx-configs/${CONFIG} ${nuttx_src}/nuttx/configs
		COMMAND cd ${nuttx_src}/nuttx/tools && ./configure.sh ${CONFIG}/${config_nuttx_config} && cd ..
		#COMMAND ${ECHO} Exporting NuttX for ${CONFIG}
		COMMAND ${MAKE} --no-print-directory --quiet -C ${nuttx_src}/nuttx -j${THREADS} -r CONFIG_ARCH_BOARD=${CONFIG} export > nuttx_build.log
		COMMAND ${CP} -r ${nuttx_src}/nuttx/nuttx-export.zip ${PX4_BINARY_DIR}/${CONFIG}.export
<<<<<<< HEAD
		DEPENDS ${config_files} ${DEPENDS} __nuttx_patch_${CONFIG} ${nuttx_patches}
		COMMENT "Building NuttX for ${CONFIG} with ${config_nuttx_config}")

	if(${nuttx_configure})

		add_custom_target(
			reconfigure_nuttx.${CONFIG} ALL
			DEPENDS ${PX4_BINARY_DIR}/${CONFIG}.export
			COMMAND cd ${nuttx_src}/nuttx
			COMMAND ${MAKE} ${nuttx_src}/nuttx CONFIG_ARCH_BOARD=${CONFIG} oldconfig
			COMMAND ${MAKE} ${nuttx_src}/nuttx CONFIG_ARCH_BOARD=${CONFIG} menuconfig
			COMMAND ${CP} .config ${PX4_SOURCE_DIR}/nuttx-configs/${CONFIG}/${config_nuttx_config}/defconfig
			USES_TERMINAL
			COMMENT "Configuring NuttX for ${CONFIG} with ${config_nuttx_config}")
	endif()
=======
		DEPENDS ${config_files} "${PX4_SOURCE_DIR}/nuttx-configs/${CONFIG}/nsh/defconfig" ${DEPENDS}
		WORKING_DIRECTORY ${PX4_BINARY_DIR}
		COMMENT "Building NuttX for ${CONFIG}")
>>>>>>> ced33e98

	# extract
	add_custom_command(OUTPUT nuttx_export_${CONFIG}.stamp
		COMMAND ${RM} -rf ${nuttx_src}/nuttx-export
		COMMAND ${UNZIP} -q ${PX4_BINARY_DIR}/${CONFIG}.export -d ${nuttx_src}
		COMMAND ${TOUCH} nuttx_export_${CONFIG}.stamp
		DEPENDS ${DEPENDS} ${PX4_BINARY_DIR}/${CONFIG}.export)

	add_custom_target(${OUT}
		DEPENDS nuttx_export_${CONFIG}.stamp)

endfunction()

#=============================================================================
#
#	px4_nuttx_create_bin
#
#	The functions generates a bin image for nuttx.
#
#	Usage:
#		px4_nuttx_create_bin(BIN <out-file> EXE <in-file>)
#
#	Input:
#		EXE		: the exe file
#
#	Output:
#		OUT		: the binary output file
#
#	Example:
#		px4_nuttx_create_bin(OUT my_exe.bin EXE my_exe)
#
function(px4_nuttx_create_bin)

	px4_parse_function_args(
		NAME px4_nuttx_create_bin
		ONE_VALUE EXE OUT
		REQUIRED EXE OUT
		ARGN ${ARGN})

	add_custom_command(OUTPUT ${OUT}
		COMMAND ${OBJCOPY} -O binary ${EXE} ${EXE}.bin
		DEPENDS ${EXE})

	set(${OUT} ${${OUT}} PARENT_SCOPE)

endfunction()


#=============================================================================
#
#	px4_nuttx_add_romfs
#
#	The functions creates a  ROMFS filesystem for nuttx.
#
#	Usage:
#		px4_nuttx_add_romfs(
#			OUT <out-target>
#			ROOT <in-directory>
#			EXTRAS <in-list>)
#
#	Input:
#		ROOT	: the root of the ROMFS
#		EXTRAS 	: list of extra files
#
#	Output:
#		OUT		: the ROMFS library target
#
#	Example:
#		px4_nuttx_add_romfs(OUT my_romfs ROOT "ROMFS/my_board")
#
function(px4_nuttx_add_romfs)

	px4_parse_function_args(
		NAME px4_nuttx_add_romfs
		ONE_VALUE OUT ROOT
		MULTI_VALUE EXTRAS
		REQUIRED OUT ROOT
		ARGN ${ARGN})

	set(romfs_used y PARENT_SCOPE)
	set(romfs_temp_dir ${PX4_BINARY_DIR}/tmp/${ROOT})
	set(romfs_src_dir ${PX4_SOURCE_DIR}/${ROOT})
	set(romfs_autostart ${PX4_SOURCE_DIR}/Tools/px_process_airframes.py)
	set(romfs_pruner ${PX4_SOURCE_DIR}/Tools/px_romfs_pruner.py)
	set(bin_to_obj ${PX4_SOURCE_DIR}/cmake/nuttx/bin_to_obj.py)
	set(extras_dir ${CMAKE_CURRENT_BINARY_DIR}/extras)

	file(GLOB_RECURSE romfs_src_files ${romfs_src_dir} ${romfs_src_dir}/*)

	set(cmake_test ${PX4_SOURCE_DIR}/cmake/test/cmake_tester.py)

	
	set(extras)
	foreach(extra ${EXTRAS})
		get_filename_component(file_name ${extra} NAME)
		set(file_dest ${extras_dir}/${file_name})
		add_custom_command(OUTPUT ${file_dest}
			COMMAND cmake -E copy ${extra} ${file_dest}
			DEPENDS ${extra}
			)
		list(APPEND extras ${file_dest})
	endforeach()
	add_custom_target(collect_extras DEPENDS ${extras})

	add_custom_command(OUTPUT romfs.o
		COMMAND cmake -E remove_directory ${romfs_temp_dir}
		COMMAND cmake -E copy_directory ${romfs_src_dir} ${romfs_temp_dir}
		COMMAND cmake -E copy_directory ${extras_dir} ${romfs_temp_dir}/extras
		COMMAND ${PYTHON_EXECUTABLE} ${romfs_autostart}
			-a ${romfs_temp_dir}/init.d
			-s ${romfs_temp_dir}/init.d/rc.autostart
		COMMAND ${PYTHON_EXECUTABLE} ${romfs_pruner}
			--folder ${romfs_temp_dir}
		COMMAND ${GENROMFS} -f ${CMAKE_CURRENT_BINARY_DIR}/romfs.bin
			-d ${romfs_temp_dir} -V "NSHInitVol"
		#COMMAND cmake -E remove_directory ${romfs_temp_dir}
		COMMAND ${PYTHON_EXECUTABLE} ${bin_to_obj}
			--ld ${LD} --c_flags ${CMAKE_C_FLAGS}
			--include_path "${PX4_SOURCE_DIR}/src/include"
			--c_compiler ${CMAKE_C_COMPILER}
			--nm ${NM} --objcopy ${OBJCOPY}
			--obj romfs.o
			--var romfs_img
			--bin romfs.bin
		DEPENDS ${romfs_src_files} ${extras}
		WORKING_DIRECTORY ${CMAKE_CURRENT_BINARY_DIR}
		)
	add_library(${OUT} STATIC romfs.o)
	set_target_properties(${OUT} PROPERTIES LINKER_LANGUAGE C)
	set(${OUT} ${${OUT}} PARENT_SCOPE)

endfunction()

#=============================================================================
#
#	px4_os_add_flags
#
#	Set ths nuttx build flags.
#
#	Usage:
#		px4_os_add_flags(
#			C_FLAGS <inout-variable>
#			CXX_FLAGS <inout-variable>
#			EXE_LINKER_FLAGS <inout-variable>
#			INCLUDE_DIRS <inout-variable>
#			LINK_DIRS <inout-variable>
#			DEFINITIONS <inout-variable>)
#
#	Input:
#		BOARD					: flags depend on board/nuttx config
#
#	Input/Output: (appends to existing variable)
#		C_FLAGS					: c compile flags variable
#		CXX_FLAGS				: c++ compile flags variable
#		EXE_LINKER_FLAGS		: executable linker flags variable
#		INCLUDE_DIRS			: include directories
#		LINK_DIRS				: link directories
#		DEFINITIONS				: definitions
#
#	Example:
#		px4_os_add_flags(
#			C_FLAGS CMAKE_C_FLAGS
#			CXX_FLAGS CMAKE_CXX_FLAGS
#			EXE_LINKER_FLAG CMAKE_EXE_LINKER_FLAGS
#			INCLUDES <list>)
#
function(px4_os_add_flags)

	set(inout_vars
		C_FLAGS CXX_FLAGS EXE_LINKER_FLAGS INCLUDE_DIRS LINK_DIRS DEFINITIONS)

	px4_parse_function_args(
		NAME px4_add_flags
		ONE_VALUE ${inout_vars} BOARD
		REQUIRED ${inout_vars} BOARD
		ARGN ${ARGN})

	px4_add_common_flags(
		BOARD ${BOARD}
		C_FLAGS ${C_FLAGS}
		CXX_FLAGS ${CXX_FLAGS}
		EXE_LINKER_FLAGS ${EXE_LINKER_FLAGS}
		INCLUDE_DIRS ${INCLUDE_DIRS}
		LINK_DIRS ${LINK_DIRS}
		DEFINITIONS ${DEFINITIONS})

	set(nuttx_export_root ${PX4_BINARY_DIR}/${BOARD}/NuttX)
	set(nuttx_export_dir ${nuttx_export_root}/nuttx-export)
	set(added_include_dirs
		${nuttx_export_dir}/include
		${nuttx_export_dir}/include/cxx
		${nuttx_export_dir}/arch/chip
		${nuttx_export_dir}/arch/common
		${nuttx_export_dir}/arch/armv7-m
		${nuttx_export_root}/apps/include
		)
	set(added_link_dirs
		${nuttx_export_dir}/libs
		)
	set(added_definitions
		-D__PX4_NUTTX
		)

	if(NOT "${config_nuttx_config}" STREQUAL "bootloader")
		list(APPEND added_definitions -D__DF_NUTTX)
	endif()

	set(added_c_flags
		-nodefaultlibs
		-nostdlib
		)
	set(added_cxx_flags
		-nodefaultlibs
		-nostdlib
		)

	set(added_exe_linker_flags) # none currently

	set(instrument_flags)
	if ("${config_nuttx_hw_stack_check_${BOARD}}" STREQUAL "y")
		set(instrument_flags
			-finstrument-functions
			-ffixed-r10
			)
		list(APPEND c_flags ${instrument_flags})
		list(APPEND cxx_flags ${instrument_flags})
	endif()

	set(cpu_flags)
	if (${config_nuttx_hw} STREQUAL "m4")
		set(cpu_flags
			-mcpu=cortex-m4
			-mthumb
			-march=armv7e-m
			-mfpu=fpv4-sp-d16
			-mfloat-abi=hard
			)
	elseif (${config_nuttx_hw} STREQUAL "m3")
		set(cpu_flags
			-mcpu=cortex-m3
			-mthumb
			-march=armv7-m
			)
	endif()
	list(APPEND c_flags ${cpu_flags})
	list(APPEND cxx_flags ${cpu_flags})

	# output
	foreach(var ${inout_vars})
		string(TOLOWER ${var} lower_var)
		set(${${var}} ${${${var}}} ${added_${lower_var}} PARENT_SCOPE)
		#message(STATUS "nuttx: set(${${var}} ${${${var}}} ${added_${lower_var}} PARENT_SCOPE)")
	endforeach()

endfunction()

#=============================================================================
#
#	px4_os_prebuild_targets
#
#	This function generates os dependent targets

#	Usage:
#		px4_os_prebuild_targets(
#			OUT <out-list_of_targets>
#			BOARD <in-string>
#			)
#
#	Input:
#		BOARD 		: board
#		THREADS 	: number of threads for building
#
#	Output:
#		OUT	: the target list
#
#	Example:
#		px4_os_prebuild_targets(OUT target_list BOARD px4fmu-v2)
#
function(px4_os_prebuild_targets)
	px4_parse_function_args(
			NAME px4_os_prebuild_targets
			ONE_VALUE OUT BOARD THREADS
			REQUIRED OUT BOARD
			ARGN ${ARGN})
	px4_nuttx_add_export(OUT nuttx_export_${BOARD}
		CONFIG ${BOARD}
		THREADS ${THREADS}
		DEPENDS git_nuttx)
	add_custom_target(${OUT} DEPENDS nuttx_export_${BOARD})
endfunction()

#=============================================================================
#
#	px4_nuttx_configure
#
#	This function sets the nuttx configuration
#
#	Usage:
#		px4_nuttx_configure(
#	    HWCLASS <m3|m4>
#		  CONFIG <nsh|bootloader
#		  [ROMFS <y|n>
#		  ROMFSROOT <root>]
#			)
#
#	Input:
#	  HWCLASS 		: the class of hardware
#	  CONFIG 		  : the nuttx condufiguration to use
#	  ROMFS 	    : whether or not to use incllude theROMFS
#	  ROMFSROOT	  : If ROMFS used set the root the default is px4fmu_common
#
#	Output:
#		OUT	: None
#
#	Example:
#		px4_nuttx_configure(HWCLASS m4 CONFIG nsh ROMFS y)
#
function(px4_nuttx_configure)
	px4_parse_function_args(
			NAME px4_nuttx_configure
			ONE_VALUE HWCLASS CONFIG ROMFS ROMFSROOT
			REQUIRED HWCLASS CONFIG
			ARGN ${ARGN})
	set(config_nuttx_config ${CONFIG} PARENT_SCOPE)
	set(config_nuttx_hw ${HWCLASS} PARENT_SCOPE)
	if ("${ROMFS}" STREQUAL "y")
		set(romfs_used ${ROMFS} PARENT_SCOPE)
		if (NOT DEFINED ROMFSROOT)
			set(config_romfs_root px4fmu_common)
		else()
			set(config_romfs_root ${ROMFSROOT})
		endif()
		set(HASROMFS "with ROMFS on ${config_romfs_root}")
		set(config_romfs_root ${config_romfs_root} PARENT_SCOPE)
	endif()
	message(STATUS "Nuttx build for ${BOARD} on ${HWCLASS} hardware, using ${CONFIG} ${HASROMFS}")
endfunction()

# vim: set noet fenc=utf-8 ff=unix nowrap:<|MERGE_RESOLUTION|>--- conflicted
+++ resolved
@@ -309,8 +309,8 @@
 		#COMMAND ${ECHO} Exporting NuttX for ${CONFIG}
 		COMMAND ${MAKE} --no-print-directory --quiet -C ${nuttx_src}/nuttx -j${THREADS} -r CONFIG_ARCH_BOARD=${CONFIG} export > nuttx_build.log
 		COMMAND ${CP} -r ${nuttx_src}/nuttx/nuttx-export.zip ${PX4_BINARY_DIR}/${CONFIG}.export
-<<<<<<< HEAD
-		DEPENDS ${config_files} ${DEPENDS} __nuttx_patch_${CONFIG} ${nuttx_patches}
+		DEPENDS ${config_files} "${PX4_SOURCE_DIR}/nuttx-configs/${CONFIG}/${config_nuttx_config}/defconfig" ${DEPENDS} __nuttx_patch_${CONFIG} ${nuttx_patches}
+		WORKING_DIRECTORY ${PX4_BINARY_DIR}
 		COMMENT "Building NuttX for ${CONFIG} with ${config_nuttx_config}")
 
 	if(${nuttx_configure})
@@ -325,11 +325,6 @@
 			USES_TERMINAL
 			COMMENT "Configuring NuttX for ${CONFIG} with ${config_nuttx_config}")
 	endif()
-=======
-		DEPENDS ${config_files} "${PX4_SOURCE_DIR}/nuttx-configs/${CONFIG}/nsh/defconfig" ${DEPENDS}
-		WORKING_DIRECTORY ${PX4_BINARY_DIR}
-		COMMENT "Building NuttX for ${CONFIG}")
->>>>>>> ced33e98
 
 	# extract
 	add_custom_command(OUTPUT nuttx_export_${CONFIG}.stamp
