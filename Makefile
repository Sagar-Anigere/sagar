--- conflicted
+++ resolved
@@ -154,47 +154,8 @@
 qurt_eagle_release:
 	$(call cmake-build,$@)
 
-<<<<<<< HEAD
-.PHONY: checksubmodules
-checksubmodules:
-	$(Q) ($(PX4_BASE)/Tools/check_submodules.sh $(PX4_TARGET_OS))
-
-.PHONY: updatesubmodules
-updatesubmodules:
-	$(Q) (git submodule init)
-	$(Q) (git submodule sync)
-	$(Q) (git submodule update)
-
-MSG_DIR = $(PX4_BASE)msg
-UORB_TEMPLATE_DIR = $(PX4_BASE)msg/templates/uorb
-MULTIPLATFORM_TEMPLATE_DIR = $(PX4_BASE)msg/templates/px4/uorb
-TOPICS_DIR = $(PX4_BASE)src/modules/uORB/topics
-MULTIPLATFORM_HEADER_DIR = $(PX4_BASE)src/platforms/$(PX4_TARGET_OS)/px4_messages
-MULTIPLATFORM_PREFIX = px4_
-TOPICHEADER_TEMP_DIR = $(BUILD_DIR)topics_temporary
-TOPICSRC_DIR = $(BUILD_DIR)topics_sources
-MULTI_TOPICHEADER_TEMP_DIR = $(BUILD_DIR)multi_topics_temporary
-GENMSG_PYTHONPATH = $(PX4_BASE)Tools/genmsg/src
-GENCPP_PYTHONPATH = $(PX4_BASE)Tools/gencpp/src
-
-.PHONY: generateuorbtopicheaders
-generateuorbtopicheaders: checksubmodules
-	@$(ECHO) "Generating uORB topic headers"
-	$(Q) (PYTHONPATH=$(GENMSG_PYTHONPATH):$(GENCPP_PYTHONPATH):$(PYTHONPATH) $(PYTHON) \
-		  $(PX4_BASE)Tools/px_generate_uorb_topic_headers.py \
-		  -d $(MSG_DIR) -o $(TOPICS_DIR) -e $(UORB_TEMPLATE_DIR) -t $(TOPICHEADER_TEMP_DIR))
-	@$(ECHO) "Generating uORB topic sources"
-	$(Q) (PYTHONPATH=$(GENMSG_PYTHONPATH):$(GENCPP_PYTHONPATH):$(PYTHONPATH) $(PYTHON) \
-		  $(PX4_BASE)Tools/px_generate_uorb_topic_sources.py \
-		  -d $(MSG_DIR) -o $(TOPICSRC_DIR) -e $(UORB_TEMPLATE_DIR))
-	@$(ECHO) "Generating multiplatform uORB topic wrapper headers"
-	$(Q) (PYTHONPATH=$(GENMSG_PYTHONPATH):$(GENCPP_PYTHONPATH):$(PYTHONPATH) $(PYTHON) \
-		  $(PX4_BASE)Tools/px_generate_uorb_topic_headers.py \
-		  -d $(MSG_DIR) -o $(MULTIPLATFORM_HEADER_DIR) -e $(MULTIPLATFORM_TEMPLATE_DIR) -t $(MULTI_TOPICHEADER_TEMP_DIR) -p $(MULTIPLATFORM_PREFIX))
-=======
 posix_eagle_release:
 	$(call cmake-build,$@)
->>>>>>> 1205665b
 
 posix: posix_sitl_simple
 
@@ -216,23 +177,6 @@
 	@./Tools/check_code_style.sh
 
 clean:
-<<<<<<< HEAD
-	@echo > /dev/null
-	$(Q) $(RMDIR) $(BUILD_DIR)*.build
-	$(Q) $(RMDIR) $(PX4_VERSIONING_DIR)
-	$(Q) $(REMOVE) $(IMAGE_DIR)*.px4
-#	$(Q) $(RMDIR) $(TOPICS_DIR)
-	$(Q) $(RMDIR) $(TOPICHEADER_TEMP_DIR)
-	$(Q) $(RMDIR) $(TOPICSRC_DIR)
-	$(Q) $(RMDIR) $(MULTI_TOPICHEADER_TEMP_DIR)
-
-.PHONY:	distclean
-distclean: clean
-	@echo > /dev/null
-	$(Q) $(REMOVE) $(ARCHIVE_DIR)*.export
-	$(Q) $(MAKE) -C $(NUTTX_SRC) -r $(MQUIET) distclean
-	$(Q) (cd $(NUTTX_SRC)/configs && $(FIND) . -maxdepth 1 -type l -delete)
-=======
 	@rm -rf build_*/
 	@(cd NuttX && git clean -d -f -x)
 	@(cd src/modules/uavcan/libuavcan && git clean -d -f -x)
@@ -242,7 +186,6 @@
 	run_cmake_config config gazebo gazebo_gdb gazebo_lldb jmavsim \
 	jmavsim_gdb jmavsim_lldb gazebo_gdb_iris gazebo_lldb_vtol gazebo_iris gazebo_vtol
 $(foreach targ,$(cmake_targets),$(eval $(call cmake-targ,$(targ))))
->>>>>>> 1205665b
 
 .PHONY: clean
 
