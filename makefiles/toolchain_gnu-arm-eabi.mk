--- conflicted
+++ resolved
@@ -144,10 +144,7 @@
 			   -Wdouble-promotion \
 			   -Wshadow \
 			   -Wfloat-equal \
-<<<<<<< HEAD
-=======
 			   -Wframe-larger-than=$(WFRAME_LARGER_THAN) \
->>>>>>> ac215fe2
 			   -Wpointer-arith \
 			   -Wlogical-op \
 			   -Wmissing-declarations \
