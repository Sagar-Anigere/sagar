#!/usr/bin/env groovy

pipeline {
  agent none
  stages {

    stage('Build') {
      steps {
        script {
          def build_nodes = [:]
          def docker_images = [
            armhf: "px4io/px4-dev-armhf:2020-01-13",
            base: "px4io/px4-dev-base-bionic:2020-01-13",
            nuttx: "px4io/px4-dev-nuttx:2020-01-13",
            snapdragon: "lorenzmeier/px4-dev-snapdragon:2020-01-13"
          ]

          def armhf_builds = [
            target: ["aerotenna_ocpoc_default", "beaglebone_blue_default", "emlid_navio2_default", "px4_raspberrypi_default"],
            image: docker_images.armhf,
            archive: false
          ]

          def base_builds = [
            target: ["px4_sitl_rtps"],
            image: docker_images.base,
            archive: false
          ]

          def nuttx_builds_archive = [
            target: [
                     "airmind_mindpx-v2_default",
                     "av_x-v1_default",
                     "bitcraze_crazyflie_default",
                     "holybro_durandal-v1_default",
                     "holybro_durandal-v1_stackcheck",
                     "holybro_kakutef7",
                     "intel_aerofc-v1_default",
                     "modalai_fc-v1_default",
                     "mro_ctrl-zero-f7_default",
                     "mro_x21-777_default",
                     "mro_x21_default",
                     "nxp_fmuk66-v3_default",
                     "nxp_fmurt1062-v1_default",
                     "nxp_rddrone-uavcan146_default",
                     "omnibus_f4sd_default",
                     "px4_fmu-v2_default",
                     "px4_fmu-v2_fixedwing",
                     "px4_fmu-v2_lpe",
                     "px4_fmu-v2_multicopter",
                     "px4_fmu-v2_rover",
                     "px4_fmu-v2_test",
                     "px4_fmu-v3_default",
                     "px4_fmu-v4_cannode",
                     "px4_fmu-v4_default",
                     "px4_fmu-v4pro_default",
<<<<<<< HEAD
                     "px4_fmu-v5_default", "px4_fmu-v5_fixedwing", "px4_fmu-v5_multicopter", "px4_fmu-v5_rover", "px4_fmu-v5_rtps", "px4_fmu-v5_stackcheck",
                     "px4_fmu-v5x_default", "px4_fmu-v5x_fixedwing", "px4_fmu-v5x_multicopter", "px4_fmu-v5x_rover", "px4_fmu-v5x_rtps", "px4_fmu-v5x_stackcheck",
                     "intel_aerofc-v1_default", "auav_x21_default", "av_x-v1_default", "bitcraze_crazyflie_default", "airmind_mindpx-v2_default",
                     "holybro_kakutef7", "mro_ctrl-zero-f7_default", "nxp_fmuk66-v3_default", "omnibus_f4sd_default", "uvify_core_default"],
=======
                     "px4_fmu-v5_default",
                     "px4_fmu-v5_fixedwing",
                     "px4_fmu-v5_multicopter",
                     "px4_fmu-v5_rover",
                     "px4_fmu-v5_rtps",
                     "px4_fmu-v5_stackcheck",
                     "px4_fmu-v5x_default",
                     "px4_fmu-v5x_p2_base_phy_LAN8742Ai",
                     "px4_io-v2_default",
                     "uvify_core_default"
            ],
>>>>>>> d7c3e106
            image: docker_images.nuttx,
            archive: true
          ]

          def snapdragon_builds = [
            target: ["atlflight_eagle_qurt", "atlflight_eagle_default"],
            image: docker_images.snapdragon,
            archive: false
          ]

          def docker_builds = [
            armhf_builds, base_builds, nuttx_builds_archive//, snapdragon_builds
          ]

          for (def build_type = 0; build_type < docker_builds.size(); build_type++) {
            for (def build_target = 0; build_target < docker_builds[build_type].target.size(); build_target++) {
              build_nodes.put(docker_builds[build_type].target[build_target],
                createBuildNode(docker_builds[build_type].archive, docker_builds[build_type].image, docker_builds[build_type].target[build_target])
                )
            }
          }

        parallel build_nodes

        } // script
      } // steps
    } // stage Build

    // TODO: actually upload artifacts to S3
    // stage('S3 Upload') {
    //   agent {
    //     docker { image 'px4io/px4-dev-base-bionic:2020-01-13' }
    //   }
    //   options {
    //         skipDefaultCheckout()
    //   }
    //   when {
    //     anyOf {
    //       branch 'master'
    //       branch 'beta'
    //       branch 'stable'
    //       branch 'pr-jenkins' // for testing
    //     }
    //   }
    //   steps {
    //     sh 'echo "uploading to S3"'
    //   }
    // }

  } // stages
  environment {
    CCACHE_DIR = '/tmp/ccache'
    CI = true
  }
  options {
    buildDiscarder(logRotator(numToKeepStr: '2', artifactDaysToKeepStr: '14'))
    timeout(time: 60, unit: 'MINUTES')
  }
}

def createBuildNode(Boolean archive, String docker_image, String target) {
  return {

    // TODO: fix the snapdragon image
    bypass_entrypoint = ''
    if (docker_image == 'lorenzmeier/px4-dev-snapdragon:2020-01-13') {
      bypass_entrypoint = ' --entrypoint=""'
    }

    node {
      docker.withRegistry('https://registry.hub.docker.com', 'docker_hub_dagar') {
        docker.image(docker_image).inside('-e CCACHE_BASEDIR=${WORKSPACE} -v ${CCACHE_DIR}:${CCACHE_DIR}:rw' + bypass_entrypoint) {
          stage(target) {
            try {
              sh('export')
              checkout(scm)
              sh('make distclean')
              sh('git fetch --tags')
              sh('ccache -s')
              sh('make ' + target)
              sh('ccache -s')
              sh('make sizes')
              if (archive) {
                archiveArtifacts(allowEmptyArchive: false, artifacts: 'build/*/*.px4, build/*/*.elf, build/*/*.bin', fingerprint: true, onlyIfSuccessful: true)
              }
              sh('make ' + target + ' package')
              archiveArtifacts(allowEmptyArchive: true, artifacts: 'build/*/*.tar.bz2', fingerprint: true, onlyIfSuccessful: true)
              archiveArtifacts(allowEmptyArchive: true, artifacts: 'build/*/*.deb', fingerprint: true, onlyIfSuccessful: true)
            }
            catch (exc) {
              throw (exc)
            }
            finally {
              sh('make distclean')
            }
          }
        }
      }
    }
  }
}<|MERGE_RESOLUTION|>--- conflicted
+++ resolved
@@ -54,12 +54,6 @@
                      "px4_fmu-v4_cannode",
                      "px4_fmu-v4_default",
                      "px4_fmu-v4pro_default",
-<<<<<<< HEAD
-                     "px4_fmu-v5_default", "px4_fmu-v5_fixedwing", "px4_fmu-v5_multicopter", "px4_fmu-v5_rover", "px4_fmu-v5_rtps", "px4_fmu-v5_stackcheck",
-                     "px4_fmu-v5x_default", "px4_fmu-v5x_fixedwing", "px4_fmu-v5x_multicopter", "px4_fmu-v5x_rover", "px4_fmu-v5x_rtps", "px4_fmu-v5x_stackcheck",
-                     "intel_aerofc-v1_default", "auav_x21_default", "av_x-v1_default", "bitcraze_crazyflie_default", "airmind_mindpx-v2_default",
-                     "holybro_kakutef7", "mro_ctrl-zero-f7_default", "nxp_fmuk66-v3_default", "omnibus_f4sd_default", "uvify_core_default"],
-=======
                      "px4_fmu-v5_default",
                      "px4_fmu-v5_fixedwing",
                      "px4_fmu-v5_multicopter",
@@ -71,7 +65,6 @@
                      "px4_io-v2_default",
                      "uvify_core_default"
             ],
->>>>>>> d7c3e106
             image: docker_images.nuttx,
             archive: true
           ]
